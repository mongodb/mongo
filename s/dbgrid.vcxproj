<<<<<<< HEAD
﻿<?xml version="1.0" encoding="utf-8"?>
<Project DefaultTargets="Build" ToolsVersion="4.0" xmlns="http://schemas.microsoft.com/developer/msbuild/2003">
  <ItemGroup Label="ProjectConfigurations">
    <ProjectConfiguration Include="Debug|Win32">
      <Configuration>Debug</Configuration>
      <Platform>Win32</Platform>
    </ProjectConfiguration>
    <ProjectConfiguration Include="Debug|x64">
      <Configuration>Debug</Configuration>
      <Platform>x64</Platform>
    </ProjectConfiguration>
    <ProjectConfiguration Include="Release|Win32">
      <Configuration>Release</Configuration>
      <Platform>Win32</Platform>
    </ProjectConfiguration>
    <ProjectConfiguration Include="Release|x64">
      <Configuration>Release</Configuration>
      <Platform>x64</Platform>
    </ProjectConfiguration>
  </ItemGroup>
  <PropertyGroup Label="Globals">
    <ProjectName>mongos</ProjectName>
    <ProjectGuid>{E03717ED-69B4-4D21-BC55-DF6690B585C6}</ProjectGuid>
    <RootNamespace>dbgrid</RootNamespace>
    <Keyword>Win32Proj</Keyword>
  </PropertyGroup>
  <Import Project="$(VCTargetsPath)\Microsoft.Cpp.Default.props" />
  <PropertyGroup Condition="'$(Configuration)|$(Platform)'=='Release|Win32'" Label="Configuration">
    <ConfigurationType>Application</ConfigurationType>
    <CharacterSet>Unicode</CharacterSet>
    <WholeProgramOptimization>true</WholeProgramOptimization>
  </PropertyGroup>
  <PropertyGroup Condition="'$(Configuration)|$(Platform)'=='Release|x64'" Label="Configuration">
    <ConfigurationType>Application</ConfigurationType>
    <CharacterSet>Unicode</CharacterSet>
    <WholeProgramOptimization>true</WholeProgramOptimization>
  </PropertyGroup>
  <PropertyGroup Condition="'$(Configuration)|$(Platform)'=='Debug|Win32'" Label="Configuration">
    <ConfigurationType>Application</ConfigurationType>
    <CharacterSet>Unicode</CharacterSet>
  </PropertyGroup>
  <PropertyGroup Condition="'$(Configuration)|$(Platform)'=='Debug|x64'" Label="Configuration">
    <ConfigurationType>Application</ConfigurationType>
    <CharacterSet>Unicode</CharacterSet>
  </PropertyGroup>
  <Import Project="$(VCTargetsPath)\Microsoft.Cpp.props" />
  <ImportGroup Label="ExtensionSettings">
  </ImportGroup>
  <ImportGroup Condition="'$(Configuration)|$(Platform)'=='Release|Win32'" Label="PropertySheets">
    <Import Project="$(UserRootDir)\Microsoft.Cpp.$(Platform).user.props" Condition="exists('$(UserRootDir)\Microsoft.Cpp.$(Platform).user.props')" Label="LocalAppDataPlatform" />
  </ImportGroup>
  <ImportGroup Condition="'$(Configuration)|$(Platform)'=='Release|x64'" Label="PropertySheets">
    <Import Project="$(UserRootDir)\Microsoft.Cpp.$(Platform).user.props" Condition="exists('$(UserRootDir)\Microsoft.Cpp.$(Platform).user.props')" Label="LocalAppDataPlatform" />
  </ImportGroup>
  <ImportGroup Condition="'$(Configuration)|$(Platform)'=='Debug|Win32'" Label="PropertySheets">
    <Import Project="$(UserRootDir)\Microsoft.Cpp.$(Platform).user.props" Condition="exists('$(UserRootDir)\Microsoft.Cpp.$(Platform).user.props')" Label="LocalAppDataPlatform" />
  </ImportGroup>
  <ImportGroup Condition="'$(Configuration)|$(Platform)'=='Debug|x64'" Label="PropertySheets">
    <Import Project="$(UserRootDir)\Microsoft.Cpp.$(Platform).user.props" Condition="exists('$(UserRootDir)\Microsoft.Cpp.$(Platform).user.props')" Label="LocalAppDataPlatform" />
  </ImportGroup>
  <PropertyGroup Label="UserMacros" />
  <PropertyGroup>
    <_ProjectFileVersion>10.0.30319.1</_ProjectFileVersion>
    <OutDir Condition="'$(Configuration)|$(Platform)'=='Debug|Win32'">$(SolutionDir)$(Configuration)\</OutDir>
    <OutDir Condition="'$(Configuration)|$(Platform)'=='Debug|x64'">$(SolutionDir)$(Configuration)\</OutDir>
    <IntDir Condition="'$(Configuration)|$(Platform)'=='Debug|Win32'">$(Configuration)\</IntDir>
    <IntDir Condition="'$(Configuration)|$(Platform)'=='Debug|x64'">$(Configuration)\</IntDir>
    <LinkIncremental Condition="'$(Configuration)|$(Platform)'=='Debug|Win32'">true</LinkIncremental>
    <LinkIncremental Condition="'$(Configuration)|$(Platform)'=='Debug|x64'">true</LinkIncremental>
    <OutDir Condition="'$(Configuration)|$(Platform)'=='Release|Win32'">$(SolutionDir)$(Configuration)\</OutDir>
    <OutDir Condition="'$(Configuration)|$(Platform)'=='Release|x64'">$(SolutionDir)$(Configuration)\</OutDir>
    <IntDir Condition="'$(Configuration)|$(Platform)'=='Release|Win32'">$(Configuration)\</IntDir>
    <IntDir Condition="'$(Configuration)|$(Platform)'=='Release|x64'">$(Configuration)\</IntDir>
    <LinkIncremental Condition="'$(Configuration)|$(Platform)'=='Release|Win32'">false</LinkIncremental>
    <LinkIncremental Condition="'$(Configuration)|$(Platform)'=='Release|x64'">false</LinkIncremental>
    <CodeAnalysisRuleSet Condition="'$(Configuration)|$(Platform)'=='Debug|Win32'">AllRules.ruleset</CodeAnalysisRuleSet>
    <CodeAnalysisRuleSet Condition="'$(Configuration)|$(Platform)'=='Debug|x64'">AllRules.ruleset</CodeAnalysisRuleSet>
    <CodeAnalysisRules Condition="'$(Configuration)|$(Platform)'=='Debug|Win32'" />
    <CodeAnalysisRules Condition="'$(Configuration)|$(Platform)'=='Debug|x64'" />
    <CodeAnalysisRuleAssemblies Condition="'$(Configuration)|$(Platform)'=='Debug|Win32'" />
    <CodeAnalysisRuleAssemblies Condition="'$(Configuration)|$(Platform)'=='Debug|x64'" />
    <CodeAnalysisRuleSet Condition="'$(Configuration)|$(Platform)'=='Release|Win32'">AllRules.ruleset</CodeAnalysisRuleSet>
    <CodeAnalysisRuleSet Condition="'$(Configuration)|$(Platform)'=='Release|x64'">AllRules.ruleset</CodeAnalysisRuleSet>
    <CodeAnalysisRules Condition="'$(Configuration)|$(Platform)'=='Release|Win32'" />
    <CodeAnalysisRules Condition="'$(Configuration)|$(Platform)'=='Release|x64'" />
    <CodeAnalysisRuleAssemblies Condition="'$(Configuration)|$(Platform)'=='Release|Win32'" />
    <CodeAnalysisRuleAssemblies Condition="'$(Configuration)|$(Platform)'=='Release|x64'" />
    <IncludePath Condition="'$(Configuration)|$(Platform)'=='Debug|x64'">..;$(IncludePath)</IncludePath>
  </PropertyGroup>
  <ItemDefinitionGroup Condition="'$(Configuration)|$(Platform)'=='Debug|Win32'">
    <ClCompile>
      <Optimization>Disabled</Optimization>
      <AdditionalIncludeDirectories>..\..\js\src;..\pcre-7.4;C:\boost;\boost;%(AdditionalIncludeDirectories)</AdditionalIncludeDirectories>
      <PreprocessorDefinitions>_UNICODE;UNICODE;SUPPORT_UCP;SUPPORT_UTF8;MONGO_EXPOSE_MACROS;XP_WIN;OLDJS;STATIC_JS_API;WIN32;_DEBUG;_CONSOLE;_CRT_SECURE_NO_WARNINGS;HAVE_CONFIG_H;PCRE_STATIC;%(PreprocessorDefinitions)</PreprocessorDefinitions>
      <MinimalRebuild>No</MinimalRebuild>
      <BasicRuntimeChecks>EnableFastChecks</BasicRuntimeChecks>
      <RuntimeLibrary>MultiThreadedDebugDLL</RuntimeLibrary>
      <PrecompiledHeader>Use</PrecompiledHeader>
      <PrecompiledHeaderFile>pch.h</PrecompiledHeaderFile>
      <WarningLevel>Level3</WarningLevel>
      <DebugInformationFormat>EditAndContinue</DebugInformationFormat>
      <DisableSpecificWarnings>4355;4800;%(DisableSpecificWarnings)</DisableSpecificWarnings>
      <MultiProcessorCompilation>true</MultiProcessorCompilation>
    </ClCompile>
    <Link>
      <AdditionalDependencies>ws2_32.lib;Psapi.lib;%(AdditionalDependencies)</AdditionalDependencies>
      <AdditionalLibraryDirectories>c:\boost\lib\vs2010_32;\boost\lib\vs2010_32;\boost\lib</AdditionalLibraryDirectories>
      <GenerateDebugInformation>true</GenerateDebugInformation>
      <SubSystem>Console</SubSystem>
      <TargetMachine>MachineX86</TargetMachine>
    </Link>
  </ItemDefinitionGroup>
  <ItemDefinitionGroup Condition="'$(Configuration)|$(Platform)'=='Debug|x64'">
    <ClCompile>
      <Optimization>Disabled</Optimization>
      <AdditionalIncludeDirectories>..\..\js\src;..\pcre-7.4;C:\boost;\boost;%(AdditionalIncludeDirectories)</AdditionalIncludeDirectories>
      <PreprocessorDefinitions>_UNICODE;UNICODE;SUPPORT_UCP;SUPPORT_UTF8;MONGO_EXPOSE_MACROS;XP_WIN;OLDJS;STATIC_JS_API;WIN32;_DEBUG;_CONSOLE;_CRT_SECURE_NO_WARNINGS;HAVE_CONFIG_H;PCRE_STATIC;%(PreprocessorDefinitions)</PreprocessorDefinitions>
      <BasicRuntimeChecks>EnableFastChecks</BasicRuntimeChecks>
      <RuntimeLibrary>MultiThreadedDebugDLL</RuntimeLibrary>
      <PrecompiledHeader>Use</PrecompiledHeader>
      <PrecompiledHeaderFile>pch.h</PrecompiledHeaderFile>
      <WarningLevel>Level3</WarningLevel>
      <DebugInformationFormat>ProgramDatabase</DebugInformationFormat>
      <DisableSpecificWarnings>4355;4800;4267;4244;%(DisableSpecificWarnings)</DisableSpecificWarnings>
      <MinimalRebuild>No</MinimalRebuild>
      <MultiProcessorCompilation>true</MultiProcessorCompilation>
    </ClCompile>
    <Link>
      <AdditionalDependencies>ws2_32.lib;Psapi.lib;%(AdditionalDependencies)</AdditionalDependencies>
      <AdditionalLibraryDirectories>c:\boost\lib\vs2010_64;\boost\lib\vs2010_64;\boost\lib</AdditionalLibraryDirectories>
      <GenerateDebugInformation>true</GenerateDebugInformation>
      <SubSystem>Console</SubSystem>
    </Link>
  </ItemDefinitionGroup>
  <ItemDefinitionGroup Condition="'$(Configuration)|$(Platform)'=='Release|Win32'">
    <ClCompile>
      <Optimization>MaxSpeed</Optimization>
      <IntrinsicFunctions>true</IntrinsicFunctions>
      <AdditionalIncludeDirectories>..\..\js\src;..\pcre-7.4;C:\boost;\boost;%(AdditionalIncludeDirectories)</AdditionalIncludeDirectories>
      <PreprocessorDefinitions>_UNICODE;UNICODE;SUPPORT_UCP;SUPPORT_UTF8;MONGO_EXPOSE_MACROS;OLDJS;STATIC_JS_API;XP_WIN;WIN32;NDEBUG;_CONSOLE;_CRT_SECURE_NO_WARNINGS;HAVE_CONFIG_H;PCRE_STATIC;%(PreprocessorDefinitions)</PreprocessorDefinitions>
      <RuntimeLibrary>MultiThreaded</RuntimeLibrary>
      <FunctionLevelLinking>true</FunctionLevelLinking>
      <PrecompiledHeader>Use</PrecompiledHeader>
      <WarningLevel>Level3</WarningLevel>
      <DebugInformationFormat>ProgramDatabase</DebugInformationFormat>
      <DisableSpecificWarnings>4355;4800;%(DisableSpecificWarnings)</DisableSpecificWarnings>
      <MinimalRebuild>No</MinimalRebuild>
      <MultiProcessorCompilation>true</MultiProcessorCompilation>
      <PrecompiledHeaderFile>pch.h</PrecompiledHeaderFile>
    </ClCompile>
    <Link>
      <AdditionalDependencies>ws2_32.lib;Psapi.lib;%(AdditionalDependencies)</AdditionalDependencies>
      <AdditionalLibraryDirectories>c:\boost\lib\vs2010_32;\boost\lib\vs2010_32;\boost\lib</AdditionalLibraryDirectories>
      <GenerateDebugInformation>true</GenerateDebugInformation>
      <SubSystem>Console</SubSystem>
      <OptimizeReferences>true</OptimizeReferences>
      <EnableCOMDATFolding>true</EnableCOMDATFolding>
      <TargetMachine>MachineX86</TargetMachine>
    </Link>
  </ItemDefinitionGroup>
  <ItemDefinitionGroup Condition="'$(Configuration)|$(Platform)'=='Release|x64'">
    <ClCompile>
      <Optimization>MaxSpeed</Optimization>
      <IntrinsicFunctions>true</IntrinsicFunctions>
      <AdditionalIncludeDirectories>..\..\js\src;..\pcre-7.4;C:\boost;\boost;%(AdditionalIncludeDirectories)</AdditionalIncludeDirectories>
      <PreprocessorDefinitions>_UNICODE;UNICODE;SUPPORT_UCP;SUPPORT_UTF8;MONGO_EXPOSE_MACROS;OLDJS;STATIC_JS_API;XP_WIN;WIN32;NDEBUG;_CONSOLE;_CRT_SECURE_NO_WARNINGS;HAVE_CONFIG_H;PCRE_STATIC;%(PreprocessorDefinitions)</PreprocessorDefinitions>
      <RuntimeLibrary>MultiThreaded</RuntimeLibrary>
      <FunctionLevelLinking>true</FunctionLevelLinking>
      <PrecompiledHeader>Use</PrecompiledHeader>
      <WarningLevel>Level3</WarningLevel>
      <DebugInformationFormat>ProgramDatabase</DebugInformationFormat>
      <DisableSpecificWarnings>4355;4800;4267;4244;%(DisableSpecificWarnings)</DisableSpecificWarnings>
      <MinimalRebuild>No</MinimalRebuild>
      <MultiProcessorCompilation>true</MultiProcessorCompilation>
      <PrecompiledHeaderFile>pch.h</PrecompiledHeaderFile>
    </ClCompile>
    <Link>
      <AdditionalDependencies>ws2_32.lib;Psapi.lib;%(AdditionalDependencies)</AdditionalDependencies>
      <AdditionalLibraryDirectories>c:\boost\lib\vs2010_64;\boost\lib\vs2010_64;\boost\lib</AdditionalLibraryDirectories>
      <GenerateDebugInformation>true</GenerateDebugInformation>
      <SubSystem>Console</SubSystem>
      <OptimizeReferences>true</OptimizeReferences>
      <EnableCOMDATFolding>true</EnableCOMDATFolding>
    </Link>
  </ItemDefinitionGroup>
  <ItemGroup>
    <ClCompile Include="..\client\dbclientcursor.cpp" />
    <ClCompile Include="..\client\distlock.cpp" />
    <ClCompile Include="..\db\dbwebserver.cpp" />
    <ClCompile Include="..\util\concurrency\task.cpp" />
    <ClCompile Include="..\util\concurrency\thread_pool.cpp" />
    <ClCompile Include="..\util\concurrency\vars.cpp" />
    <ClCompile Include="..\util\log.cpp" />
    <ClCompile Include="..\util\miniwebserver.cpp" />
    <ClCompile Include="..\util\processinfo.cpp" />
    <ClCompile Include="..\util\signal_handlers.cpp" />
    <ClCompile Include="..\util\stringutils.cpp" />
    <ClCompile Include="..\util\text.cpp" />
    <ClCompile Include="..\util\version.cpp" />
    <ClCompile Include="balance.cpp" />
    <ClCompile Include="balancer_policy.cpp" />
    <ClCompile Include="chunk.cpp" />
    <ClCompile Include="commands_admin.cpp" />
    <ClCompile Include="commands_public.cpp" />
    <ClCompile Include="config.cpp" />
    <ClCompile Include="config_migrate.cpp" />
    <ClCompile Include="cursors.cpp" />
    <ClCompile Include="..\pch.cpp">
      <PrecompiledHeader Condition="'$(Configuration)|$(Platform)'=='Debug|Win32'">Create</PrecompiledHeader>
      <PrecompiledHeader Condition="'$(Configuration)|$(Platform)'=='Debug|x64'">Create</PrecompiledHeader>
      <PrecompiledHeader Condition="'$(Configuration)|$(Platform)'=='Release|Win32'">Create</PrecompiledHeader>
      <PrecompiledHeader Condition="'$(Configuration)|$(Platform)'=='Release|x64'">Create</PrecompiledHeader>
    </ClCompile>
    <ClCompile Include="..\db\queryutil.cpp" />
    <ClCompile Include="grid.cpp" />
    <ClCompile Include="request.cpp" />
    <ClCompile Include="shardconnection.cpp" />
    <ClCompile Include="s_only.cpp" />
    <ClCompile Include="server.cpp" />
    <ClCompile Include="shard.cpp" />
    <ClCompile Include="shardkey.cpp" />
    <ClCompile Include="stats.cpp" />
    <ClCompile Include="strategy.cpp" />
    <ClCompile Include="strategy_shard.cpp" />
    <ClCompile Include="strategy_single.cpp" />
    <ClCompile Include="..\scripting\utils.cpp" />
    <ClCompile Include="..\client\connpool.cpp" />
    <ClCompile Include="..\pcre-7.4\pcrecpp.cc">
      <PrecompiledHeader Condition="'$(Configuration)|$(Platform)'=='Debug|Win32'">
      </PrecompiledHeader>
      <PrecompiledHeader Condition="'$(Configuration)|$(Platform)'=='Debug|x64'">
      </PrecompiledHeader>
      <PrecompiledHeader Condition="'$(Configuration)|$(Platform)'=='Release|Win32'">
      </PrecompiledHeader>
      <PrecompiledHeader Condition="'$(Configuration)|$(Platform)'=='Release|x64'">
      </PrecompiledHeader>
    </ClCompile>
    <ClCompile Include="..\pcre-7.4\pcre_chartables.c">
      <PrecompiledHeader Condition="'$(Configuration)|$(Platform)'=='Debug|Win32'">
      </PrecompiledHeader>
      <PrecompiledHeader Condition="'$(Configuration)|$(Platform)'=='Debug|x64'">
      </PrecompiledHeader>
      <PrecompiledHeader Condition="'$(Configuration)|$(Platform)'=='Release|Win32'">
      </PrecompiledHeader>
      <PrecompiledHeader Condition="'$(Configuration)|$(Platform)'=='Release|x64'">
      </PrecompiledHeader>
    </ClCompile>
    <ClCompile Include="..\pcre-7.4\pcre_compile.c">
      <PrecompiledHeader Condition="'$(Configuration)|$(Platform)'=='Debug|Win32'">
      </PrecompiledHeader>
      <PrecompiledHeader Condition="'$(Configuration)|$(Platform)'=='Debug|x64'">
      </PrecompiledHeader>
      <PrecompiledHeader Condition="'$(Configuration)|$(Platform)'=='Release|Win32'">
      </PrecompiledHeader>
      <PrecompiledHeader Condition="'$(Configuration)|$(Platform)'=='Release|x64'">
      </PrecompiledHeader>
    </ClCompile>
    <ClCompile Include="..\pcre-7.4\pcre_config.c">
      <PrecompiledHeader Condition="'$(Configuration)|$(Platform)'=='Debug|Win32'">
      </PrecompiledHeader>
      <PrecompiledHeader Condition="'$(Configuration)|$(Platform)'=='Debug|x64'">
      </PrecompiledHeader>
      <PrecompiledHeader Condition="'$(Configuration)|$(Platform)'=='Release|Win32'">
      </PrecompiledHeader>
      <PrecompiledHeader Condition="'$(Configuration)|$(Platform)'=='Release|x64'">
      </PrecompiledHeader>
    </ClCompile>
    <ClCompile Include="..\pcre-7.4\pcre_dfa_exec.c">
      <PrecompiledHeader Condition="'$(Configuration)|$(Platform)'=='Debug|Win32'">
      </PrecompiledHeader>
      <PrecompiledHeader Condition="'$(Configuration)|$(Platform)'=='Debug|x64'">
      </PrecompiledHeader>
      <PrecompiledHeader Condition="'$(Configuration)|$(Platform)'=='Release|Win32'">
      </PrecompiledHeader>
      <PrecompiledHeader Condition="'$(Configuration)|$(Platform)'=='Release|x64'">
      </PrecompiledHeader>
    </ClCompile>
    <ClCompile Include="..\pcre-7.4\pcre_exec.c">
      <PrecompiledHeader Condition="'$(Configuration)|$(Platform)'=='Debug|Win32'">
      </PrecompiledHeader>
      <PrecompiledHeader Condition="'$(Configuration)|$(Platform)'=='Debug|x64'">
      </PrecompiledHeader>
      <PrecompiledHeader Condition="'$(Configuration)|$(Platform)'=='Release|Win32'">
      </PrecompiledHeader>
      <PrecompiledHeader Condition="'$(Configuration)|$(Platform)'=='Release|x64'">
      </PrecompiledHeader>
    </ClCompile>
    <ClCompile Include="..\pcre-7.4\pcre_fullinfo.c">
      <PrecompiledHeader Condition="'$(Configuration)|$(Platform)'=='Debug|Win32'">
      </PrecompiledHeader>
      <PrecompiledHeader Condition="'$(Configuration)|$(Platform)'=='Debug|x64'">
      </PrecompiledHeader>
      <PrecompiledHeader Condition="'$(Configuration)|$(Platform)'=='Release|Win32'">
      </PrecompiledHeader>
      <PrecompiledHeader Condition="'$(Configuration)|$(Platform)'=='Release|x64'">
      </PrecompiledHeader>
    </ClCompile>
    <ClCompile Include="..\pcre-7.4\pcre_get.c">
      <PrecompiledHeader Condition="'$(Configuration)|$(Platform)'=='Debug|Win32'">
      </PrecompiledHeader>
      <PrecompiledHeader Condition="'$(Configuration)|$(Platform)'=='Debug|x64'">
      </PrecompiledHeader>
      <PrecompiledHeader Condition="'$(Configuration)|$(Platform)'=='Release|Win32'">
      </PrecompiledHeader>
      <PrecompiledHeader Condition="'$(Configuration)|$(Platform)'=='Release|x64'">
      </PrecompiledHeader>
    </ClCompile>
    <ClCompile Include="..\pcre-7.4\pcre_globals.c">
      <PrecompiledHeader Condition="'$(Configuration)|$(Platform)'=='Debug|Win32'">
      </PrecompiledHeader>
      <PrecompiledHeader Condition="'$(Configuration)|$(Platform)'=='Debug|x64'">
      </PrecompiledHeader>
      <PrecompiledHeader Condition="'$(Configuration)|$(Platform)'=='Release|Win32'">
      </PrecompiledHeader>
      <PrecompiledHeader Condition="'$(Configuration)|$(Platform)'=='Release|x64'">
      </PrecompiledHeader>
    </ClCompile>
    <ClCompile Include="..\pcre-7.4\pcre_info.c">
      <PrecompiledHeader Condition="'$(Configuration)|$(Platform)'=='Debug|Win32'">
      </PrecompiledHeader>
      <PrecompiledHeader Condition="'$(Configuration)|$(Platform)'=='Debug|x64'">
      </PrecompiledHeader>
      <PrecompiledHeader Condition="'$(Configuration)|$(Platform)'=='Release|Win32'">
      </PrecompiledHeader>
      <PrecompiledHeader Condition="'$(Configuration)|$(Platform)'=='Release|x64'">
      </PrecompiledHeader>
    </ClCompile>
    <ClCompile Include="..\pcre-7.4\pcre_maketables.c">
      <PrecompiledHeader Condition="'$(Configuration)|$(Platform)'=='Debug|Win32'">
      </PrecompiledHeader>
      <PrecompiledHeader Condition="'$(Configuration)|$(Platform)'=='Debug|x64'">
      </PrecompiledHeader>
      <PrecompiledHeader Condition="'$(Configuration)|$(Platform)'=='Release|Win32'">
      </PrecompiledHeader>
      <PrecompiledHeader Condition="'$(Configuration)|$(Platform)'=='Release|x64'">
      </PrecompiledHeader>
    </ClCompile>
    <ClCompile Include="..\pcre-7.4\pcre_newline.c">
      <PrecompiledHeader Condition="'$(Configuration)|$(Platform)'=='Debug|Win32'">
      </PrecompiledHeader>
      <PrecompiledHeader Condition="'$(Configuration)|$(Platform)'=='Debug|x64'">
      </PrecompiledHeader>
      <PrecompiledHeader Condition="'$(Configuration)|$(Platform)'=='Release|Win32'">
      </PrecompiledHeader>
      <PrecompiledHeader Condition="'$(Configuration)|$(Platform)'=='Release|x64'">
      </PrecompiledHeader>
    </ClCompile>
    <ClCompile Include="..\pcre-7.4\pcre_ord2utf8.c">
      <PrecompiledHeader Condition="'$(Configuration)|$(Platform)'=='Debug|Win32'">
      </PrecompiledHeader>
      <PrecompiledHeader Condition="'$(Configuration)|$(Platform)'=='Debug|x64'">
      </PrecompiledHeader>
      <PrecompiledHeader Condition="'$(Configuration)|$(Platform)'=='Release|Win32'">
      </PrecompiledHeader>
      <PrecompiledHeader Condition="'$(Configuration)|$(Platform)'=='Release|x64'">
      </PrecompiledHeader>
    </ClCompile>
    <ClCompile Include="..\pcre-7.4\pcre_refcount.c">
      <PrecompiledHeader Condition="'$(Configuration)|$(Platform)'=='Debug|Win32'">
      </PrecompiledHeader>
      <PrecompiledHeader Condition="'$(Configuration)|$(Platform)'=='Debug|x64'">
      </PrecompiledHeader>
      <PrecompiledHeader Condition="'$(Configuration)|$(Platform)'=='Release|Win32'">
      </PrecompiledHeader>
      <PrecompiledHeader Condition="'$(Configuration)|$(Platform)'=='Release|x64'">
      </PrecompiledHeader>
    </ClCompile>
    <ClCompile Include="..\pcre-7.4\pcre_scanner.cc">
      <PrecompiledHeader Condition="'$(Configuration)|$(Platform)'=='Debug|Win32'">
      </PrecompiledHeader>
      <PrecompiledHeader Condition="'$(Configuration)|$(Platform)'=='Debug|x64'">
      </PrecompiledHeader>
      <PrecompiledHeader Condition="'$(Configuration)|$(Platform)'=='Release|Win32'">
      </PrecompiledHeader>
      <PrecompiledHeader Condition="'$(Configuration)|$(Platform)'=='Release|x64'">
      </PrecompiledHeader>
    </ClCompile>
    <ClCompile Include="..\pcre-7.4\pcre_stringpiece.cc">
      <PrecompiledHeader Condition="'$(Configuration)|$(Platform)'=='Debug|Win32'">
      </PrecompiledHeader>
      <PrecompiledHeader Condition="'$(Configuration)|$(Platform)'=='Debug|x64'">
      </PrecompiledHeader>
      <PrecompiledHeader Condition="'$(Configuration)|$(Platform)'=='Release|Win32'">
      </PrecompiledHeader>
      <PrecompiledHeader Condition="'$(Configuration)|$(Platform)'=='Release|x64'">
      </PrecompiledHeader>
    </ClCompile>
    <ClCompile Include="..\pcre-7.4\pcre_study.c">
      <PrecompiledHeader Condition="'$(Configuration)|$(Platform)'=='Debug|Win32'">
      </PrecompiledHeader>
      <PrecompiledHeader Condition="'$(Configuration)|$(Platform)'=='Debug|x64'">
      </PrecompiledHeader>
      <PrecompiledHeader Condition="'$(Configuration)|$(Platform)'=='Release|Win32'">
      </PrecompiledHeader>
      <PrecompiledHeader Condition="'$(Configuration)|$(Platform)'=='Release|x64'">
      </PrecompiledHeader>
    </ClCompile>
    <ClCompile Include="..\pcre-7.4\pcre_tables.c">
      <PrecompiledHeader Condition="'$(Configuration)|$(Platform)'=='Debug|Win32'">
      </PrecompiledHeader>
      <PrecompiledHeader Condition="'$(Configuration)|$(Platform)'=='Debug|x64'">
      </PrecompiledHeader>
      <PrecompiledHeader Condition="'$(Configuration)|$(Platform)'=='Release|Win32'">
      </PrecompiledHeader>
      <PrecompiledHeader Condition="'$(Configuration)|$(Platform)'=='Release|x64'">
      </PrecompiledHeader>
    </ClCompile>
    <ClCompile Include="..\pcre-7.4\pcre_try_flipped.c">
      <PrecompiledHeader Condition="'$(Configuration)|$(Platform)'=='Debug|Win32'">
      </PrecompiledHeader>
      <PrecompiledHeader Condition="'$(Configuration)|$(Platform)'=='Debug|x64'">
      </PrecompiledHeader>
      <PrecompiledHeader Condition="'$(Configuration)|$(Platform)'=='Release|Win32'">
      </PrecompiledHeader>
      <PrecompiledHeader Condition="'$(Configuration)|$(Platform)'=='Release|x64'">
      </PrecompiledHeader>
    </ClCompile>
    <ClCompile Include="..\pcre-7.4\pcre_ucp_searchfuncs.c">
      <PrecompiledHeader Condition="'$(Configuration)|$(Platform)'=='Debug|Win32'">
      </PrecompiledHeader>
      <PrecompiledHeader Condition="'$(Configuration)|$(Platform)'=='Debug|x64'">
      </PrecompiledHeader>
      <PrecompiledHeader Condition="'$(Configuration)|$(Platform)'=='Release|Win32'">
      </PrecompiledHeader>
      <PrecompiledHeader Condition="'$(Configuration)|$(Platform)'=='Release|x64'">
      </PrecompiledHeader>
    </ClCompile>
    <ClCompile Include="..\pcre-7.4\pcre_valid_utf8.c">
      <PrecompiledHeader Condition="'$(Configuration)|$(Platform)'=='Debug|Win32'">
      </PrecompiledHeader>
      <PrecompiledHeader Condition="'$(Configuration)|$(Platform)'=='Debug|x64'">
      </PrecompiledHeader>
      <PrecompiledHeader Condition="'$(Configuration)|$(Platform)'=='Release|Win32'">
      </PrecompiledHeader>
      <PrecompiledHeader Condition="'$(Configuration)|$(Platform)'=='Release|x64'">
      </PrecompiledHeader>
    </ClCompile>
    <ClCompile Include="..\pcre-7.4\pcre_version.c">
      <PrecompiledHeader Condition="'$(Configuration)|$(Platform)'=='Debug|Win32'">
      </PrecompiledHeader>
      <PrecompiledHeader Condition="'$(Configuration)|$(Platform)'=='Debug|x64'">
      </PrecompiledHeader>
      <PrecompiledHeader Condition="'$(Configuration)|$(Platform)'=='Release|Win32'">
      </PrecompiledHeader>
      <PrecompiledHeader Condition="'$(Configuration)|$(Platform)'=='Release|x64'">
      </PrecompiledHeader>
    </ClCompile>
    <ClCompile Include="..\pcre-7.4\pcre_xclass.c">
      <PrecompiledHeader Condition="'$(Configuration)|$(Platform)'=='Debug|Win32'">
      </PrecompiledHeader>
      <PrecompiledHeader Condition="'$(Configuration)|$(Platform)'=='Debug|x64'">
      </PrecompiledHeader>
      <PrecompiledHeader Condition="'$(Configuration)|$(Platform)'=='Release|Win32'">
      </PrecompiledHeader>
      <PrecompiledHeader Condition="'$(Configuration)|$(Platform)'=='Release|x64'">
      </PrecompiledHeader>
    </ClCompile>
    <ClCompile Include="..\pcre-7.4\pcreposix.c">
      <PrecompiledHeader Condition="'$(Configuration)|$(Platform)'=='Debug|Win32'">
      </PrecompiledHeader>
      <PrecompiledHeader Condition="'$(Configuration)|$(Platform)'=='Debug|x64'">
      </PrecompiledHeader>
      <PrecompiledHeader Condition="'$(Configuration)|$(Platform)'=='Release|Win32'">
      </PrecompiledHeader>
      <PrecompiledHeader Condition="'$(Configuration)|$(Platform)'=='Release|x64'">
      </PrecompiledHeader>
    </ClCompile>
    <ClCompile Include="..\client\dbclient.cpp" />
    <ClCompile Include="..\client\model.cpp" />
    <ClCompile Include="..\util\assert_util.cpp" />
    <ClCompile Include="..\util\background.cpp" />
    <ClCompile Include="..\util\base64.cpp" />
    <ClCompile Include="..\db\cmdline.cpp" />
    <ClCompile Include="..\db\commands.cpp" />
    <ClCompile Include="..\db\stats\counters.cpp" />
    <ClCompile Include="..\util\debug_util.cpp" />
    <ClCompile Include="..\scripting\engine.cpp" />
    <ClCompile Include="..\scripting\engine_spidermonkey.cpp" />
    <ClCompile Include="..\db\indexkey.cpp" />
    <ClCompile Include="..\db\jsobj.cpp" />
    <ClCompile Include="..\db\json.cpp" />
    <ClCompile Include="..\db\lasterror.cpp" />
    <ClCompile Include="..\db\matcher.cpp" />
    <ClCompile Include="..\util\md5.c">
      <PrecompiledHeader Condition="'$(Configuration)|$(Platform)'=='Debug|Win32'">
      </PrecompiledHeader>
      <PrecompiledHeader Condition="'$(Configuration)|$(Platform)'=='Debug|x64'">
      </PrecompiledHeader>
      <PrecompiledHeader Condition="'$(Configuration)|$(Platform)'=='Release|Win32'">
      </PrecompiledHeader>
      <PrecompiledHeader Condition="'$(Configuration)|$(Platform)'=='Release|x64'">
      </PrecompiledHeader>
    </ClCompile>
    <ClCompile Include="..\util\md5main.cpp">
      <PrecompiledHeader Condition="'$(Configuration)|$(Platform)'=='Debug|Win32'">Use</PrecompiledHeader>
      <PrecompiledHeader Condition="'$(Configuration)|$(Platform)'=='Debug|x64'">Use</PrecompiledHeader>
    </ClCompile>
    <ClCompile Include="..\util\message.cpp" />
    <ClCompile Include="..\util\message_server_port.cpp" />
    <ClCompile Include="..\util\mmap.cpp" />
    <ClCompile Include="..\util\mmap_win.cpp" />
    <ClCompile Include="..\shell\mongo_vstudio.cpp">
      <PrecompiledHeader Condition="'$(Configuration)|$(Platform)'=='Debug|Win32'">
      </PrecompiledHeader>
      <PrecompiledHeader Condition="'$(Configuration)|$(Platform)'=='Debug|x64'">
      </PrecompiledHeader>
      <PrecompiledHeader Condition="'$(Configuration)|$(Platform)'=='Release|Win32'">
      </PrecompiledHeader>
      <PrecompiledHeader Condition="'$(Configuration)|$(Platform)'=='Release|x64'">
      </PrecompiledHeader>
    </ClCompile>
    <ClCompile Include="..\db\nonce.cpp" />
    <ClCompile Include="..\client\parallel.cpp" />
    <ClCompile Include="..\util\processinfo_win32.cpp" />
    <ClCompile Include="..\util\sock.cpp" />
    <ClCompile Include="..\client\syncclusterconnection.cpp" />
    <ClCompile Include="..\util\util.cpp" />
  </ItemGroup>
  <ItemGroup>
    <ClInclude Include="..\util\processinfo.h" />
    <ClInclude Include="..\util\signal_handlers.h" />
    <ClInclude Include="..\util\version.h" />
    <ClInclude Include="balancer_policy.h" />
    <ClInclude Include="grid.h" />
    <ClInclude Include="gridconfig.h" />
    <ClInclude Include="griddatabase.h" />
    <ClInclude Include="shard.h" />
    <ClInclude Include="strategy.h" />
    <ClInclude Include="..\util\background.h" />
    <ClInclude Include="..\db\commands.h" />
    <ClInclude Include="..\db\dbmessage.h" />
    <ClInclude Include="..\util\goodies.h" />
    <ClInclude Include="..\db\jsobj.h" />
    <ClInclude Include="..\db\json.h" />
    <ClInclude Include="..\pch.h" />
    <ClInclude Include="..\..\boostw\boost_1_34_1\boost\config\auto_link.hpp" />
    <ClInclude Include="..\..\boostw\boost_1_34_1\boost\version.hpp" />
    <ClInclude Include="..\pcre-7.4\config.h" />
    <ClInclude Include="..\pcre-7.4\pcre.h" />
    <ClInclude Include="..\client\connpool.h" />
    <ClInclude Include="..\client\dbclient.h" />
    <ClInclude Include="..\client\model.h" />
  </ItemGroup>
  <ItemGroup>
    <Library Include="..\..\js\js32d.lib">
      <FileType>Document</FileType>
      <ExcludedFromBuild Condition="'$(Configuration)|$(Platform)'=='Debug|x64'">true</ExcludedFromBuild>
      <ExcludedFromBuild Condition="'$(Configuration)|$(Platform)'=='Release|x64'">true</ExcludedFromBuild>
      <ExcludedFromBuild Condition="'$(Configuration)|$(Platform)'=='Release|Win32'">true</ExcludedFromBuild>
    </Library>
    <Library Include="..\..\js\js32r.lib">
      <FileType>Document</FileType>
      <ExcludedFromBuild Condition="'$(Configuration)|$(Platform)'=='Debug|Win32'">true</ExcludedFromBuild>
      <ExcludedFromBuild Condition="'$(Configuration)|$(Platform)'=='Debug|x64'">true</ExcludedFromBuild>
      <ExcludedFromBuild Condition="'$(Configuration)|$(Platform)'=='Release|x64'">true</ExcludedFromBuild>
    </Library>
    <Library Include="..\..\js\js64d.lib">
      <FileType>Document</FileType>
      <ExcludedFromBuild Condition="'$(Configuration)|$(Platform)'=='Debug|Win32'">true</ExcludedFromBuild>
      <ExcludedFromBuild Condition="'$(Configuration)|$(Platform)'=='Release|x64'">true</ExcludedFromBuild>
      <ExcludedFromBuild Condition="'$(Configuration)|$(Platform)'=='Release|Win32'">true</ExcludedFromBuild>
    </Library>
    <Library Include="..\..\js\js64r.lib">
      <FileType>Document</FileType>
      <ExcludedFromBuild Condition="'$(Configuration)|$(Platform)'=='Debug|Win32'">true</ExcludedFromBuild>
      <ExcludedFromBuild Condition="'$(Configuration)|$(Platform)'=='Debug|x64'">true</ExcludedFromBuild>
      <ExcludedFromBuild Condition="'$(Configuration)|$(Platform)'=='Release|Win32'">true</ExcludedFromBuild>
    </Library>
  </ItemGroup>
  <Import Project="$(VCTargetsPath)\Microsoft.Cpp.targets" />
  <ImportGroup Label="ExtensionTargets">
  </ImportGroup>
=======
﻿<?xml version="1.0" encoding="utf-8"?>
<Project DefaultTargets="Build" ToolsVersion="4.0" xmlns="http://schemas.microsoft.com/developer/msbuild/2003">
  <ItemGroup Label="ProjectConfigurations">
    <ProjectConfiguration Include="Debug|Win32">
      <Configuration>Debug</Configuration>
      <Platform>Win32</Platform>
    </ProjectConfiguration>
    <ProjectConfiguration Include="Debug|x64">
      <Configuration>Debug</Configuration>
      <Platform>x64</Platform>
    </ProjectConfiguration>
    <ProjectConfiguration Include="Release|Win32">
      <Configuration>Release</Configuration>
      <Platform>Win32</Platform>
    </ProjectConfiguration>
    <ProjectConfiguration Include="Release|x64">
      <Configuration>Release</Configuration>
      <Platform>x64</Platform>
    </ProjectConfiguration>
  </ItemGroup>
  <PropertyGroup Label="Globals">
    <ProjectName>mongos</ProjectName>
    <ProjectGuid>{E03717ED-69B4-4D21-BC55-DF6690B585C6}</ProjectGuid>
    <RootNamespace>dbgrid</RootNamespace>
    <Keyword>Win32Proj</Keyword>
  </PropertyGroup>
  <Import Project="$(VCTargetsPath)\Microsoft.Cpp.Default.props" />
  <PropertyGroup Condition="'$(Configuration)|$(Platform)'=='Release|Win32'" Label="Configuration">
    <ConfigurationType>Application</ConfigurationType>
    <CharacterSet>Unicode</CharacterSet>
    <WholeProgramOptimization>true</WholeProgramOptimization>
  </PropertyGroup>
  <PropertyGroup Condition="'$(Configuration)|$(Platform)'=='Release|x64'" Label="Configuration">
    <ConfigurationType>Application</ConfigurationType>
    <CharacterSet>Unicode</CharacterSet>
    <WholeProgramOptimization>true</WholeProgramOptimization>
  </PropertyGroup>
  <PropertyGroup Condition="'$(Configuration)|$(Platform)'=='Debug|Win32'" Label="Configuration">
    <ConfigurationType>Application</ConfigurationType>
    <CharacterSet>Unicode</CharacterSet>
  </PropertyGroup>
  <PropertyGroup Condition="'$(Configuration)|$(Platform)'=='Debug|x64'" Label="Configuration">
    <ConfigurationType>Application</ConfigurationType>
    <CharacterSet>Unicode</CharacterSet>
  </PropertyGroup>
  <Import Project="$(VCTargetsPath)\Microsoft.Cpp.props" />
  <ImportGroup Label="ExtensionSettings">
  </ImportGroup>
  <ImportGroup Condition="'$(Configuration)|$(Platform)'=='Release|Win32'" Label="PropertySheets">
    <Import Project="$(UserRootDir)\Microsoft.Cpp.$(Platform).user.props" Condition="exists('$(UserRootDir)\Microsoft.Cpp.$(Platform).user.props')" Label="LocalAppDataPlatform" />
  </ImportGroup>
  <ImportGroup Condition="'$(Configuration)|$(Platform)'=='Release|x64'" Label="PropertySheets">
    <Import Project="$(UserRootDir)\Microsoft.Cpp.$(Platform).user.props" Condition="exists('$(UserRootDir)\Microsoft.Cpp.$(Platform).user.props')" Label="LocalAppDataPlatform" />
  </ImportGroup>
  <ImportGroup Condition="'$(Configuration)|$(Platform)'=='Debug|Win32'" Label="PropertySheets">
    <Import Project="$(UserRootDir)\Microsoft.Cpp.$(Platform).user.props" Condition="exists('$(UserRootDir)\Microsoft.Cpp.$(Platform).user.props')" Label="LocalAppDataPlatform" />
  </ImportGroup>
  <ImportGroup Condition="'$(Configuration)|$(Platform)'=='Debug|x64'" Label="PropertySheets">
    <Import Project="$(UserRootDir)\Microsoft.Cpp.$(Platform).user.props" Condition="exists('$(UserRootDir)\Microsoft.Cpp.$(Platform).user.props')" Label="LocalAppDataPlatform" />
  </ImportGroup>
  <PropertyGroup Label="UserMacros" />
  <PropertyGroup>
    <_ProjectFileVersion>10.0.30319.1</_ProjectFileVersion>
    <OutDir Condition="'$(Configuration)|$(Platform)'=='Debug|Win32'">$(SolutionDir)$(Configuration)\</OutDir>
    <OutDir Condition="'$(Configuration)|$(Platform)'=='Debug|x64'">$(SolutionDir)$(Configuration)\</OutDir>
    <IntDir Condition="'$(Configuration)|$(Platform)'=='Debug|Win32'">$(Configuration)\</IntDir>
    <IntDir Condition="'$(Configuration)|$(Platform)'=='Debug|x64'">$(Configuration)\</IntDir>
    <LinkIncremental Condition="'$(Configuration)|$(Platform)'=='Debug|Win32'">true</LinkIncremental>
    <LinkIncremental Condition="'$(Configuration)|$(Platform)'=='Debug|x64'">true</LinkIncremental>
    <OutDir Condition="'$(Configuration)|$(Platform)'=='Release|Win32'">$(SolutionDir)$(Configuration)\</OutDir>
    <OutDir Condition="'$(Configuration)|$(Platform)'=='Release|x64'">$(SolutionDir)$(Configuration)\</OutDir>
    <IntDir Condition="'$(Configuration)|$(Platform)'=='Release|Win32'">$(Configuration)\</IntDir>
    <IntDir Condition="'$(Configuration)|$(Platform)'=='Release|x64'">$(Configuration)\</IntDir>
    <LinkIncremental Condition="'$(Configuration)|$(Platform)'=='Release|Win32'">false</LinkIncremental>
    <LinkIncremental Condition="'$(Configuration)|$(Platform)'=='Release|x64'">false</LinkIncremental>
    <CodeAnalysisRuleSet Condition="'$(Configuration)|$(Platform)'=='Debug|Win32'">AllRules.ruleset</CodeAnalysisRuleSet>
    <CodeAnalysisRuleSet Condition="'$(Configuration)|$(Platform)'=='Debug|x64'">AllRules.ruleset</CodeAnalysisRuleSet>
    <CodeAnalysisRules Condition="'$(Configuration)|$(Platform)'=='Debug|Win32'" />
    <CodeAnalysisRules Condition="'$(Configuration)|$(Platform)'=='Debug|x64'" />
    <CodeAnalysisRuleAssemblies Condition="'$(Configuration)|$(Platform)'=='Debug|Win32'" />
    <CodeAnalysisRuleAssemblies Condition="'$(Configuration)|$(Platform)'=='Debug|x64'" />
    <CodeAnalysisRuleSet Condition="'$(Configuration)|$(Platform)'=='Release|Win32'">AllRules.ruleset</CodeAnalysisRuleSet>
    <CodeAnalysisRuleSet Condition="'$(Configuration)|$(Platform)'=='Release|x64'">AllRules.ruleset</CodeAnalysisRuleSet>
    <CodeAnalysisRules Condition="'$(Configuration)|$(Platform)'=='Release|Win32'" />
    <CodeAnalysisRules Condition="'$(Configuration)|$(Platform)'=='Release|x64'" />
    <CodeAnalysisRuleAssemblies Condition="'$(Configuration)|$(Platform)'=='Release|Win32'" />
    <CodeAnalysisRuleAssemblies Condition="'$(Configuration)|$(Platform)'=='Release|x64'" />
    <IncludePath Condition="'$(Configuration)|$(Platform)'=='Debug|x64'">..;$(IncludePath)</IncludePath>
    <IncludePath Condition="'$(Configuration)|$(Platform)'=='Debug|Win32'">..;$(IncludePath)</IncludePath>
    <IncludePath Condition="'$(Configuration)|$(Platform)'=='Release|Win32'">..;$(IncludePath)</IncludePath>
    <IncludePath Condition="'$(Configuration)|$(Platform)'=='Release|x64'">..;$(IncludePath)</IncludePath>
  </PropertyGroup>
  <ItemDefinitionGroup Condition="'$(Configuration)|$(Platform)'=='Debug|Win32'">
    <ClCompile>
      <Optimization>Disabled</Optimization>
      <AdditionalIncludeDirectories>..\..\js\src;..\pcre-7.4;C:\boost;\boost;%(AdditionalIncludeDirectories)</AdditionalIncludeDirectories>
      <PreprocessorDefinitions>_UNICODE;UNICODE;SUPPORT_UCP;SUPPORT_UTF8;MONGO_EXPOSE_MACROS;XP_WIN;OLDJS;STATIC_JS_API;WIN32;_DEBUG;_CONSOLE;_CRT_SECURE_NO_WARNINGS;HAVE_CONFIG_H;PCRE_STATIC;%(PreprocessorDefinitions)</PreprocessorDefinitions>
      <MinimalRebuild>No</MinimalRebuild>
      <BasicRuntimeChecks>EnableFastChecks</BasicRuntimeChecks>
      <RuntimeLibrary>MultiThreadedDebugDLL</RuntimeLibrary>
      <PrecompiledHeader>Use</PrecompiledHeader>
      <PrecompiledHeaderFile>pch.h</PrecompiledHeaderFile>
      <WarningLevel>Level3</WarningLevel>
      <DebugInformationFormat>EditAndContinue</DebugInformationFormat>
      <DisableSpecificWarnings>4355;4800;%(DisableSpecificWarnings)</DisableSpecificWarnings>
      <MultiProcessorCompilation>true</MultiProcessorCompilation>
    </ClCompile>
    <Link>
      <AdditionalDependencies>ws2_32.lib;Psapi.lib;%(AdditionalDependencies)</AdditionalDependencies>
      <AdditionalLibraryDirectories>c:\boost\lib\vs2010_32;\boost\lib\vs2010_32;\boost\lib</AdditionalLibraryDirectories>
      <GenerateDebugInformation>true</GenerateDebugInformation>
      <SubSystem>Console</SubSystem>
      <TargetMachine>MachineX86</TargetMachine>
    </Link>
  </ItemDefinitionGroup>
  <ItemDefinitionGroup Condition="'$(Configuration)|$(Platform)'=='Debug|x64'">
    <ClCompile>
      <Optimization>Disabled</Optimization>
      <AdditionalIncludeDirectories>..\..\js\src;..\pcre-7.4;C:\boost;\boost;%(AdditionalIncludeDirectories)</AdditionalIncludeDirectories>
      <PreprocessorDefinitions>_UNICODE;UNICODE;SUPPORT_UCP;SUPPORT_UTF8;MONGO_EXPOSE_MACROS;XP_WIN;OLDJS;STATIC_JS_API;WIN32;_DEBUG;_CONSOLE;_CRT_SECURE_NO_WARNINGS;HAVE_CONFIG_H;PCRE_STATIC;%(PreprocessorDefinitions)</PreprocessorDefinitions>
      <BasicRuntimeChecks>EnableFastChecks</BasicRuntimeChecks>
      <RuntimeLibrary>MultiThreadedDebugDLL</RuntimeLibrary>
      <PrecompiledHeader>Use</PrecompiledHeader>
      <PrecompiledHeaderFile>pch.h</PrecompiledHeaderFile>
      <WarningLevel>Level3</WarningLevel>
      <DebugInformationFormat>ProgramDatabase</DebugInformationFormat>
      <DisableSpecificWarnings>4355;4800;4267;4244;%(DisableSpecificWarnings)</DisableSpecificWarnings>
      <MinimalRebuild>No</MinimalRebuild>
      <MultiProcessorCompilation>true</MultiProcessorCompilation>
    </ClCompile>
    <Link>
      <AdditionalDependencies>ws2_32.lib;Psapi.lib;%(AdditionalDependencies)</AdditionalDependencies>
      <AdditionalLibraryDirectories>c:\boost\lib\vs2010_64;\boost\lib\vs2010_64;\boost\lib</AdditionalLibraryDirectories>
      <GenerateDebugInformation>true</GenerateDebugInformation>
      <SubSystem>Console</SubSystem>
    </Link>
  </ItemDefinitionGroup>
  <ItemDefinitionGroup Condition="'$(Configuration)|$(Platform)'=='Release|Win32'">
    <ClCompile>
      <Optimization>MaxSpeed</Optimization>
      <IntrinsicFunctions>true</IntrinsicFunctions>
      <AdditionalIncludeDirectories>..\..\js\src;..\pcre-7.4;C:\boost;\boost;%(AdditionalIncludeDirectories)</AdditionalIncludeDirectories>
      <PreprocessorDefinitions>_UNICODE;UNICODE;SUPPORT_UCP;SUPPORT_UTF8;MONGO_EXPOSE_MACROS;OLDJS;STATIC_JS_API;XP_WIN;WIN32;NDEBUG;_CONSOLE;_CRT_SECURE_NO_WARNINGS;HAVE_CONFIG_H;PCRE_STATIC;%(PreprocessorDefinitions)</PreprocessorDefinitions>
      <RuntimeLibrary>MultiThreaded</RuntimeLibrary>
      <FunctionLevelLinking>true</FunctionLevelLinking>
      <PrecompiledHeader>Use</PrecompiledHeader>
      <WarningLevel>Level3</WarningLevel>
      <DebugInformationFormat>ProgramDatabase</DebugInformationFormat>
      <DisableSpecificWarnings>4355;4800;%(DisableSpecificWarnings)</DisableSpecificWarnings>
      <MinimalRebuild>No</MinimalRebuild>
      <MultiProcessorCompilation>true</MultiProcessorCompilation>
      <PrecompiledHeaderFile>pch.h</PrecompiledHeaderFile>
    </ClCompile>
    <Link>
      <AdditionalDependencies>ws2_32.lib;Psapi.lib;%(AdditionalDependencies)</AdditionalDependencies>
      <AdditionalLibraryDirectories>c:\boost\lib\vs2010_32;\boost\lib\vs2010_32;\boost\lib</AdditionalLibraryDirectories>
      <GenerateDebugInformation>true</GenerateDebugInformation>
      <SubSystem>Console</SubSystem>
      <OptimizeReferences>true</OptimizeReferences>
      <EnableCOMDATFolding>true</EnableCOMDATFolding>
      <TargetMachine>MachineX86</TargetMachine>
    </Link>
  </ItemDefinitionGroup>
  <ItemDefinitionGroup Condition="'$(Configuration)|$(Platform)'=='Release|x64'">
    <ClCompile>
      <Optimization>MaxSpeed</Optimization>
      <IntrinsicFunctions>true</IntrinsicFunctions>
      <AdditionalIncludeDirectories>..\..\js\src;..\pcre-7.4;C:\boost;\boost;%(AdditionalIncludeDirectories)</AdditionalIncludeDirectories>
      <PreprocessorDefinitions>_UNICODE;UNICODE;SUPPORT_UCP;SUPPORT_UTF8;MONGO_EXPOSE_MACROS;OLDJS;STATIC_JS_API;XP_WIN;WIN32;NDEBUG;_CONSOLE;_CRT_SECURE_NO_WARNINGS;HAVE_CONFIG_H;PCRE_STATIC;%(PreprocessorDefinitions)</PreprocessorDefinitions>
      <RuntimeLibrary>MultiThreaded</RuntimeLibrary>
      <FunctionLevelLinking>true</FunctionLevelLinking>
      <PrecompiledHeader>Use</PrecompiledHeader>
      <WarningLevel>Level3</WarningLevel>
      <DebugInformationFormat>ProgramDatabase</DebugInformationFormat>
      <DisableSpecificWarnings>4355;4800;4267;4244;%(DisableSpecificWarnings)</DisableSpecificWarnings>
      <MinimalRebuild>No</MinimalRebuild>
      <MultiProcessorCompilation>true</MultiProcessorCompilation>
      <PrecompiledHeaderFile>pch.h</PrecompiledHeaderFile>
    </ClCompile>
    <Link>
      <AdditionalDependencies>ws2_32.lib;Psapi.lib;%(AdditionalDependencies)</AdditionalDependencies>
      <AdditionalLibraryDirectories>c:\boost\lib\vs2010_64;\boost\lib\vs2010_64;\boost\lib</AdditionalLibraryDirectories>
      <GenerateDebugInformation>true</GenerateDebugInformation>
      <SubSystem>Console</SubSystem>
      <OptimizeReferences>true</OptimizeReferences>
      <EnableCOMDATFolding>true</EnableCOMDATFolding>
    </Link>
  </ItemDefinitionGroup>
  <ItemGroup>
    <ClCompile Include="..\client\dbclientcursor.cpp" />
    <ClCompile Include="..\client\distlock.cpp" />
    <ClCompile Include="..\db\dbwebserver.cpp" />
    <ClCompile Include="..\util\concurrency\task.cpp" />
    <ClCompile Include="..\util\concurrency\thread_pool.cpp" />
    <ClCompile Include="..\util\concurrency\vars.cpp" />
    <ClCompile Include="..\util\log.cpp" />
    <ClCompile Include="..\util\miniwebserver.cpp" />
    <ClCompile Include="..\util\processinfo.cpp" />
    <ClCompile Include="..\util\signal_handlers.cpp" />
    <ClCompile Include="..\util\stringutils.cpp" />
    <ClCompile Include="..\util\text.cpp" />
    <ClCompile Include="..\util\version.cpp" />
    <ClCompile Include="balance.cpp" />
    <ClCompile Include="balancer_policy.cpp" />
    <ClCompile Include="chunk.cpp" />
    <ClCompile Include="commands_admin.cpp" />
    <ClCompile Include="commands_public.cpp" />
    <ClCompile Include="config.cpp" />
    <ClCompile Include="config_migrate.cpp" />
    <ClCompile Include="cursors.cpp" />
    <ClCompile Include="..\pch.cpp">
      <PrecompiledHeader Condition="'$(Configuration)|$(Platform)'=='Debug|Win32'">Create</PrecompiledHeader>
      <PrecompiledHeader Condition="'$(Configuration)|$(Platform)'=='Debug|x64'">Create</PrecompiledHeader>
      <PrecompiledHeader Condition="'$(Configuration)|$(Platform)'=='Release|Win32'">Create</PrecompiledHeader>
      <PrecompiledHeader Condition="'$(Configuration)|$(Platform)'=='Release|x64'">Create</PrecompiledHeader>
    </ClCompile>
    <ClCompile Include="..\db\queryutil.cpp" />
    <ClCompile Include="grid.cpp" />
    <ClCompile Include="request.cpp" />
    <ClCompile Include="shardconnection.cpp" />
    <ClCompile Include="s_only.cpp" />
    <ClCompile Include="server.cpp" />
    <ClCompile Include="shard.cpp" />
    <ClCompile Include="shardkey.cpp" />
    <ClCompile Include="stats.cpp" />
    <ClCompile Include="strategy.cpp" />
    <ClCompile Include="strategy_shard.cpp" />
    <ClCompile Include="strategy_single.cpp" />
    <ClCompile Include="..\scripting\utils.cpp" />
    <ClCompile Include="..\client\connpool.cpp" />
    <ClCompile Include="..\pcre-7.4\pcrecpp.cc">
      <PrecompiledHeader Condition="'$(Configuration)|$(Platform)'=='Debug|Win32'">
      </PrecompiledHeader>
      <PrecompiledHeader Condition="'$(Configuration)|$(Platform)'=='Debug|x64'">
      </PrecompiledHeader>
      <PrecompiledHeader Condition="'$(Configuration)|$(Platform)'=='Release|Win32'">
      </PrecompiledHeader>
      <PrecompiledHeader Condition="'$(Configuration)|$(Platform)'=='Release|x64'">
      </PrecompiledHeader>
    </ClCompile>
    <ClCompile Include="..\pcre-7.4\pcre_chartables.c">
      <PrecompiledHeader Condition="'$(Configuration)|$(Platform)'=='Debug|Win32'">
      </PrecompiledHeader>
      <PrecompiledHeader Condition="'$(Configuration)|$(Platform)'=='Debug|x64'">
      </PrecompiledHeader>
      <PrecompiledHeader Condition="'$(Configuration)|$(Platform)'=='Release|Win32'">
      </PrecompiledHeader>
      <PrecompiledHeader Condition="'$(Configuration)|$(Platform)'=='Release|x64'">
      </PrecompiledHeader>
    </ClCompile>
    <ClCompile Include="..\pcre-7.4\pcre_compile.c">
      <PrecompiledHeader Condition="'$(Configuration)|$(Platform)'=='Debug|Win32'">
      </PrecompiledHeader>
      <PrecompiledHeader Condition="'$(Configuration)|$(Platform)'=='Debug|x64'">
      </PrecompiledHeader>
      <PrecompiledHeader Condition="'$(Configuration)|$(Platform)'=='Release|Win32'">
      </PrecompiledHeader>
      <PrecompiledHeader Condition="'$(Configuration)|$(Platform)'=='Release|x64'">
      </PrecompiledHeader>
    </ClCompile>
    <ClCompile Include="..\pcre-7.4\pcre_config.c">
      <PrecompiledHeader Condition="'$(Configuration)|$(Platform)'=='Debug|Win32'">
      </PrecompiledHeader>
      <PrecompiledHeader Condition="'$(Configuration)|$(Platform)'=='Debug|x64'">
      </PrecompiledHeader>
      <PrecompiledHeader Condition="'$(Configuration)|$(Platform)'=='Release|Win32'">
      </PrecompiledHeader>
      <PrecompiledHeader Condition="'$(Configuration)|$(Platform)'=='Release|x64'">
      </PrecompiledHeader>
    </ClCompile>
    <ClCompile Include="..\pcre-7.4\pcre_dfa_exec.c">
      <PrecompiledHeader Condition="'$(Configuration)|$(Platform)'=='Debug|Win32'">
      </PrecompiledHeader>
      <PrecompiledHeader Condition="'$(Configuration)|$(Platform)'=='Debug|x64'">
      </PrecompiledHeader>
      <PrecompiledHeader Condition="'$(Configuration)|$(Platform)'=='Release|Win32'">
      </PrecompiledHeader>
      <PrecompiledHeader Condition="'$(Configuration)|$(Platform)'=='Release|x64'">
      </PrecompiledHeader>
    </ClCompile>
    <ClCompile Include="..\pcre-7.4\pcre_exec.c">
      <PrecompiledHeader Condition="'$(Configuration)|$(Platform)'=='Debug|Win32'">
      </PrecompiledHeader>
      <PrecompiledHeader Condition="'$(Configuration)|$(Platform)'=='Debug|x64'">
      </PrecompiledHeader>
      <PrecompiledHeader Condition="'$(Configuration)|$(Platform)'=='Release|Win32'">
      </PrecompiledHeader>
      <PrecompiledHeader Condition="'$(Configuration)|$(Platform)'=='Release|x64'">
      </PrecompiledHeader>
    </ClCompile>
    <ClCompile Include="..\pcre-7.4\pcre_fullinfo.c">
      <PrecompiledHeader Condition="'$(Configuration)|$(Platform)'=='Debug|Win32'">
      </PrecompiledHeader>
      <PrecompiledHeader Condition="'$(Configuration)|$(Platform)'=='Debug|x64'">
      </PrecompiledHeader>
      <PrecompiledHeader Condition="'$(Configuration)|$(Platform)'=='Release|Win32'">
      </PrecompiledHeader>
      <PrecompiledHeader Condition="'$(Configuration)|$(Platform)'=='Release|x64'">
      </PrecompiledHeader>
    </ClCompile>
    <ClCompile Include="..\pcre-7.4\pcre_get.c">
      <PrecompiledHeader Condition="'$(Configuration)|$(Platform)'=='Debug|Win32'">
      </PrecompiledHeader>
      <PrecompiledHeader Condition="'$(Configuration)|$(Platform)'=='Debug|x64'">
      </PrecompiledHeader>
      <PrecompiledHeader Condition="'$(Configuration)|$(Platform)'=='Release|Win32'">
      </PrecompiledHeader>
      <PrecompiledHeader Condition="'$(Configuration)|$(Platform)'=='Release|x64'">
      </PrecompiledHeader>
    </ClCompile>
    <ClCompile Include="..\pcre-7.4\pcre_globals.c">
      <PrecompiledHeader Condition="'$(Configuration)|$(Platform)'=='Debug|Win32'">
      </PrecompiledHeader>
      <PrecompiledHeader Condition="'$(Configuration)|$(Platform)'=='Debug|x64'">
      </PrecompiledHeader>
      <PrecompiledHeader Condition="'$(Configuration)|$(Platform)'=='Release|Win32'">
      </PrecompiledHeader>
      <PrecompiledHeader Condition="'$(Configuration)|$(Platform)'=='Release|x64'">
      </PrecompiledHeader>
    </ClCompile>
    <ClCompile Include="..\pcre-7.4\pcre_info.c">
      <PrecompiledHeader Condition="'$(Configuration)|$(Platform)'=='Debug|Win32'">
      </PrecompiledHeader>
      <PrecompiledHeader Condition="'$(Configuration)|$(Platform)'=='Debug|x64'">
      </PrecompiledHeader>
      <PrecompiledHeader Condition="'$(Configuration)|$(Platform)'=='Release|Win32'">
      </PrecompiledHeader>
      <PrecompiledHeader Condition="'$(Configuration)|$(Platform)'=='Release|x64'">
      </PrecompiledHeader>
    </ClCompile>
    <ClCompile Include="..\pcre-7.4\pcre_maketables.c">
      <PrecompiledHeader Condition="'$(Configuration)|$(Platform)'=='Debug|Win32'">
      </PrecompiledHeader>
      <PrecompiledHeader Condition="'$(Configuration)|$(Platform)'=='Debug|x64'">
      </PrecompiledHeader>
      <PrecompiledHeader Condition="'$(Configuration)|$(Platform)'=='Release|Win32'">
      </PrecompiledHeader>
      <PrecompiledHeader Condition="'$(Configuration)|$(Platform)'=='Release|x64'">
      </PrecompiledHeader>
    </ClCompile>
    <ClCompile Include="..\pcre-7.4\pcre_newline.c">
      <PrecompiledHeader Condition="'$(Configuration)|$(Platform)'=='Debug|Win32'">
      </PrecompiledHeader>
      <PrecompiledHeader Condition="'$(Configuration)|$(Platform)'=='Debug|x64'">
      </PrecompiledHeader>
      <PrecompiledHeader Condition="'$(Configuration)|$(Platform)'=='Release|Win32'">
      </PrecompiledHeader>
      <PrecompiledHeader Condition="'$(Configuration)|$(Platform)'=='Release|x64'">
      </PrecompiledHeader>
    </ClCompile>
    <ClCompile Include="..\pcre-7.4\pcre_ord2utf8.c">
      <PrecompiledHeader Condition="'$(Configuration)|$(Platform)'=='Debug|Win32'">
      </PrecompiledHeader>
      <PrecompiledHeader Condition="'$(Configuration)|$(Platform)'=='Debug|x64'">
      </PrecompiledHeader>
      <PrecompiledHeader Condition="'$(Configuration)|$(Platform)'=='Release|Win32'">
      </PrecompiledHeader>
      <PrecompiledHeader Condition="'$(Configuration)|$(Platform)'=='Release|x64'">
      </PrecompiledHeader>
    </ClCompile>
    <ClCompile Include="..\pcre-7.4\pcre_refcount.c">
      <PrecompiledHeader Condition="'$(Configuration)|$(Platform)'=='Debug|Win32'">
      </PrecompiledHeader>
      <PrecompiledHeader Condition="'$(Configuration)|$(Platform)'=='Debug|x64'">
      </PrecompiledHeader>
      <PrecompiledHeader Condition="'$(Configuration)|$(Platform)'=='Release|Win32'">
      </PrecompiledHeader>
      <PrecompiledHeader Condition="'$(Configuration)|$(Platform)'=='Release|x64'">
      </PrecompiledHeader>
    </ClCompile>
    <ClCompile Include="..\pcre-7.4\pcre_scanner.cc">
      <PrecompiledHeader Condition="'$(Configuration)|$(Platform)'=='Debug|Win32'">
      </PrecompiledHeader>
      <PrecompiledHeader Condition="'$(Configuration)|$(Platform)'=='Debug|x64'">
      </PrecompiledHeader>
      <PrecompiledHeader Condition="'$(Configuration)|$(Platform)'=='Release|Win32'">
      </PrecompiledHeader>
      <PrecompiledHeader Condition="'$(Configuration)|$(Platform)'=='Release|x64'">
      </PrecompiledHeader>
    </ClCompile>
    <ClCompile Include="..\pcre-7.4\pcre_stringpiece.cc">
      <PrecompiledHeader Condition="'$(Configuration)|$(Platform)'=='Debug|Win32'">
      </PrecompiledHeader>
      <PrecompiledHeader Condition="'$(Configuration)|$(Platform)'=='Debug|x64'">
      </PrecompiledHeader>
      <PrecompiledHeader Condition="'$(Configuration)|$(Platform)'=='Release|Win32'">
      </PrecompiledHeader>
      <PrecompiledHeader Condition="'$(Configuration)|$(Platform)'=='Release|x64'">
      </PrecompiledHeader>
    </ClCompile>
    <ClCompile Include="..\pcre-7.4\pcre_study.c">
      <PrecompiledHeader Condition="'$(Configuration)|$(Platform)'=='Debug|Win32'">
      </PrecompiledHeader>
      <PrecompiledHeader Condition="'$(Configuration)|$(Platform)'=='Debug|x64'">
      </PrecompiledHeader>
      <PrecompiledHeader Condition="'$(Configuration)|$(Platform)'=='Release|Win32'">
      </PrecompiledHeader>
      <PrecompiledHeader Condition="'$(Configuration)|$(Platform)'=='Release|x64'">
      </PrecompiledHeader>
    </ClCompile>
    <ClCompile Include="..\pcre-7.4\pcre_tables.c">
      <PrecompiledHeader Condition="'$(Configuration)|$(Platform)'=='Debug|Win32'">
      </PrecompiledHeader>
      <PrecompiledHeader Condition="'$(Configuration)|$(Platform)'=='Debug|x64'">
      </PrecompiledHeader>
      <PrecompiledHeader Condition="'$(Configuration)|$(Platform)'=='Release|Win32'">
      </PrecompiledHeader>
      <PrecompiledHeader Condition="'$(Configuration)|$(Platform)'=='Release|x64'">
      </PrecompiledHeader>
    </ClCompile>
    <ClCompile Include="..\pcre-7.4\pcre_try_flipped.c">
      <PrecompiledHeader Condition="'$(Configuration)|$(Platform)'=='Debug|Win32'">
      </PrecompiledHeader>
      <PrecompiledHeader Condition="'$(Configuration)|$(Platform)'=='Debug|x64'">
      </PrecompiledHeader>
      <PrecompiledHeader Condition="'$(Configuration)|$(Platform)'=='Release|Win32'">
      </PrecompiledHeader>
      <PrecompiledHeader Condition="'$(Configuration)|$(Platform)'=='Release|x64'">
      </PrecompiledHeader>
    </ClCompile>
    <ClCompile Include="..\pcre-7.4\pcre_ucp_searchfuncs.c">
      <PrecompiledHeader Condition="'$(Configuration)|$(Platform)'=='Debug|Win32'">
      </PrecompiledHeader>
      <PrecompiledHeader Condition="'$(Configuration)|$(Platform)'=='Debug|x64'">
      </PrecompiledHeader>
      <PrecompiledHeader Condition="'$(Configuration)|$(Platform)'=='Release|Win32'">
      </PrecompiledHeader>
      <PrecompiledHeader Condition="'$(Configuration)|$(Platform)'=='Release|x64'">
      </PrecompiledHeader>
    </ClCompile>
    <ClCompile Include="..\pcre-7.4\pcre_valid_utf8.c">
      <PrecompiledHeader Condition="'$(Configuration)|$(Platform)'=='Debug|Win32'">
      </PrecompiledHeader>
      <PrecompiledHeader Condition="'$(Configuration)|$(Platform)'=='Debug|x64'">
      </PrecompiledHeader>
      <PrecompiledHeader Condition="'$(Configuration)|$(Platform)'=='Release|Win32'">
      </PrecompiledHeader>
      <PrecompiledHeader Condition="'$(Configuration)|$(Platform)'=='Release|x64'">
      </PrecompiledHeader>
    </ClCompile>
    <ClCompile Include="..\pcre-7.4\pcre_version.c">
      <PrecompiledHeader Condition="'$(Configuration)|$(Platform)'=='Debug|Win32'">
      </PrecompiledHeader>
      <PrecompiledHeader Condition="'$(Configuration)|$(Platform)'=='Debug|x64'">
      </PrecompiledHeader>
      <PrecompiledHeader Condition="'$(Configuration)|$(Platform)'=='Release|Win32'">
      </PrecompiledHeader>
      <PrecompiledHeader Condition="'$(Configuration)|$(Platform)'=='Release|x64'">
      </PrecompiledHeader>
    </ClCompile>
    <ClCompile Include="..\pcre-7.4\pcre_xclass.c">
      <PrecompiledHeader Condition="'$(Configuration)|$(Platform)'=='Debug|Win32'">
      </PrecompiledHeader>
      <PrecompiledHeader Condition="'$(Configuration)|$(Platform)'=='Debug|x64'">
      </PrecompiledHeader>
      <PrecompiledHeader Condition="'$(Configuration)|$(Platform)'=='Release|Win32'">
      </PrecompiledHeader>
      <PrecompiledHeader Condition="'$(Configuration)|$(Platform)'=='Release|x64'">
      </PrecompiledHeader>
    </ClCompile>
    <ClCompile Include="..\pcre-7.4\pcreposix.c">
      <PrecompiledHeader Condition="'$(Configuration)|$(Platform)'=='Debug|Win32'">
      </PrecompiledHeader>
      <PrecompiledHeader Condition="'$(Configuration)|$(Platform)'=='Debug|x64'">
      </PrecompiledHeader>
      <PrecompiledHeader Condition="'$(Configuration)|$(Platform)'=='Release|Win32'">
      </PrecompiledHeader>
      <PrecompiledHeader Condition="'$(Configuration)|$(Platform)'=='Release|x64'">
      </PrecompiledHeader>
    </ClCompile>
    <ClCompile Include="..\client\dbclient.cpp" />
    <ClCompile Include="..\client\model.cpp" />
    <ClCompile Include="..\util\assert_util.cpp" />
    <ClCompile Include="..\util\background.cpp" />
    <ClCompile Include="..\util\base64.cpp" />
    <ClCompile Include="..\db\cmdline.cpp" />
    <ClCompile Include="..\db\commands.cpp" />
    <ClCompile Include="..\db\stats\counters.cpp" />
    <ClCompile Include="..\util\debug_util.cpp" />
    <ClCompile Include="..\scripting\engine.cpp" />
    <ClCompile Include="..\scripting\engine_spidermonkey.cpp" />
    <ClCompile Include="..\db\indexkey.cpp" />
    <ClCompile Include="..\db\jsobj.cpp" />
    <ClCompile Include="..\db\json.cpp" />
    <ClCompile Include="..\db\lasterror.cpp" />
    <ClCompile Include="..\db\matcher.cpp" />
    <ClCompile Include="..\util\md5.c">
      <PrecompiledHeader Condition="'$(Configuration)|$(Platform)'=='Debug|Win32'">
      </PrecompiledHeader>
      <PrecompiledHeader Condition="'$(Configuration)|$(Platform)'=='Debug|x64'">
      </PrecompiledHeader>
      <PrecompiledHeader Condition="'$(Configuration)|$(Platform)'=='Release|Win32'">
      </PrecompiledHeader>
      <PrecompiledHeader Condition="'$(Configuration)|$(Platform)'=='Release|x64'">
      </PrecompiledHeader>
    </ClCompile>
    <ClCompile Include="..\util\md5main.cpp">
      <PrecompiledHeader Condition="'$(Configuration)|$(Platform)'=='Debug|Win32'">Use</PrecompiledHeader>
      <PrecompiledHeader Condition="'$(Configuration)|$(Platform)'=='Debug|x64'">Use</PrecompiledHeader>
    </ClCompile>
    <ClCompile Include="..\util\message.cpp" />
    <ClCompile Include="..\util\message_server_port.cpp" />
    <ClCompile Include="..\util\mmap.cpp" />
    <ClCompile Include="..\util\mmap_win.cpp" />
    <ClCompile Include="..\shell\mongo_vstudio.cpp">
      <PrecompiledHeader Condition="'$(Configuration)|$(Platform)'=='Debug|Win32'">
      </PrecompiledHeader>
      <PrecompiledHeader Condition="'$(Configuration)|$(Platform)'=='Debug|x64'">
      </PrecompiledHeader>
      <PrecompiledHeader Condition="'$(Configuration)|$(Platform)'=='Release|Win32'">
      </PrecompiledHeader>
      <PrecompiledHeader Condition="'$(Configuration)|$(Platform)'=='Release|x64'">
      </PrecompiledHeader>
    </ClCompile>
    <ClCompile Include="..\db\nonce.cpp" />
    <ClCompile Include="..\client\parallel.cpp" />
    <ClCompile Include="..\util\processinfo_win32.cpp" />
    <ClCompile Include="..\util\sock.cpp" />
    <ClCompile Include="..\client\syncclusterconnection.cpp" />
    <ClCompile Include="..\util\util.cpp" />
  </ItemGroup>
  <ItemGroup>
    <ClInclude Include="..\util\processinfo.h" />
    <ClInclude Include="..\util\signal_handlers.h" />
    <ClInclude Include="..\util\version.h" />
    <ClInclude Include="balancer_policy.h" />
    <ClInclude Include="grid.h" />
    <ClInclude Include="gridconfig.h" />
    <ClInclude Include="griddatabase.h" />
    <ClInclude Include="shard.h" />
    <ClInclude Include="strategy.h" />
    <ClInclude Include="..\util\background.h" />
    <ClInclude Include="..\db\commands.h" />
    <ClInclude Include="..\db\dbmessage.h" />
    <ClInclude Include="..\util\goodies.h" />
    <ClInclude Include="..\db\jsobj.h" />
    <ClInclude Include="..\db\json.h" />
    <ClInclude Include="..\pch.h" />
    <ClInclude Include="..\..\boostw\boost_1_34_1\boost\config\auto_link.hpp" />
    <ClInclude Include="..\..\boostw\boost_1_34_1\boost\version.hpp" />
    <ClInclude Include="..\pcre-7.4\config.h" />
    <ClInclude Include="..\pcre-7.4\pcre.h" />
    <ClInclude Include="..\client\connpool.h" />
    <ClInclude Include="..\client\dbclient.h" />
    <ClInclude Include="..\client\model.h" />
  </ItemGroup>
  <ItemGroup>
    <Library Include="..\..\js\js32d.lib">
      <FileType>Document</FileType>
      <ExcludedFromBuild Condition="'$(Configuration)|$(Platform)'=='Debug|x64'">true</ExcludedFromBuild>
      <ExcludedFromBuild Condition="'$(Configuration)|$(Platform)'=='Release|x64'">true</ExcludedFromBuild>
      <ExcludedFromBuild Condition="'$(Configuration)|$(Platform)'=='Release|Win32'">true</ExcludedFromBuild>
    </Library>
    <Library Include="..\..\js\js32r.lib">
      <FileType>Document</FileType>
      <ExcludedFromBuild Condition="'$(Configuration)|$(Platform)'=='Debug|Win32'">true</ExcludedFromBuild>
      <ExcludedFromBuild Condition="'$(Configuration)|$(Platform)'=='Debug|x64'">true</ExcludedFromBuild>
      <ExcludedFromBuild Condition="'$(Configuration)|$(Platform)'=='Release|x64'">true</ExcludedFromBuild>
    </Library>
    <Library Include="..\..\js\js64d.lib">
      <FileType>Document</FileType>
      <ExcludedFromBuild Condition="'$(Configuration)|$(Platform)'=='Debug|Win32'">true</ExcludedFromBuild>
      <ExcludedFromBuild Condition="'$(Configuration)|$(Platform)'=='Release|x64'">true</ExcludedFromBuild>
      <ExcludedFromBuild Condition="'$(Configuration)|$(Platform)'=='Release|Win32'">true</ExcludedFromBuild>
    </Library>
    <Library Include="..\..\js\js64r.lib">
      <FileType>Document</FileType>
      <ExcludedFromBuild Condition="'$(Configuration)|$(Platform)'=='Debug|Win32'">true</ExcludedFromBuild>
      <ExcludedFromBuild Condition="'$(Configuration)|$(Platform)'=='Debug|x64'">true</ExcludedFromBuild>
      <ExcludedFromBuild Condition="'$(Configuration)|$(Platform)'=='Release|Win32'">true</ExcludedFromBuild>
    </Library>
  </ItemGroup>
  <Import Project="$(VCTargetsPath)\Microsoft.Cpp.targets" />
  <ImportGroup Label="ExtensionTargets">
  </ImportGroup>
>>>>>>> 189291f8
</Project><|MERGE_RESOLUTION|>--- conflicted
+++ resolved
@@ -1,577 +1,3 @@
-<<<<<<< HEAD
-﻿<?xml version="1.0" encoding="utf-8"?>
-<Project DefaultTargets="Build" ToolsVersion="4.0" xmlns="http://schemas.microsoft.com/developer/msbuild/2003">
-  <ItemGroup Label="ProjectConfigurations">
-    <ProjectConfiguration Include="Debug|Win32">
-      <Configuration>Debug</Configuration>
-      <Platform>Win32</Platform>
-    </ProjectConfiguration>
-    <ProjectConfiguration Include="Debug|x64">
-      <Configuration>Debug</Configuration>
-      <Platform>x64</Platform>
-    </ProjectConfiguration>
-    <ProjectConfiguration Include="Release|Win32">
-      <Configuration>Release</Configuration>
-      <Platform>Win32</Platform>
-    </ProjectConfiguration>
-    <ProjectConfiguration Include="Release|x64">
-      <Configuration>Release</Configuration>
-      <Platform>x64</Platform>
-    </ProjectConfiguration>
-  </ItemGroup>
-  <PropertyGroup Label="Globals">
-    <ProjectName>mongos</ProjectName>
-    <ProjectGuid>{E03717ED-69B4-4D21-BC55-DF6690B585C6}</ProjectGuid>
-    <RootNamespace>dbgrid</RootNamespace>
-    <Keyword>Win32Proj</Keyword>
-  </PropertyGroup>
-  <Import Project="$(VCTargetsPath)\Microsoft.Cpp.Default.props" />
-  <PropertyGroup Condition="'$(Configuration)|$(Platform)'=='Release|Win32'" Label="Configuration">
-    <ConfigurationType>Application</ConfigurationType>
-    <CharacterSet>Unicode</CharacterSet>
-    <WholeProgramOptimization>true</WholeProgramOptimization>
-  </PropertyGroup>
-  <PropertyGroup Condition="'$(Configuration)|$(Platform)'=='Release|x64'" Label="Configuration">
-    <ConfigurationType>Application</ConfigurationType>
-    <CharacterSet>Unicode</CharacterSet>
-    <WholeProgramOptimization>true</WholeProgramOptimization>
-  </PropertyGroup>
-  <PropertyGroup Condition="'$(Configuration)|$(Platform)'=='Debug|Win32'" Label="Configuration">
-    <ConfigurationType>Application</ConfigurationType>
-    <CharacterSet>Unicode</CharacterSet>
-  </PropertyGroup>
-  <PropertyGroup Condition="'$(Configuration)|$(Platform)'=='Debug|x64'" Label="Configuration">
-    <ConfigurationType>Application</ConfigurationType>
-    <CharacterSet>Unicode</CharacterSet>
-  </PropertyGroup>
-  <Import Project="$(VCTargetsPath)\Microsoft.Cpp.props" />
-  <ImportGroup Label="ExtensionSettings">
-  </ImportGroup>
-  <ImportGroup Condition="'$(Configuration)|$(Platform)'=='Release|Win32'" Label="PropertySheets">
-    <Import Project="$(UserRootDir)\Microsoft.Cpp.$(Platform).user.props" Condition="exists('$(UserRootDir)\Microsoft.Cpp.$(Platform).user.props')" Label="LocalAppDataPlatform" />
-  </ImportGroup>
-  <ImportGroup Condition="'$(Configuration)|$(Platform)'=='Release|x64'" Label="PropertySheets">
-    <Import Project="$(UserRootDir)\Microsoft.Cpp.$(Platform).user.props" Condition="exists('$(UserRootDir)\Microsoft.Cpp.$(Platform).user.props')" Label="LocalAppDataPlatform" />
-  </ImportGroup>
-  <ImportGroup Condition="'$(Configuration)|$(Platform)'=='Debug|Win32'" Label="PropertySheets">
-    <Import Project="$(UserRootDir)\Microsoft.Cpp.$(Platform).user.props" Condition="exists('$(UserRootDir)\Microsoft.Cpp.$(Platform).user.props')" Label="LocalAppDataPlatform" />
-  </ImportGroup>
-  <ImportGroup Condition="'$(Configuration)|$(Platform)'=='Debug|x64'" Label="PropertySheets">
-    <Import Project="$(UserRootDir)\Microsoft.Cpp.$(Platform).user.props" Condition="exists('$(UserRootDir)\Microsoft.Cpp.$(Platform).user.props')" Label="LocalAppDataPlatform" />
-  </ImportGroup>
-  <PropertyGroup Label="UserMacros" />
-  <PropertyGroup>
-    <_ProjectFileVersion>10.0.30319.1</_ProjectFileVersion>
-    <OutDir Condition="'$(Configuration)|$(Platform)'=='Debug|Win32'">$(SolutionDir)$(Configuration)\</OutDir>
-    <OutDir Condition="'$(Configuration)|$(Platform)'=='Debug|x64'">$(SolutionDir)$(Configuration)\</OutDir>
-    <IntDir Condition="'$(Configuration)|$(Platform)'=='Debug|Win32'">$(Configuration)\</IntDir>
-    <IntDir Condition="'$(Configuration)|$(Platform)'=='Debug|x64'">$(Configuration)\</IntDir>
-    <LinkIncremental Condition="'$(Configuration)|$(Platform)'=='Debug|Win32'">true</LinkIncremental>
-    <LinkIncremental Condition="'$(Configuration)|$(Platform)'=='Debug|x64'">true</LinkIncremental>
-    <OutDir Condition="'$(Configuration)|$(Platform)'=='Release|Win32'">$(SolutionDir)$(Configuration)\</OutDir>
-    <OutDir Condition="'$(Configuration)|$(Platform)'=='Release|x64'">$(SolutionDir)$(Configuration)\</OutDir>
-    <IntDir Condition="'$(Configuration)|$(Platform)'=='Release|Win32'">$(Configuration)\</IntDir>
-    <IntDir Condition="'$(Configuration)|$(Platform)'=='Release|x64'">$(Configuration)\</IntDir>
-    <LinkIncremental Condition="'$(Configuration)|$(Platform)'=='Release|Win32'">false</LinkIncremental>
-    <LinkIncremental Condition="'$(Configuration)|$(Platform)'=='Release|x64'">false</LinkIncremental>
-    <CodeAnalysisRuleSet Condition="'$(Configuration)|$(Platform)'=='Debug|Win32'">AllRules.ruleset</CodeAnalysisRuleSet>
-    <CodeAnalysisRuleSet Condition="'$(Configuration)|$(Platform)'=='Debug|x64'">AllRules.ruleset</CodeAnalysisRuleSet>
-    <CodeAnalysisRules Condition="'$(Configuration)|$(Platform)'=='Debug|Win32'" />
-    <CodeAnalysisRules Condition="'$(Configuration)|$(Platform)'=='Debug|x64'" />
-    <CodeAnalysisRuleAssemblies Condition="'$(Configuration)|$(Platform)'=='Debug|Win32'" />
-    <CodeAnalysisRuleAssemblies Condition="'$(Configuration)|$(Platform)'=='Debug|x64'" />
-    <CodeAnalysisRuleSet Condition="'$(Configuration)|$(Platform)'=='Release|Win32'">AllRules.ruleset</CodeAnalysisRuleSet>
-    <CodeAnalysisRuleSet Condition="'$(Configuration)|$(Platform)'=='Release|x64'">AllRules.ruleset</CodeAnalysisRuleSet>
-    <CodeAnalysisRules Condition="'$(Configuration)|$(Platform)'=='Release|Win32'" />
-    <CodeAnalysisRules Condition="'$(Configuration)|$(Platform)'=='Release|x64'" />
-    <CodeAnalysisRuleAssemblies Condition="'$(Configuration)|$(Platform)'=='Release|Win32'" />
-    <CodeAnalysisRuleAssemblies Condition="'$(Configuration)|$(Platform)'=='Release|x64'" />
-    <IncludePath Condition="'$(Configuration)|$(Platform)'=='Debug|x64'">..;$(IncludePath)</IncludePath>
-  </PropertyGroup>
-  <ItemDefinitionGroup Condition="'$(Configuration)|$(Platform)'=='Debug|Win32'">
-    <ClCompile>
-      <Optimization>Disabled</Optimization>
-      <AdditionalIncludeDirectories>..\..\js\src;..\pcre-7.4;C:\boost;\boost;%(AdditionalIncludeDirectories)</AdditionalIncludeDirectories>
-      <PreprocessorDefinitions>_UNICODE;UNICODE;SUPPORT_UCP;SUPPORT_UTF8;MONGO_EXPOSE_MACROS;XP_WIN;OLDJS;STATIC_JS_API;WIN32;_DEBUG;_CONSOLE;_CRT_SECURE_NO_WARNINGS;HAVE_CONFIG_H;PCRE_STATIC;%(PreprocessorDefinitions)</PreprocessorDefinitions>
-      <MinimalRebuild>No</MinimalRebuild>
-      <BasicRuntimeChecks>EnableFastChecks</BasicRuntimeChecks>
-      <RuntimeLibrary>MultiThreadedDebugDLL</RuntimeLibrary>
-      <PrecompiledHeader>Use</PrecompiledHeader>
-      <PrecompiledHeaderFile>pch.h</PrecompiledHeaderFile>
-      <WarningLevel>Level3</WarningLevel>
-      <DebugInformationFormat>EditAndContinue</DebugInformationFormat>
-      <DisableSpecificWarnings>4355;4800;%(DisableSpecificWarnings)</DisableSpecificWarnings>
-      <MultiProcessorCompilation>true</MultiProcessorCompilation>
-    </ClCompile>
-    <Link>
-      <AdditionalDependencies>ws2_32.lib;Psapi.lib;%(AdditionalDependencies)</AdditionalDependencies>
-      <AdditionalLibraryDirectories>c:\boost\lib\vs2010_32;\boost\lib\vs2010_32;\boost\lib</AdditionalLibraryDirectories>
-      <GenerateDebugInformation>true</GenerateDebugInformation>
-      <SubSystem>Console</SubSystem>
-      <TargetMachine>MachineX86</TargetMachine>
-    </Link>
-  </ItemDefinitionGroup>
-  <ItemDefinitionGroup Condition="'$(Configuration)|$(Platform)'=='Debug|x64'">
-    <ClCompile>
-      <Optimization>Disabled</Optimization>
-      <AdditionalIncludeDirectories>..\..\js\src;..\pcre-7.4;C:\boost;\boost;%(AdditionalIncludeDirectories)</AdditionalIncludeDirectories>
-      <PreprocessorDefinitions>_UNICODE;UNICODE;SUPPORT_UCP;SUPPORT_UTF8;MONGO_EXPOSE_MACROS;XP_WIN;OLDJS;STATIC_JS_API;WIN32;_DEBUG;_CONSOLE;_CRT_SECURE_NO_WARNINGS;HAVE_CONFIG_H;PCRE_STATIC;%(PreprocessorDefinitions)</PreprocessorDefinitions>
-      <BasicRuntimeChecks>EnableFastChecks</BasicRuntimeChecks>
-      <RuntimeLibrary>MultiThreadedDebugDLL</RuntimeLibrary>
-      <PrecompiledHeader>Use</PrecompiledHeader>
-      <PrecompiledHeaderFile>pch.h</PrecompiledHeaderFile>
-      <WarningLevel>Level3</WarningLevel>
-      <DebugInformationFormat>ProgramDatabase</DebugInformationFormat>
-      <DisableSpecificWarnings>4355;4800;4267;4244;%(DisableSpecificWarnings)</DisableSpecificWarnings>
-      <MinimalRebuild>No</MinimalRebuild>
-      <MultiProcessorCompilation>true</MultiProcessorCompilation>
-    </ClCompile>
-    <Link>
-      <AdditionalDependencies>ws2_32.lib;Psapi.lib;%(AdditionalDependencies)</AdditionalDependencies>
-      <AdditionalLibraryDirectories>c:\boost\lib\vs2010_64;\boost\lib\vs2010_64;\boost\lib</AdditionalLibraryDirectories>
-      <GenerateDebugInformation>true</GenerateDebugInformation>
-      <SubSystem>Console</SubSystem>
-    </Link>
-  </ItemDefinitionGroup>
-  <ItemDefinitionGroup Condition="'$(Configuration)|$(Platform)'=='Release|Win32'">
-    <ClCompile>
-      <Optimization>MaxSpeed</Optimization>
-      <IntrinsicFunctions>true</IntrinsicFunctions>
-      <AdditionalIncludeDirectories>..\..\js\src;..\pcre-7.4;C:\boost;\boost;%(AdditionalIncludeDirectories)</AdditionalIncludeDirectories>
-      <PreprocessorDefinitions>_UNICODE;UNICODE;SUPPORT_UCP;SUPPORT_UTF8;MONGO_EXPOSE_MACROS;OLDJS;STATIC_JS_API;XP_WIN;WIN32;NDEBUG;_CONSOLE;_CRT_SECURE_NO_WARNINGS;HAVE_CONFIG_H;PCRE_STATIC;%(PreprocessorDefinitions)</PreprocessorDefinitions>
-      <RuntimeLibrary>MultiThreaded</RuntimeLibrary>
-      <FunctionLevelLinking>true</FunctionLevelLinking>
-      <PrecompiledHeader>Use</PrecompiledHeader>
-      <WarningLevel>Level3</WarningLevel>
-      <DebugInformationFormat>ProgramDatabase</DebugInformationFormat>
-      <DisableSpecificWarnings>4355;4800;%(DisableSpecificWarnings)</DisableSpecificWarnings>
-      <MinimalRebuild>No</MinimalRebuild>
-      <MultiProcessorCompilation>true</MultiProcessorCompilation>
-      <PrecompiledHeaderFile>pch.h</PrecompiledHeaderFile>
-    </ClCompile>
-    <Link>
-      <AdditionalDependencies>ws2_32.lib;Psapi.lib;%(AdditionalDependencies)</AdditionalDependencies>
-      <AdditionalLibraryDirectories>c:\boost\lib\vs2010_32;\boost\lib\vs2010_32;\boost\lib</AdditionalLibraryDirectories>
-      <GenerateDebugInformation>true</GenerateDebugInformation>
-      <SubSystem>Console</SubSystem>
-      <OptimizeReferences>true</OptimizeReferences>
-      <EnableCOMDATFolding>true</EnableCOMDATFolding>
-      <TargetMachine>MachineX86</TargetMachine>
-    </Link>
-  </ItemDefinitionGroup>
-  <ItemDefinitionGroup Condition="'$(Configuration)|$(Platform)'=='Release|x64'">
-    <ClCompile>
-      <Optimization>MaxSpeed</Optimization>
-      <IntrinsicFunctions>true</IntrinsicFunctions>
-      <AdditionalIncludeDirectories>..\..\js\src;..\pcre-7.4;C:\boost;\boost;%(AdditionalIncludeDirectories)</AdditionalIncludeDirectories>
-      <PreprocessorDefinitions>_UNICODE;UNICODE;SUPPORT_UCP;SUPPORT_UTF8;MONGO_EXPOSE_MACROS;OLDJS;STATIC_JS_API;XP_WIN;WIN32;NDEBUG;_CONSOLE;_CRT_SECURE_NO_WARNINGS;HAVE_CONFIG_H;PCRE_STATIC;%(PreprocessorDefinitions)</PreprocessorDefinitions>
-      <RuntimeLibrary>MultiThreaded</RuntimeLibrary>
-      <FunctionLevelLinking>true</FunctionLevelLinking>
-      <PrecompiledHeader>Use</PrecompiledHeader>
-      <WarningLevel>Level3</WarningLevel>
-      <DebugInformationFormat>ProgramDatabase</DebugInformationFormat>
-      <DisableSpecificWarnings>4355;4800;4267;4244;%(DisableSpecificWarnings)</DisableSpecificWarnings>
-      <MinimalRebuild>No</MinimalRebuild>
-      <MultiProcessorCompilation>true</MultiProcessorCompilation>
-      <PrecompiledHeaderFile>pch.h</PrecompiledHeaderFile>
-    </ClCompile>
-    <Link>
-      <AdditionalDependencies>ws2_32.lib;Psapi.lib;%(AdditionalDependencies)</AdditionalDependencies>
-      <AdditionalLibraryDirectories>c:\boost\lib\vs2010_64;\boost\lib\vs2010_64;\boost\lib</AdditionalLibraryDirectories>
-      <GenerateDebugInformation>true</GenerateDebugInformation>
-      <SubSystem>Console</SubSystem>
-      <OptimizeReferences>true</OptimizeReferences>
-      <EnableCOMDATFolding>true</EnableCOMDATFolding>
-    </Link>
-  </ItemDefinitionGroup>
-  <ItemGroup>
-    <ClCompile Include="..\client\dbclientcursor.cpp" />
-    <ClCompile Include="..\client\distlock.cpp" />
-    <ClCompile Include="..\db\dbwebserver.cpp" />
-    <ClCompile Include="..\util\concurrency\task.cpp" />
-    <ClCompile Include="..\util\concurrency\thread_pool.cpp" />
-    <ClCompile Include="..\util\concurrency\vars.cpp" />
-    <ClCompile Include="..\util\log.cpp" />
-    <ClCompile Include="..\util\miniwebserver.cpp" />
-    <ClCompile Include="..\util\processinfo.cpp" />
-    <ClCompile Include="..\util\signal_handlers.cpp" />
-    <ClCompile Include="..\util\stringutils.cpp" />
-    <ClCompile Include="..\util\text.cpp" />
-    <ClCompile Include="..\util\version.cpp" />
-    <ClCompile Include="balance.cpp" />
-    <ClCompile Include="balancer_policy.cpp" />
-    <ClCompile Include="chunk.cpp" />
-    <ClCompile Include="commands_admin.cpp" />
-    <ClCompile Include="commands_public.cpp" />
-    <ClCompile Include="config.cpp" />
-    <ClCompile Include="config_migrate.cpp" />
-    <ClCompile Include="cursors.cpp" />
-    <ClCompile Include="..\pch.cpp">
-      <PrecompiledHeader Condition="'$(Configuration)|$(Platform)'=='Debug|Win32'">Create</PrecompiledHeader>
-      <PrecompiledHeader Condition="'$(Configuration)|$(Platform)'=='Debug|x64'">Create</PrecompiledHeader>
-      <PrecompiledHeader Condition="'$(Configuration)|$(Platform)'=='Release|Win32'">Create</PrecompiledHeader>
-      <PrecompiledHeader Condition="'$(Configuration)|$(Platform)'=='Release|x64'">Create</PrecompiledHeader>
-    </ClCompile>
-    <ClCompile Include="..\db\queryutil.cpp" />
-    <ClCompile Include="grid.cpp" />
-    <ClCompile Include="request.cpp" />
-    <ClCompile Include="shardconnection.cpp" />
-    <ClCompile Include="s_only.cpp" />
-    <ClCompile Include="server.cpp" />
-    <ClCompile Include="shard.cpp" />
-    <ClCompile Include="shardkey.cpp" />
-    <ClCompile Include="stats.cpp" />
-    <ClCompile Include="strategy.cpp" />
-    <ClCompile Include="strategy_shard.cpp" />
-    <ClCompile Include="strategy_single.cpp" />
-    <ClCompile Include="..\scripting\utils.cpp" />
-    <ClCompile Include="..\client\connpool.cpp" />
-    <ClCompile Include="..\pcre-7.4\pcrecpp.cc">
-      <PrecompiledHeader Condition="'$(Configuration)|$(Platform)'=='Debug|Win32'">
-      </PrecompiledHeader>
-      <PrecompiledHeader Condition="'$(Configuration)|$(Platform)'=='Debug|x64'">
-      </PrecompiledHeader>
-      <PrecompiledHeader Condition="'$(Configuration)|$(Platform)'=='Release|Win32'">
-      </PrecompiledHeader>
-      <PrecompiledHeader Condition="'$(Configuration)|$(Platform)'=='Release|x64'">
-      </PrecompiledHeader>
-    </ClCompile>
-    <ClCompile Include="..\pcre-7.4\pcre_chartables.c">
-      <PrecompiledHeader Condition="'$(Configuration)|$(Platform)'=='Debug|Win32'">
-      </PrecompiledHeader>
-      <PrecompiledHeader Condition="'$(Configuration)|$(Platform)'=='Debug|x64'">
-      </PrecompiledHeader>
-      <PrecompiledHeader Condition="'$(Configuration)|$(Platform)'=='Release|Win32'">
-      </PrecompiledHeader>
-      <PrecompiledHeader Condition="'$(Configuration)|$(Platform)'=='Release|x64'">
-      </PrecompiledHeader>
-    </ClCompile>
-    <ClCompile Include="..\pcre-7.4\pcre_compile.c">
-      <PrecompiledHeader Condition="'$(Configuration)|$(Platform)'=='Debug|Win32'">
-      </PrecompiledHeader>
-      <PrecompiledHeader Condition="'$(Configuration)|$(Platform)'=='Debug|x64'">
-      </PrecompiledHeader>
-      <PrecompiledHeader Condition="'$(Configuration)|$(Platform)'=='Release|Win32'">
-      </PrecompiledHeader>
-      <PrecompiledHeader Condition="'$(Configuration)|$(Platform)'=='Release|x64'">
-      </PrecompiledHeader>
-    </ClCompile>
-    <ClCompile Include="..\pcre-7.4\pcre_config.c">
-      <PrecompiledHeader Condition="'$(Configuration)|$(Platform)'=='Debug|Win32'">
-      </PrecompiledHeader>
-      <PrecompiledHeader Condition="'$(Configuration)|$(Platform)'=='Debug|x64'">
-      </PrecompiledHeader>
-      <PrecompiledHeader Condition="'$(Configuration)|$(Platform)'=='Release|Win32'">
-      </PrecompiledHeader>
-      <PrecompiledHeader Condition="'$(Configuration)|$(Platform)'=='Release|x64'">
-      </PrecompiledHeader>
-    </ClCompile>
-    <ClCompile Include="..\pcre-7.4\pcre_dfa_exec.c">
-      <PrecompiledHeader Condition="'$(Configuration)|$(Platform)'=='Debug|Win32'">
-      </PrecompiledHeader>
-      <PrecompiledHeader Condition="'$(Configuration)|$(Platform)'=='Debug|x64'">
-      </PrecompiledHeader>
-      <PrecompiledHeader Condition="'$(Configuration)|$(Platform)'=='Release|Win32'">
-      </PrecompiledHeader>
-      <PrecompiledHeader Condition="'$(Configuration)|$(Platform)'=='Release|x64'">
-      </PrecompiledHeader>
-    </ClCompile>
-    <ClCompile Include="..\pcre-7.4\pcre_exec.c">
-      <PrecompiledHeader Condition="'$(Configuration)|$(Platform)'=='Debug|Win32'">
-      </PrecompiledHeader>
-      <PrecompiledHeader Condition="'$(Configuration)|$(Platform)'=='Debug|x64'">
-      </PrecompiledHeader>
-      <PrecompiledHeader Condition="'$(Configuration)|$(Platform)'=='Release|Win32'">
-      </PrecompiledHeader>
-      <PrecompiledHeader Condition="'$(Configuration)|$(Platform)'=='Release|x64'">
-      </PrecompiledHeader>
-    </ClCompile>
-    <ClCompile Include="..\pcre-7.4\pcre_fullinfo.c">
-      <PrecompiledHeader Condition="'$(Configuration)|$(Platform)'=='Debug|Win32'">
-      </PrecompiledHeader>
-      <PrecompiledHeader Condition="'$(Configuration)|$(Platform)'=='Debug|x64'">
-      </PrecompiledHeader>
-      <PrecompiledHeader Condition="'$(Configuration)|$(Platform)'=='Release|Win32'">
-      </PrecompiledHeader>
-      <PrecompiledHeader Condition="'$(Configuration)|$(Platform)'=='Release|x64'">
-      </PrecompiledHeader>
-    </ClCompile>
-    <ClCompile Include="..\pcre-7.4\pcre_get.c">
-      <PrecompiledHeader Condition="'$(Configuration)|$(Platform)'=='Debug|Win32'">
-      </PrecompiledHeader>
-      <PrecompiledHeader Condition="'$(Configuration)|$(Platform)'=='Debug|x64'">
-      </PrecompiledHeader>
-      <PrecompiledHeader Condition="'$(Configuration)|$(Platform)'=='Release|Win32'">
-      </PrecompiledHeader>
-      <PrecompiledHeader Condition="'$(Configuration)|$(Platform)'=='Release|x64'">
-      </PrecompiledHeader>
-    </ClCompile>
-    <ClCompile Include="..\pcre-7.4\pcre_globals.c">
-      <PrecompiledHeader Condition="'$(Configuration)|$(Platform)'=='Debug|Win32'">
-      </PrecompiledHeader>
-      <PrecompiledHeader Condition="'$(Configuration)|$(Platform)'=='Debug|x64'">
-      </PrecompiledHeader>
-      <PrecompiledHeader Condition="'$(Configuration)|$(Platform)'=='Release|Win32'">
-      </PrecompiledHeader>
-      <PrecompiledHeader Condition="'$(Configuration)|$(Platform)'=='Release|x64'">
-      </PrecompiledHeader>
-    </ClCompile>
-    <ClCompile Include="..\pcre-7.4\pcre_info.c">
-      <PrecompiledHeader Condition="'$(Configuration)|$(Platform)'=='Debug|Win32'">
-      </PrecompiledHeader>
-      <PrecompiledHeader Condition="'$(Configuration)|$(Platform)'=='Debug|x64'">
-      </PrecompiledHeader>
-      <PrecompiledHeader Condition="'$(Configuration)|$(Platform)'=='Release|Win32'">
-      </PrecompiledHeader>
-      <PrecompiledHeader Condition="'$(Configuration)|$(Platform)'=='Release|x64'">
-      </PrecompiledHeader>
-    </ClCompile>
-    <ClCompile Include="..\pcre-7.4\pcre_maketables.c">
-      <PrecompiledHeader Condition="'$(Configuration)|$(Platform)'=='Debug|Win32'">
-      </PrecompiledHeader>
-      <PrecompiledHeader Condition="'$(Configuration)|$(Platform)'=='Debug|x64'">
-      </PrecompiledHeader>
-      <PrecompiledHeader Condition="'$(Configuration)|$(Platform)'=='Release|Win32'">
-      </PrecompiledHeader>
-      <PrecompiledHeader Condition="'$(Configuration)|$(Platform)'=='Release|x64'">
-      </PrecompiledHeader>
-    </ClCompile>
-    <ClCompile Include="..\pcre-7.4\pcre_newline.c">
-      <PrecompiledHeader Condition="'$(Configuration)|$(Platform)'=='Debug|Win32'">
-      </PrecompiledHeader>
-      <PrecompiledHeader Condition="'$(Configuration)|$(Platform)'=='Debug|x64'">
-      </PrecompiledHeader>
-      <PrecompiledHeader Condition="'$(Configuration)|$(Platform)'=='Release|Win32'">
-      </PrecompiledHeader>
-      <PrecompiledHeader Condition="'$(Configuration)|$(Platform)'=='Release|x64'">
-      </PrecompiledHeader>
-    </ClCompile>
-    <ClCompile Include="..\pcre-7.4\pcre_ord2utf8.c">
-      <PrecompiledHeader Condition="'$(Configuration)|$(Platform)'=='Debug|Win32'">
-      </PrecompiledHeader>
-      <PrecompiledHeader Condition="'$(Configuration)|$(Platform)'=='Debug|x64'">
-      </PrecompiledHeader>
-      <PrecompiledHeader Condition="'$(Configuration)|$(Platform)'=='Release|Win32'">
-      </PrecompiledHeader>
-      <PrecompiledHeader Condition="'$(Configuration)|$(Platform)'=='Release|x64'">
-      </PrecompiledHeader>
-    </ClCompile>
-    <ClCompile Include="..\pcre-7.4\pcre_refcount.c">
-      <PrecompiledHeader Condition="'$(Configuration)|$(Platform)'=='Debug|Win32'">
-      </PrecompiledHeader>
-      <PrecompiledHeader Condition="'$(Configuration)|$(Platform)'=='Debug|x64'">
-      </PrecompiledHeader>
-      <PrecompiledHeader Condition="'$(Configuration)|$(Platform)'=='Release|Win32'">
-      </PrecompiledHeader>
-      <PrecompiledHeader Condition="'$(Configuration)|$(Platform)'=='Release|x64'">
-      </PrecompiledHeader>
-    </ClCompile>
-    <ClCompile Include="..\pcre-7.4\pcre_scanner.cc">
-      <PrecompiledHeader Condition="'$(Configuration)|$(Platform)'=='Debug|Win32'">
-      </PrecompiledHeader>
-      <PrecompiledHeader Condition="'$(Configuration)|$(Platform)'=='Debug|x64'">
-      </PrecompiledHeader>
-      <PrecompiledHeader Condition="'$(Configuration)|$(Platform)'=='Release|Win32'">
-      </PrecompiledHeader>
-      <PrecompiledHeader Condition="'$(Configuration)|$(Platform)'=='Release|x64'">
-      </PrecompiledHeader>
-    </ClCompile>
-    <ClCompile Include="..\pcre-7.4\pcre_stringpiece.cc">
-      <PrecompiledHeader Condition="'$(Configuration)|$(Platform)'=='Debug|Win32'">
-      </PrecompiledHeader>
-      <PrecompiledHeader Condition="'$(Configuration)|$(Platform)'=='Debug|x64'">
-      </PrecompiledHeader>
-      <PrecompiledHeader Condition="'$(Configuration)|$(Platform)'=='Release|Win32'">
-      </PrecompiledHeader>
-      <PrecompiledHeader Condition="'$(Configuration)|$(Platform)'=='Release|x64'">
-      </PrecompiledHeader>
-    </ClCompile>
-    <ClCompile Include="..\pcre-7.4\pcre_study.c">
-      <PrecompiledHeader Condition="'$(Configuration)|$(Platform)'=='Debug|Win32'">
-      </PrecompiledHeader>
-      <PrecompiledHeader Condition="'$(Configuration)|$(Platform)'=='Debug|x64'">
-      </PrecompiledHeader>
-      <PrecompiledHeader Condition="'$(Configuration)|$(Platform)'=='Release|Win32'">
-      </PrecompiledHeader>
-      <PrecompiledHeader Condition="'$(Configuration)|$(Platform)'=='Release|x64'">
-      </PrecompiledHeader>
-    </ClCompile>
-    <ClCompile Include="..\pcre-7.4\pcre_tables.c">
-      <PrecompiledHeader Condition="'$(Configuration)|$(Platform)'=='Debug|Win32'">
-      </PrecompiledHeader>
-      <PrecompiledHeader Condition="'$(Configuration)|$(Platform)'=='Debug|x64'">
-      </PrecompiledHeader>
-      <PrecompiledHeader Condition="'$(Configuration)|$(Platform)'=='Release|Win32'">
-      </PrecompiledHeader>
-      <PrecompiledHeader Condition="'$(Configuration)|$(Platform)'=='Release|x64'">
-      </PrecompiledHeader>
-    </ClCompile>
-    <ClCompile Include="..\pcre-7.4\pcre_try_flipped.c">
-      <PrecompiledHeader Condition="'$(Configuration)|$(Platform)'=='Debug|Win32'">
-      </PrecompiledHeader>
-      <PrecompiledHeader Condition="'$(Configuration)|$(Platform)'=='Debug|x64'">
-      </PrecompiledHeader>
-      <PrecompiledHeader Condition="'$(Configuration)|$(Platform)'=='Release|Win32'">
-      </PrecompiledHeader>
-      <PrecompiledHeader Condition="'$(Configuration)|$(Platform)'=='Release|x64'">
-      </PrecompiledHeader>
-    </ClCompile>
-    <ClCompile Include="..\pcre-7.4\pcre_ucp_searchfuncs.c">
-      <PrecompiledHeader Condition="'$(Configuration)|$(Platform)'=='Debug|Win32'">
-      </PrecompiledHeader>
-      <PrecompiledHeader Condition="'$(Configuration)|$(Platform)'=='Debug|x64'">
-      </PrecompiledHeader>
-      <PrecompiledHeader Condition="'$(Configuration)|$(Platform)'=='Release|Win32'">
-      </PrecompiledHeader>
-      <PrecompiledHeader Condition="'$(Configuration)|$(Platform)'=='Release|x64'">
-      </PrecompiledHeader>
-    </ClCompile>
-    <ClCompile Include="..\pcre-7.4\pcre_valid_utf8.c">
-      <PrecompiledHeader Condition="'$(Configuration)|$(Platform)'=='Debug|Win32'">
-      </PrecompiledHeader>
-      <PrecompiledHeader Condition="'$(Configuration)|$(Platform)'=='Debug|x64'">
-      </PrecompiledHeader>
-      <PrecompiledHeader Condition="'$(Configuration)|$(Platform)'=='Release|Win32'">
-      </PrecompiledHeader>
-      <PrecompiledHeader Condition="'$(Configuration)|$(Platform)'=='Release|x64'">
-      </PrecompiledHeader>
-    </ClCompile>
-    <ClCompile Include="..\pcre-7.4\pcre_version.c">
-      <PrecompiledHeader Condition="'$(Configuration)|$(Platform)'=='Debug|Win32'">
-      </PrecompiledHeader>
-      <PrecompiledHeader Condition="'$(Configuration)|$(Platform)'=='Debug|x64'">
-      </PrecompiledHeader>
-      <PrecompiledHeader Condition="'$(Configuration)|$(Platform)'=='Release|Win32'">
-      </PrecompiledHeader>
-      <PrecompiledHeader Condition="'$(Configuration)|$(Platform)'=='Release|x64'">
-      </PrecompiledHeader>
-    </ClCompile>
-    <ClCompile Include="..\pcre-7.4\pcre_xclass.c">
-      <PrecompiledHeader Condition="'$(Configuration)|$(Platform)'=='Debug|Win32'">
-      </PrecompiledHeader>
-      <PrecompiledHeader Condition="'$(Configuration)|$(Platform)'=='Debug|x64'">
-      </PrecompiledHeader>
-      <PrecompiledHeader Condition="'$(Configuration)|$(Platform)'=='Release|Win32'">
-      </PrecompiledHeader>
-      <PrecompiledHeader Condition="'$(Configuration)|$(Platform)'=='Release|x64'">
-      </PrecompiledHeader>
-    </ClCompile>
-    <ClCompile Include="..\pcre-7.4\pcreposix.c">
-      <PrecompiledHeader Condition="'$(Configuration)|$(Platform)'=='Debug|Win32'">
-      </PrecompiledHeader>
-      <PrecompiledHeader Condition="'$(Configuration)|$(Platform)'=='Debug|x64'">
-      </PrecompiledHeader>
-      <PrecompiledHeader Condition="'$(Configuration)|$(Platform)'=='Release|Win32'">
-      </PrecompiledHeader>
-      <PrecompiledHeader Condition="'$(Configuration)|$(Platform)'=='Release|x64'">
-      </PrecompiledHeader>
-    </ClCompile>
-    <ClCompile Include="..\client\dbclient.cpp" />
-    <ClCompile Include="..\client\model.cpp" />
-    <ClCompile Include="..\util\assert_util.cpp" />
-    <ClCompile Include="..\util\background.cpp" />
-    <ClCompile Include="..\util\base64.cpp" />
-    <ClCompile Include="..\db\cmdline.cpp" />
-    <ClCompile Include="..\db\commands.cpp" />
-    <ClCompile Include="..\db\stats\counters.cpp" />
-    <ClCompile Include="..\util\debug_util.cpp" />
-    <ClCompile Include="..\scripting\engine.cpp" />
-    <ClCompile Include="..\scripting\engine_spidermonkey.cpp" />
-    <ClCompile Include="..\db\indexkey.cpp" />
-    <ClCompile Include="..\db\jsobj.cpp" />
-    <ClCompile Include="..\db\json.cpp" />
-    <ClCompile Include="..\db\lasterror.cpp" />
-    <ClCompile Include="..\db\matcher.cpp" />
-    <ClCompile Include="..\util\md5.c">
-      <PrecompiledHeader Condition="'$(Configuration)|$(Platform)'=='Debug|Win32'">
-      </PrecompiledHeader>
-      <PrecompiledHeader Condition="'$(Configuration)|$(Platform)'=='Debug|x64'">
-      </PrecompiledHeader>
-      <PrecompiledHeader Condition="'$(Configuration)|$(Platform)'=='Release|Win32'">
-      </PrecompiledHeader>
-      <PrecompiledHeader Condition="'$(Configuration)|$(Platform)'=='Release|x64'">
-      </PrecompiledHeader>
-    </ClCompile>
-    <ClCompile Include="..\util\md5main.cpp">
-      <PrecompiledHeader Condition="'$(Configuration)|$(Platform)'=='Debug|Win32'">Use</PrecompiledHeader>
-      <PrecompiledHeader Condition="'$(Configuration)|$(Platform)'=='Debug|x64'">Use</PrecompiledHeader>
-    </ClCompile>
-    <ClCompile Include="..\util\message.cpp" />
-    <ClCompile Include="..\util\message_server_port.cpp" />
-    <ClCompile Include="..\util\mmap.cpp" />
-    <ClCompile Include="..\util\mmap_win.cpp" />
-    <ClCompile Include="..\shell\mongo_vstudio.cpp">
-      <PrecompiledHeader Condition="'$(Configuration)|$(Platform)'=='Debug|Win32'">
-      </PrecompiledHeader>
-      <PrecompiledHeader Condition="'$(Configuration)|$(Platform)'=='Debug|x64'">
-      </PrecompiledHeader>
-      <PrecompiledHeader Condition="'$(Configuration)|$(Platform)'=='Release|Win32'">
-      </PrecompiledHeader>
-      <PrecompiledHeader Condition="'$(Configuration)|$(Platform)'=='Release|x64'">
-      </PrecompiledHeader>
-    </ClCompile>
-    <ClCompile Include="..\db\nonce.cpp" />
-    <ClCompile Include="..\client\parallel.cpp" />
-    <ClCompile Include="..\util\processinfo_win32.cpp" />
-    <ClCompile Include="..\util\sock.cpp" />
-    <ClCompile Include="..\client\syncclusterconnection.cpp" />
-    <ClCompile Include="..\util\util.cpp" />
-  </ItemGroup>
-  <ItemGroup>
-    <ClInclude Include="..\util\processinfo.h" />
-    <ClInclude Include="..\util\signal_handlers.h" />
-    <ClInclude Include="..\util\version.h" />
-    <ClInclude Include="balancer_policy.h" />
-    <ClInclude Include="grid.h" />
-    <ClInclude Include="gridconfig.h" />
-    <ClInclude Include="griddatabase.h" />
-    <ClInclude Include="shard.h" />
-    <ClInclude Include="strategy.h" />
-    <ClInclude Include="..\util\background.h" />
-    <ClInclude Include="..\db\commands.h" />
-    <ClInclude Include="..\db\dbmessage.h" />
-    <ClInclude Include="..\util\goodies.h" />
-    <ClInclude Include="..\db\jsobj.h" />
-    <ClInclude Include="..\db\json.h" />
-    <ClInclude Include="..\pch.h" />
-    <ClInclude Include="..\..\boostw\boost_1_34_1\boost\config\auto_link.hpp" />
-    <ClInclude Include="..\..\boostw\boost_1_34_1\boost\version.hpp" />
-    <ClInclude Include="..\pcre-7.4\config.h" />
-    <ClInclude Include="..\pcre-7.4\pcre.h" />
-    <ClInclude Include="..\client\connpool.h" />
-    <ClInclude Include="..\client\dbclient.h" />
-    <ClInclude Include="..\client\model.h" />
-  </ItemGroup>
-  <ItemGroup>
-    <Library Include="..\..\js\js32d.lib">
-      <FileType>Document</FileType>
-      <ExcludedFromBuild Condition="'$(Configuration)|$(Platform)'=='Debug|x64'">true</ExcludedFromBuild>
-      <ExcludedFromBuild Condition="'$(Configuration)|$(Platform)'=='Release|x64'">true</ExcludedFromBuild>
-      <ExcludedFromBuild Condition="'$(Configuration)|$(Platform)'=='Release|Win32'">true</ExcludedFromBuild>
-    </Library>
-    <Library Include="..\..\js\js32r.lib">
-      <FileType>Document</FileType>
-      <ExcludedFromBuild Condition="'$(Configuration)|$(Platform)'=='Debug|Win32'">true</ExcludedFromBuild>
-      <ExcludedFromBuild Condition="'$(Configuration)|$(Platform)'=='Debug|x64'">true</ExcludedFromBuild>
-      <ExcludedFromBuild Condition="'$(Configuration)|$(Platform)'=='Release|x64'">true</ExcludedFromBuild>
-    </Library>
-    <Library Include="..\..\js\js64d.lib">
-      <FileType>Document</FileType>
-      <ExcludedFromBuild Condition="'$(Configuration)|$(Platform)'=='Debug|Win32'">true</ExcludedFromBuild>
-      <ExcludedFromBuild Condition="'$(Configuration)|$(Platform)'=='Release|x64'">true</ExcludedFromBuild>
-      <ExcludedFromBuild Condition="'$(Configuration)|$(Platform)'=='Release|Win32'">true</ExcludedFromBuild>
-    </Library>
-    <Library Include="..\..\js\js64r.lib">
-      <FileType>Document</FileType>
-      <ExcludedFromBuild Condition="'$(Configuration)|$(Platform)'=='Debug|Win32'">true</ExcludedFromBuild>
-      <ExcludedFromBuild Condition="'$(Configuration)|$(Platform)'=='Debug|x64'">true</ExcludedFromBuild>
-      <ExcludedFromBuild Condition="'$(Configuration)|$(Platform)'=='Release|Win32'">true</ExcludedFromBuild>
-    </Library>
-  </ItemGroup>
-  <Import Project="$(VCTargetsPath)\Microsoft.Cpp.targets" />
-  <ImportGroup Label="ExtensionTargets">
-  </ImportGroup>
-=======
 ﻿<?xml version="1.0" encoding="utf-8"?>
 <Project DefaultTargets="Build" ToolsVersion="4.0" xmlns="http://schemas.microsoft.com/developer/msbuild/2003">
   <ItemGroup Label="ProjectConfigurations">
@@ -1147,5 +573,4 @@
   <Import Project="$(VCTargetsPath)\Microsoft.Cpp.targets" />
   <ImportGroup Label="ExtensionTargets">
   </ImportGroup>
->>>>>>> 189291f8
 </Project>