/*-
 * Copyright (c) 2008-2012 WiredTiger, Inc.
 *	All rights reserved.
 *
 * See the file LICENSE for redistribution information.
 */

#ifndef	__WIREDTIGER_H_
#define	__WIREDTIGER_H_

#if defined(__cplusplus)
extern "C" {
#endif

/*******************************************
 * Version information
 *******************************************/
#define	WIREDTIGER_VERSION_MAJOR	@VERSION_MAJOR@
#define	WIREDTIGER_VERSION_MINOR	@VERSION_MINOR@
#define	WIREDTIGER_VERSION_PATCH	@VERSION_PATCH@
#define	WIREDTIGER_VERSION_STRING	@VERSION_STRING@

/*******************************************
 * Required includes
 *******************************************/
@wiredtiger_includes_decl@

/*******************************************
 * Portable type names
 *******************************************/
@int8_decl@
@u_int8_decl@
@int16_decl@
@u_int16_decl@
@int32_decl@
@u_int32_decl@
@int64_decl@
@u_int64_decl@

@u_char_decl@
@u_short_decl@
@u_int_decl@
@u_long_decl@
@u_quad_decl@

@uintmax_t_decl@
@uintptr_t_decl@

#if defined(DOXYGEN) || defined(SWIG)
#define	__F(func) func
#else
#define	__F(func) (*func)
#endif

#ifdef SWIG
%{
#include <wiredtiger.h>
%}
#endif

/*! @defgroup wt WiredTiger API
 * The functions, handles and methods applications use to access and manage
 * data with WiredTiger.
 *
 * @{
 */

/*******************************************
 * Public forward structure declarations
 *******************************************/
struct __wt_collator;	    typedef struct __wt_collator WT_COLLATOR;
struct __wt_compressor;	    typedef struct __wt_compressor WT_COMPRESSOR;
struct __wt_connection;	    typedef struct __wt_connection WT_CONNECTION;
struct __wt_cursor;	    typedef struct __wt_cursor WT_CURSOR;
struct __wt_data_source;    typedef struct __wt_data_source WT_DATA_SOURCE;
struct __wt_event_handler;  typedef struct __wt_event_handler WT_EVENT_HANDLER;
struct __wt_extension_api;  typedef struct __wt_extension_api WT_EXTENSION_API;
struct __wt_extractor;	    typedef struct __wt_extractor WT_EXTRACTOR;
struct __wt_item;	    typedef struct __wt_item WT_ITEM;
struct __wt_session;	    typedef struct __wt_session WT_SESSION;

/*!
 * A raw item of data to be managed.  Data items have a pointer to the data and
 * a length (limited to 4GB for items stored in tables).
 */
struct __wt_item {
	/*!
	 * The memory reference of the data item.
	 *
	 * For items returned by a WT_CURSOR, the pointer is only valid until
	 * the next operation on that cursor.  Applications that need to keep
	 * an item across multiple cursor operations must make a copy.
	 */
	const void *data;

	/*!
	 * The number of bytes in the data item.
	 */
	uint32_t size;

#ifndef DOXYGEN
#define	WT_ITEM_ALIGNED					0x00000001
#define	WT_ITEM_INUSE					0x00000002
	/* This appears in the middle of the struct to avoid padding. */
	/*! Object flags (internal use). */
	uint32_t flags;

	/*! Managed memory chunk (internal use). */
	void *mem;
	/*! Managed memory size (internal use). */
	size_t memsize;
#endif
};

/*!
 * The maximum packed size of a 64-bit integer.  The ::wiredtiger_struct_pack
 * function will pack single long integers into at most this many bytes.
 */
#define	WT_INTPACK64_MAXSIZE	((int)sizeof (int64_t) + 1)

/*!
 * The maximum packed size of a 32-bit integer.  The ::wiredtiger_struct_pack
 * function will pack single integers into at most this many bytes.
 */
#define	WT_INTPACK32_MAXSIZE	((int)sizeof (int32_t) + 1)

/*!
 * A WT_CURSOR handle is the interface to a cursor.
 *
 * Cursors allow data to be searched, iterated and modified, implementing the
 * CRUD (create, read, update and delete) operations.  Cursors are opened in
 * the context of a session.  If a transaction is started, cursors operate in
 * the context of the transaction until the transaction is resolved.
 *
 * Raw data is represented by key/value pairs of WT_ITEM structures, but
 * cursors can also provide access to fields within the key and value if the
 * formats are described in the WT_SESSION::create method.
 *
 * In the common case, a cursor is used to access records in a table.  However,
 * cursors can be used on subsets of tables (such as a single column or a
 * projection of multiple columns), as an interface to statistics, configuration
 * data or application-specific data sources.  See WT_SESSION::open_cursor for
 * more information.
 *
 * <b>Thread safety:</b> A WT_CURSOR handle is not usually shared between
 * threads, see @ref threads for more information.
 */
struct __wt_cursor {
	WT_SESSION *session;	/*!< The session handle for this cursor. */

	/*!
	 * The name of the data source for the cursor, matches the \c uri
	 * parameter to WT_SESSION::open_cursor used to open the cursor.
	 */
	const char *uri;

	/*!
	 * The format of the data packed into key items.  See @ref packing for
	 * details.  If not set, a default value of "u" is assumed, and
	 * applications must use WT_ITEM structures to manipulate untyped byte
	 * arrays.
	 */
	const char *key_format;

	/*!
	 * The format of the data packed into value items.  See @ref packing
	 * for details.  If not set, a default value of "u" is assumed, and
	 * applications must use WT_ITEM structures to manipulate untyped byte
	 * arrays.
	 */
	const char *value_format;

	/*! @name Data access
	 * @{
	 */
	/*! Get the key for the current record.
	 *
	 * @snippet ex_all.c Get the cursor's string key
	 *
	 * @snippet ex_all.c Get the cursor's record number key
	 *
	 * @param cursor the cursor handle
	 * @errors
	 */
	int __F(get_key)(WT_CURSOR *cursor, ...);

	/*! Get the value for the current record.
	 *
	 * @snippet ex_all.c Get the cursor's string value
	 *
	 * @snippet ex_all.c Get the cursor's raw value
	 *
	 * @param cursor the cursor handle
	 * @errors
	 */
	int __F(get_value)(WT_CURSOR *cursor, ...);

	/*! Set the key for the next operation.
	 *
	 * @snippet ex_all.c Set the cursor's string key
	 *
	 * @snippet ex_all.c Set the cursor's record number key
	 *
	 * @param cursor the cursor handle
	 *
	 * If an error occurs during this operation, a flag will be set in the
	 * cursor, and the next operation to access the key will fail.  This
	 * simplifies error handling in applications.
	 */
	void __F(set_key)(WT_CURSOR *cursor, ...);

	/*! Set the value for the next operation.
	 *
	 * @snippet ex_all.c Set the cursor's string value
	 *
	 * @snippet ex_all.c Set the cursor's raw value
	 *
	 * @param cursor the cursor handle
	 *
	 * If an error occurs during this operation, a flag will be set in the
	 * cursor, and the next operation to access the value will fail.  This
	 * simplifies error handling in applications.
	 */
	void __F(set_value)(WT_CURSOR *cursor, ...);
	/*! @} */

	/*! @name Cursor positioning
	 * @{
	 */
	/*! Return the ordering relationship between two cursors: both cursors
	 * must have the same data source and have valid keys.
	 *
	 * @snippet ex_all.c Cursor comparison
	 *
	 * @param cursor the cursor handle
	 * @param other another cursor handle
	 * @param comparep the status of the comparison: < 0 if
	 * <code>cursor</code> refers to a key that appears before
	 * <code>other</code>, 0 if the cursors refer to the same key,
	 * and > 0 if <code>cursor</code> refers to a key that appears after
	 * <code>other</code>.
	 * @errors
	 */
	int __F(compare)(WT_CURSOR *cursor, WT_CURSOR *other, int *comparep);

	/*! Return the next record.
	 *
	 * @snippet ex_all.c Return the next record
	 *
	 * @param cursor the cursor handle
	 * @errors
	 */
	int __F(next)(WT_CURSOR *cursor);

	/*! Return the previous record.
	 *
	 * @snippet ex_all.c Return the previous record
	 *
	 * @param cursor the cursor handle
	 * @errors
	 */
	int __F(prev)(WT_CURSOR *cursor);

	/*! Reset the position of the cursor.  Any resources held by the cursor
	 * are released, and the cursor's key and position are no longer valid.
	 * A subsequent iteration with WT_CURSOR::next will move to the first
	 * record, or with WT_CURSOR::prev will move to the last record.
	 *
	 * @snippet ex_all.c Reset the cursor
	 *
	 * @param cursor the cursor handle
	 * @errors
	 */
	int __F(reset)(WT_CURSOR *cursor);

	/*! Move to the record matching the key. The key must first be set.
	 *
	 * @snippet ex_all.c Search for an exact match
	 *
	 * @param cursor the cursor handle
	 * @errors
	 */
	int __F(search)(WT_CURSOR *cursor);

	/*! Move to the record matching the key if it exists, or a record that
	 * would be adjacent.  Either the smallest record larger than the key
	 * or the largest record smaller than the key (in other words, a
	 * logically adjacent key).  The key must first be set.
	 *
	 * @snippet ex_all.c Search for an exact or adjacent match
	 *
	 * @snippet ex_all.c Forward scan greater than or equal
	 *
	 * @snippet ex_all.c Backward scan less than
	 *
	 * @param cursor the cursor handle
	 * @param exactp the status of the search: 0 if an exact match is
	 * found, < 0 if a smaller key is returned, > 0 if a larger key is
	 * returned
	 * @errors
	 */
	int __F(search_near)(WT_CURSOR *cursor, int *exactp);
	/*! @} */

	/*! @name Data modification
	 * @{
	 */
	/*! Insert a record, and optionally overwrite an existing record.
	 * If the cursor was not configured with "append" or "overwrite", both
	 * the key and value must be set and the record must not already exist;
	 * the record will be inserted.
	 *
	 * If the cursor was configured with "overwrite", both the key and value
	 * must be set; if the record already exists, the key's value will be
	 * updated, otherwise, the record will be inserted.
	 *
	 * In a cursor with record number keys was configured with "append",
	 * the value must be set; a new record will be appended and the record
	 * number set as the cursor key value.
	 *
	 * Inserting a new record after the current maximum record in a
	 * fixed-length bit field column-store (that is, a store with an
	 * 'r' type key and 't' type value) implicitly creates the missing
	 * records as records with a value of 0.
	 *
	 * @snippet ex_all.c Insert a new record
	 *
	 * @snippet ex_all.c Insert a new record or overwrite an existing record
	 *
	 * @snippet ex_all.c Insert a new record and assign a record number
	 *
	 * @param cursor the cursor handle
	 * @errors
	 */
	int __F(insert)(WT_CURSOR *cursor);

	/*! Update a record.  Both key and value must be set, the key must
	 * exist, and the value of the key's record will be updated.
	 *
	 * @snippet ex_all.c Update an existing record
	 *
	 * @param cursor the cursor handle
	 * @errors
	 * In particular, if no record with the specified key exists,
	 * ::WT_NOTFOUND is returned.
	 */
	int __F(update)(WT_CURSOR *cursor);

	/*! Remove a record.  The key must be set, and the key's record will be
	 * removed.
	 *
	 * Removing a record in a fixed-length bit field column-store
	 * (that is, a store with an 'r' type key and 't' type value) is
	 * identical to setting the record's value to 0.
	 *
	 * @snippet ex_all.c Remove a record
	 *
	 * @param cursor the cursor handle
	 * @errors
	 * In particular, if no record with the specified key exists,
	 * ::WT_NOTFOUND is returned.
	 */
	int __F(remove)(WT_CURSOR *cursor);
	/*! @} */

	/*! Close the cursor.
	 *
	 * This releases the resources associated with the cursor handle.
	 * Cursors are closed implicitly by ending the enclosing transaction or
	 * closing the session in which they were opened.
	 *
	 * @snippet ex_all.c Close the cursor
	 *
	 * @param cursor the cursor handle
	 * @errors
	 */
	int __F(close)(WT_CURSOR *cursor);

	/*
	 * Protected fields, only to be used by cursor implementations.
	 */
#if !defined(SWIG) && !defined(DOXYGEN)
	/*
	 * !!!
	 * Explicit representations of structures from queue.h.
	 * TAILQ_ENTRY(wt_cursor) q;
	 */
	struct {
		WT_CURSOR *tqe_next;
		WT_CURSOR **tqe_prev;
	} q;				/* Linked list of WT_CURSORs. */

	uint64_t recno;
	uint8_t raw_recno_buf[WT_INTPACK64_MAXSIZE];
					/* Holds a recno in raw mode. */
	WT_ITEM key, value;
	int saved_err;			/* Saved error in set_{key,value}. */

#define	WT_CURSTD_APPEND	0x0001
#define	WT_CURSTD_DUMP_HEX	0x0002
#define	WT_CURSTD_DUMP_PRINT	0x0004
#define	WT_CURSTD_KEY_SET	0x0008
#define	WT_CURSTD_OPEN		0x0010
#define	WT_CURSTD_OVERWRITE	0x0020
#define	WT_CURSTD_RAW		0x0040
#define	WT_CURSTD_VALUE_SET	0x0080
	uint32_t flags;
#endif
};

/*!
 * All data operations are performed in the context of a WT_SESSION.  This
 * encapsulates the thread and transactional context of the operation.
 *
 * <b>Thread safety:</b> A WT_SESSION handle is not usually shared between
 * threads, see @ref threads for more information.
 */
struct __wt_session {
	/*! The connection for this session. */
	WT_CONNECTION *connection;

	/*! Close the session handle.
	 *
	 * This will release the resources associated with the session handle,
	 * including rolling back any active transactions and closing any
	 * cursors that remain open in the session.
	 *
	 * @snippet ex_all.c Close a session
	 *
	 * @param session the session handle
	 * @configempty{session.close, see dist/api_data.py}
	 * @errors
	 */
	int __F(close)(WT_SESSION *session, const char *config);

	/*! Reconfigure a session handle.
	 *
	 * @snippet ex_all.c Reconfigure a session
	 *
	 * WT_SESSION::reconfigure will fail if a transaction is in progress
	 * in the session.
	 * All open cursors are reset.
	 *
	 * @param session the session handle
	 * @configstart{session.reconfigure, see dist/api_data.py}
	 * @config{isolation, the default isolation level for operations in this
	 * session.,a string\, chosen from the following options: \c
	 * "read-uncommitted"\, \c "read-committed"\, \c "snapshot"; default \c
	 * read-committed.}
	 * @configend
	 * @errors
	 */
	int __F(reconfigure)(WT_SESSION *session, const char *config);

	/*! @name Cursor handles
	 * @{
	 */

	/*! Open a new cursor on a data source or duplicate an existing cursor.
	 *
	 * @snippet ex_all.c Open a cursor
	 *
	 * An existing cursor can be duplicated by passing it as the \c to_dup
	 * parameter and setting the \c uri parameter to \c NULL:
	 *
	 * @snippet ex_all.c Duplicate a cursor
	 *
	 * Cursors being duplicated must have a key set, and successfully
	 * duplicated cursors are positioned at the same place in the data
	 * source as the original.
	 *
	 * To reconfigure a cursor, duplicate it with a new configuration value:
	 *
	 * @snippet ex_all.c Reconfigure a cursor
	 *
	 * Cursor handles should be discarded by calling WT_CURSOR::close.
	 *
	 * Cursors capable of supporting transactional operations operate in the
	 * context of the current transaction, if any.  Ending a transaction
	 * implicitly resets all open cursors.
	 *
	 * Cursors are relatively light-weight objects but may hold references
	 * to heavier-weight objects; applications should re-use cursors when
	 * possible, but instantiating new cursors is not so expensive that
	 * applications need to cache cursors at all cost.
	 *
	 * @param session the session handle
	 * @param uri the data source on which the cursor operates; cursors
	 *  are usually opened on tables, however, cursors can be opened on
	 *  any data source, regardless of whether it is ultimately stored
	 *  in a table.  Some cursor types may have limited functionality
	 *  (for example, they may be read-only or not support transactional
	 *  updates).  See @ref data_sources for more information.
	 *  <br>
	 *  The following are the builtin cursor types:
	 *  <table>
	 *  @hrow{URI, Type, Key/Value types}
	 *  @row{<tt>backup:</tt>,
	 *	hot backup cursor,
	 *	key=<code>string</code>\, see @ref hot_backup for details}
	 *  @row{<tt>colgroup:\<tablename\>.\<columnset\></tt>,
	 *	column group cursor,
	 *	table key\, column group value(s)}
	 *  @row{<tt>table:\<tablename\></tt>,
	 *	table cursor,
	 *	table key\, table value(s)}
	 *  @row{<tt>file:\<filename\></tt>,
	 *	file cursor,
	 *	file key\, file value(s)}
	 *  @row{<tt>index:\<tablename\>.\<indexname\></tt>,
	 *	index cursor,
	 *	key=index key\, value=table value(s)}
	 *  @row{<tt>statistics:[file</tt><tt>:\<filename\>]</tt>,
	 *	database or file statistics cursor,
	 *	key=<code>int id</code>\, value=(<code>string description\,
	 *	string value\, uint64_t value</code>)\,
	 *	see @ref data_statistics for details}
	 *  </table>
	 * @param to_dup a cursor to duplicate
	 * @param session the session handle
	 * @configstart{session.open_cursor, see dist/api_data.py}
	 * @config{append, append the value as a new record\, creating a new
	 * record number key; valid only for cursors with record number keys.,a
	 * boolean flag; default \c false.}
	 * @config{bulk, configure the cursor for bulk loads\, a fast load path
	 * that may only be used for newly created objects. Cursors configured
	 * for bulk load only support the WT_CURSOR::insert and WT_CURSOR::close
	 * methods.  The value is usually a true/false flag\, but the the
	 * special value \c "bitmap" is for use with fixed-length column
	 * stores\, and allows chunks of a memory resident bitmap to be loaded
	 * directly into a file by passing a \c WT_ITEM to WT_CURSOR::set_value
	 * where the \c size field indicates the number of records in the bitmap
	 * (as specified by the file's \c value_format). Bulk load bitmap values
	 * must end on a byte boundary relative to the bit count - except for
	 * the last set of values loaded.,a string; default \c false.}
	 * @config{checkpoint, the name of a checkpoint to open (the reserved
	 * name "WiredTigerCheckpoint" opens the most recent internal checkpoint
	 * taken for the object).  The cursor does not support data
	 * modification.,a string; default empty.}
	 * @config{dump, configure the cursor for dump format inputs and
	 * outputs: "hex" selects a simple hexadecimal format\, "print" selects
	 * a format where only non-printing characters are hexadecimal encoded.
	 * The cursor dump format is compatible with the @ref util_dump and @ref
	 * util_load commands.,a string\, chosen from the following options: \c
	 * "hex"\, \c "print"; default empty.}
	 * @config{next_random, configure the cursor to return a pseudo-random
	 * record from the object; valid only for row-store cursors.  Cursors
	 * configured with next_random only support the WT_CURSOR::next and
	 * WT_CURSOR::close methods.  See @ref cursor_random for details.,a
	 * boolean flag; default \c false.}
	 * @config{overwrite, change the behavior of the cursor's insert method
	 * to overwrite previously existing values.,a boolean flag; default \c
	 * false.}
	 * @config{raw, ignore the encodings for the key and value\, manage data
	 * as if the formats were \c "u".  See @ref cursor_raw for details.,a
	 * boolean flag; default \c false.}
	 * @config{statistics, configure the cursor for statistics.,a boolean
	 * flag; default \c false.}
	 * @config{statistics_clear, reset statistics counters when the cursor
	 * is closed; valid only for statistics cursors.,a boolean flag; default
	 * \c false.}
	 * @config{statistics_fast, only gather statistics that don't require
	 * traversing the tree; valid only for statistics cursors.,a boolean
	 * flag; default \c false.}
	 * @config{target, if non-empty\, backup the list of objects; valid only
	 * for a backup data source.,a list of strings; default empty.}
	 * @configend
	 * @param cursorp a pointer to the newly opened cursor
	 * @errors
	 */
	int __F(open_cursor)(WT_SESSION *session,
	    const char *uri, WT_CURSOR *to_dup,
	    const char *config, WT_CURSOR **cursorp);
	/*! @} */

	/*! @name Table operations
	 * @{
	 */
	/*! Create a table, column group, index or file.
	 *
	 * @snippet ex_all.c Create a table
	 *
	 * @param session the session handle
	 * @param name the URI of the object to create, such as \c "table:stock"
	 * @configstart{session.create, see dist/api_data.py}
	 * @config{allocation_size, the file unit allocation size\, in bytes\,
	 * must a power-of-two; smaller values decrease the file space required
	 * by overflow items\, and the default value of 512B is a good choice
	 * absent requirements from the operating system or storage device.,an
	 * integer between 512B and 128MB; default \c 512B.}
	 * @config{block_compressor, configure a compressor for file blocks.
	 * Permitted values are empty (off) or \c "bzip2"\, \c "snappy" or
	 * custom compression engine \c "name" created with
	 * WT_CONNECTION::add_compressor. See @ref compression for more
	 * information.,a string; default empty.}
	 * @config{cache_resident, do not ever evict the object's pages; see
	 * @ref tuning_cache_resident for more information.,a boolean flag;
	 * default \c false.}
	 * @config{checksum, configure file block checksums; if false\, the
	 * block manager is free to not write or check block checksums. This can
	 * increase performance in applications where compression provides
	 * checksum functionality or read-only applications where blocks require
	 * no verification.,a boolean flag; default \c true.}
	 * @config{colgroups, comma-separated list of names of column groups.
	 * Each column group is stored separately\, keyed by the primary key of
	 * the table.  If no column groups are specified\, all columns are
	 * stored together in a single file.  All value columns in the table
	 * must appear in at least one column group.  Each column group must be
	 * created with a separate call to WT_SESSION::create.,a list of
	 * strings; default empty.}
	 * @config{collator, configure custom collation for keys.  Value must be
	 * a collator name created with WT_CONNECTION::add_collator.,a string;
	 * default empty.}
	 * @config{columns, list of the column names.  Comma-separated list of
	 * the form <code>(column[\,...])</code>.  For tables\, the number of
	 * entries must match the total number of values in \c key_format and \c
	 * value_format.  For colgroups and indices\, all column names must
	 * appear in the list of columns for the table.,a list of strings;
	 * default empty.}
	 * @config{dictionary, the maximum number of unique values remembered in
	 * the Btree row-store leaf page value dictionary; see @ref
	 * file_formats_compression for more information.,an integer greater
	 * than or equal to 0; default \c 0.}
	 * @config{exclusive, fail if the object exists.  When false (the
	 * default)\, if the object exists\, check that its settings match the
	 * specified configuration.,a boolean flag; default \c false.}
	 * @config{format, the file format.,a string\, chosen from the following
	 * options: \c "btree"; default \c btree.}
	 * @config{huffman_key, configure Huffman encoding for keys.  Permitted
	 * values are empty (off)\, \c "english"\, \c "utf8<file>" or \c
	 * "utf16<file>".  See @ref huffman for more information.,a string;
	 * default empty.}
	 * @config{huffman_value, configure Huffman encoding for values.
	 * Permitted values are empty (off)\, \c "english"\, \c "utf8<file>" or
	 * \c "utf16<file>".  See @ref huffman for more information.,a string;
	 * default empty.}
	 * @config{internal_item_max, the maximum key size stored on internal
	 * nodes\, in bytes.  If zero\, a maximum is calculated to permit at
	 * least 8 keys per internal page.,an integer greater than or equal to
	 * 0; default \c 0.}
	 * @config{internal_key_truncate, configure internal key truncation\,
	 * discarding unnecessary trailing bytes on internal keys (ignored for
	 * custom collators).,a boolean flag; default \c true.}
	 * @config{internal_page_max, the maximum page size for internal nodes\,
	 * in bytes; the size must be a multiple of the allocation size and is
	 * significant for applications wanting to avoid excessive L2 cache
	 * misses while searching the tree.,an integer between 512B and 512MB;
	 * default \c 2KB.}
	 * @config{key_format, the format of the data packed into key items.
	 * See @ref schema_format_types for details.  By default\, the
	 * key_format is \c 'u' and applications use WT_ITEM structures to
	 * manipulate raw byte arrays. By default\, records are stored in
	 * row-store files: keys of type \c 'r' are record numbers and records
	 * referenced by record number are stored in column-store files.,a
	 * format string; default \c u.}
	 * @config{key_gap, the maximum gap between instantiated keys in a Btree
	 * leaf page\, constraining the number of keys processed to instantiate
	 * a random Btree leaf page key.,an integer greater than or equal to 0;
	 * default \c 10.}
	 * @config{leaf_item_max, the maximum key or value size stored on leaf
	 * nodes\, in bytes. If zero\, a size is calculated to permit at least 8
	 * items (values or row store keys) per leaf page.,an integer greater
	 * than or equal to 0; default \c 0.}
	 * @config{leaf_page_max, the maximum page size for leaf nodes\, in
	 * bytes; the size must be a multiple of the allocation size\, and is
	 * significant for applications wanting to maximize sequential data
	 * transfer from a storage device.,an integer between 512B and 512MB;
	 * default \c 1MB.}
	 * @config{lsm_bloom, create bloom filters on LSM tree chunks as they
	 * are merged.,a boolean flag; default \c true.}
	 * @config{lsm_bloom_bit_count, the number of bits used per item for LSM
	 * bloom filters.,an integer between 2 and 1000; default \c 8.}
	 * @config{lsm_bloom_config, config string used when creating Bloom
	 * filter files\, passed to WT_SESSION::create.,a string; default
	 * empty.}
	 * @config{lsm_bloom_hash_count, the number of hash values per item used
	 * for LSM bloom filters.,an integer between 2 and 100; default \c 4.}
	 * @config{lsm_bloom_newest, create a bloom filter on an LSM tree chunk
	 * before it's first merge. Only supported if bloom filters are
	 * enabled.,a boolean flag; default \c false.}
	 * @config{lsm_bloom_oldest, create a bloom filter on the oldest LSM
	 * tree chunk. Only supported if bloom filters are enabled.,a boolean
	 * flag; default \c false.}
	 * @config{lsm_chunk_size, the maximum size of the in-memory chunk of an
	 * LSM tree.,an integer between 512K and 500MB; default \c 2MB.}
	 * @config{lsm_merge_max, the maximum number of chunks to include in a
	 * merge operation.,an integer between 2 and 100; default \c 15.}
	 * @config{lsm_merge_threads, the number of thread to perform merge
	 * operations.,an integer between 1 and 10; default \c 1.}
	 * @config{prefix_compression, configure row-store format key prefix
	 * compression.,a boolean flag; default \c true.}
	 * @config{source, override the default data source URI derived from the
	 * object name.,a string; default empty.}
	 * @config{split_pct, the Btree page split size as a percentage of the
	 * maximum Btree page size\, that is\, when a Btree page is split\, it
	 * will be split into smaller pages\, where each page is the specified
	 * percentage of the maximum Btree page size.,an integer between 25 and
	 * 100; default \c 75.}
	 * @config{type, set the data source type.  This setting overrides the
	 * URI prefix for the data source\, if no \c source configuration
	 * setting is provided.,a string\, chosen from the following options: \c
	 * "file"\, \c "lsm"; default \c file.}
	 * @config{value_format, the format of the data packed into value items.
	 * See @ref schema_format_types for details.  By default\, the
	 * value_format is \c 'u' and applications use a WT_ITEM structure to
	 * manipulate raw byte arrays. Value items of type 't' are bitfields\,
	 * and when configured with record number type keys\, will be stored
	 * using a fixed-length store.,a format string; default \c u.}
	 * @configend
	 * @errors
	 */
	int __F(create)(WT_SESSION *session,
	    const char *name, const char *config);

	/*! Compact an object.
	 *
	 * @snippet ex_all.c Compact a table
	 *
	 * @param session the session handle
	 * @param name the URI of the object to drop, such as \c "table:stock"
	 * @configempty{session.compact, see dist/api_data.py}
	 * @errors
	 */
	int __F(compact)(WT_SESSION *session,
	    const char *name, const char *config);

	/*! Drop (delete) an object.
	 *
	 * @snippet ex_all.c Drop a table
	 *
	 * @param session the session handle
	 * @param name the URI of the object to drop, such as \c "table:stock"
	 * @configstart{session.drop, see dist/api_data.py}
	 * @config{force, return success if the object does not exist.,a boolean
	 * flag; default \c false.}
	 * @configend
	 * @errors
	 */
	int __F(drop)(WT_SESSION *session,
	    const char *name, const char *config);

	/*! Rename an object.
	 *
	 * @snippet ex_all.c Rename a table
	 *
	 * @param session the session handle
	 * @param oldname the current URI of the object, such as \c "table:old"
	 * @param newname the new name of the object, such as \c "table:new"
	 * @configempty{session.rename, see dist/api_data.py}
	 * @errors
	 */
	int __F(rename)(WT_SESSION *session,
	    const char *oldname, const char *newname, const char *config);

	/*! Salvage a file or table
	 *
	 * Salvage rebuilds the file, or files of which a table is comprised,
	 * discarding any corrupted file blocks.
	 *
	 * Previously deleted records may re-appear, and inserted records may
	 * disappear, when salvage is done, so salvage should not be run
	 * unless it is known to be necessary.  Normally, salvage should be
	 * called after a file or table has been corrupted, as reported by the
	 * WT_SESSION::verify method.
	 *
	 * Files are rebuilt in place, the salvage method overwrites the
	 * existing files.
	 *
	 * @snippet ex_all.c Salvage a table
	 *
	 * @param session the session handle
	 * @param name the URI of the file or table to salvage
	 * @configstart{session.salvage, see dist/api_data.py}
	 * @config{force, force salvage even of files that do not appear to be
	 * WiredTiger files.,a boolean flag; default \c false.}
	 * @configend
	 * @errors
	 */
	int __F(salvage)(WT_SESSION *session,
	    const char *name, const char *config);

	/*! Truncate a file, table or cursor range.
	 *
	 * Truncate a file or table.
	 * @snippet ex_all.c Truncate a table
	 *
	 * Truncate a cursor range.  When truncating based on a cursor position,
	 * it is not required the cursor reference a record in the object, only
	 * that the key be set.  This allows applications to discard portions of
	 * the object name space without knowing exactly what records the object
	 * contains.
	 * @snippet ex_all.c Truncate a range
	 *
	 * @param session the session handle
	 * @param name the URI of the file or table to truncate
	 * @param start optional cursor marking the first record discarded;
	 * if <code>NULL</code>, the truncate starts from the beginning of
	 * the object
	 * @param stop optional cursor marking the last record discarded;
	 * if <code>NULL</code>, the truncate continues to the end of the
	 * object
	 * @configempty{session.truncate, see dist/api_data.py}
	 * @errors
	 */
	int __F(truncate)(WT_SESSION *session,
	    const char *name,
	    WT_CURSOR *start, WT_CURSOR *stop, const char *config);

	/*! Upgrade a file or table.
	 *
	 * Upgrade upgrades a file or table, if upgrade is required.
	 *
	 * @snippet ex_all.c Upgrade a table
	 *
	 * @param session the session handle
	 * @param name the URI of the file or table to upgrade
	 * @configempty{session.upgrade, see dist/api_data.py}
	 * @errors
	 */
	int __F(upgrade)(WT_SESSION *session,
	    const char *name, const char *config);

	/*! Verify a file or table.
	 *
	 * Verify reports if a file, or the files of which a table is
	 * comprised, have been corrupted.  The WT_SESSION::salvage method
	 * can be used to repair a corrupted file,
	 *
	 * @snippet ex_all.c Verify a table
	 *
	 * @param session the session handle
	 * @param name the URI of the file or table to verify
	 * @configstart{session.verify, see dist/api_data.py}
	 * @config{dump_address, Display addresses and page types as pages are
	 * verified\, using the application's message handler\, intended for
	 * debugging.,a boolean flag; default \c false.}
	 * @config{dump_blocks, Display the contents of on-disk blocks as they
	 * are verified\, using the application's message handler\, intended for
	 * debugging.,a boolean flag; default \c false.}
	 * @config{dump_pages, Display the contents of in-memory pages as they
	 * are verified\, using the application's message handler\, intended for
	 * debugging.,a boolean flag; default \c false.}
	 * @configend
	 * @errors
	 */
	int __F(verify)(WT_SESSION *session,
	    const char *name, const char *config);
	/*! @} */

	/*! @name Transactions
	 * @{
	 */
	/*! Start a transaction in this session.
	 *
	 * The transaction remains active until ended by
	 * WT_SESSION::commit_transaction or WT_SESSION::rollback_transaction.
	 * Operations performed on cursors capable of supporting transactional
	 * operations that are already open in this session, or which are opened
	 * before the transaction ends, will operate in the context of the
	 * transaction.
	 *
	 * All open cursors are reset.
	 *
	 * WT_SESSION::transaction_begin will fail if a transaction is already
	 * in progress in the session.
	 *
	 * @snippet ex_all.c transaction commit/rollback
	 *
	 * @param session the session handle
	 * @configstart{session.begin_transaction, see dist/api_data.py}
	 * @config{isolation, the isolation level for this transaction; defaults
	 * to the session's isolation level.,a string\, chosen from the
	 * following options: \c "read-uncommitted"\, \c "read-committed"\, \c
	 * "snapshot"; default empty.}
	 * @config{name, name of the transaction for tracing and debugging.,a
	 * string; default empty.}
	 * @config{priority, priority of the transaction for resolving
	 * conflicts. Transactions with higher values are less likely to
	 * abort.,an integer between -100 and 100; default \c 0.}
	 * @config{sync, how to sync log records when the transaction commits.,a
	 * string\, chosen from the following options: \c "full"\, \c "flush"\,
	 * \c "write"\, \c "none"; default \c full.}
	 * @configend
	 * @errors
	 */
	int __F(begin_transaction)(WT_SESSION *session, const char *config);

	/*! Commit the current transaction.
	 *
	 * A transaction must be in progress when this method is called.
	 *
	 * All open cursors are reset.
	 *
	 * If WT_SESSION::commit_transaction returns an error, the transaction
	 * was rolled-back, not committed.
	 *
	 * @snippet ex_all.c transaction commit/rollback
	 *
	 * @param session the session handle
	 * @configempty{session.commit_transaction, see dist/api_data.py}
	 * @errors
	 */
	int __F(commit_transaction)(WT_SESSION *session, const char *config);

	/*! Roll back the current transaction.
	 *
	 * A transaction must be in progress when this method is called.
	 *
	 * All open cursors are reset.
	 *
	 * @snippet ex_all.c transaction commit/rollback
	 *
	 * @param session the session handle
	 * @configempty{session.rollback_transaction, see dist/api_data.py}
	 * @errors
	 */
	int __F(rollback_transaction)(WT_SESSION *session, const char *config);

	/*! Write a transactionally consistent snapshot of a database or set of
	 * objects.  The checkpoint includes all transactions committed before
	 * the checkpoint starts.  Additionally, checkpoints may optionally be
	 * discarded.
	 *
	 * @snippet ex_all.c Checkpoint examples
	 *
	 * @param session the session handle
	 * @configstart{session.checkpoint, see dist/api_data.py}
	 * @config{drop, specify a list of checkpoints to drop. The list may
	 * additionally contain one of the following keys: \c "from=all" to drop
	 * all checkpoints\, \c "from=<checkpoint>" to drop all checkpoints
	 * after and including the named checkpoint\, or \c "to=<checkpoint>" to
	 * drop all checkpoints before and including the named checkpoint.
	 * Checkpoints cannot be dropped while a hot backup is in progress or if
	 * open in a cursor.,a list of strings; default empty.}
	 * @config{force, checkpoints may be skipped if the underlying object
	 * has not been modified\, this option forces the checkpoint.,a boolean
	 * flag; default \c false.}
	 * @config{name, if non-empty\, specify a name for the checkpoint.,a
	 * string; default empty.}
	 * @config{target, if non-empty\, checkpoint the list of objects.,a list
	 * of strings; default empty.}
	 * @configend
	 * @errors
	 */
	int __F(checkpoint)(WT_SESSION *session, const char *config);

	/*! @} */
	/*! @name Debugging
	 * @{
	 */

	/*! Send a string to the message handler for debugging.
	 *
	 * @snippet ex_all.c Print to the message stream
	 *
	 * @param session the session handle
	 * @param fmt a printf-like format specification
	 * @errors
	 */
	int __F(msg_printf)(WT_SESSION *session, const char *fmt, ...);

	/*! @} */
};

/*!
 * A connection to a WiredTiger database.  The connection may be opened within
 * the same address space as the caller or accessed over a socket connection.
 *
 * Most applications will open a single connection to a database for each
 * process.  The first process to open a connection to a database will access
 * the database in its own address space.  Subsequent connections (if allowed)
 * will communicate with the first process over a socket connection to perform
 * their operations.
 *
 * <b>Thread safety:</b> A WT_CONNECTION handle may be shared between threads,
 * see @ref threads for more information.
 */
struct __wt_connection {
	/*! Close a connection.
	 *
	 * Any open sessions will be closed.
	 *
	 * @snippet ex_all.c Close a connection
	 *
	 * @param connection the connection handle
	 * @configempty{connection.close, see dist/api_data.py}
	 * @errors
	 */
	int __F(close)(WT_CONNECTION *connection, const char *config);

	/*! Reconfigure a connection handle.
	 *
	 * @snippet ex_all.c Reconfigure a connection
	 *
	 * @param connection the connection handle
	 * @configstart{connection.reconfigure, see dist/api_data.py}
	 * @config{cache_size, maximum heap memory to allocate for the cache. A
	 * database should configure either a cache_size or a shared_cache not
	 * both.,an integer between 1MB and 10TB; default \c 100MB.}
	 * @config{error_prefix, prefix string for error messages.,a string;
	 * default empty.}
	 * @config{eviction_target, continue evicting until the cache becomes
	 * less full than this (as a percentage).  Must be less than \c
	 * eviction_trigger.,an integer between 10 and 99; default \c 80.}
	 * @config{eviction_trigger, trigger eviction when the cache becomes
	 * this full (as a percentage).,an integer between 10 and 99; default \c
	 * 95.}
	 * @config{shared_cache = (, shared cache configuration options. A
	 * database should configure either a cache_size or a shared_cache not
	 * both.,a set of related configuration options defined
	 * below.}@config{&nbsp;&nbsp;&nbsp;&nbsp;chunk, the granularity that a
	 * shared cache is redistributed as a percentage.,an integer between 1
	 * and 100; default \c 5.}@config{&nbsp;&nbsp;&nbsp;&nbsp;min, minimum
	 * amount of cache a database in a shared cache can have as a
	 * percentage.,an integer between 1 and 100; default \c
	 * 10.}@config{&nbsp;&nbsp;&nbsp;&nbsp;name, name of a cache that is
	 * shared between databases.,a string; default
	 * empty.}@config{&nbsp;&nbsp;&nbsp;&nbsp;size, maximum memory to
	 * allocate for the shared cache.,an integer between 1MB and 10TB;
	 * default \c 500MB.}@config{ ),,}
	 * @config{verbose, enable messages for various events.  Options are
	 * given as a list\, such as
	 * <code>"verbose=[evictserver\,read]"</code>.,a list\, with values
	 * chosen from the following options: \c "block"\, \c "shared_cache"\,
	 * \c "ckpt"\, \c "evict"\, \c "evictserver"\, \c "fileops"\, \c
	 * "hazard"\, \c "lsm"\, \c "mutex"\, \c "read"\, \c "readserver"\, \c
	 * "reconcile"\, \c "salvage"\, \c "verify"\, \c "write"; default
	 * empty.}
	 * @configend
	 * @errors
	 */
	int __F(reconfigure)(WT_CONNECTION *connection, const char *config);

	/*! The home directory of the connection.
	 *
	 * @snippet ex_all.c Get the database home directory
	 *
	 * @param connection the connection handle
	 * @returns a pointer to a string naming the home directory
	 */
	const char *__F(get_home)(WT_CONNECTION *connection);

	/*! Return if opening this handle created the database.
	 *
	 * @snippet ex_all.c Check if the database is newly created
	 *
	 * @param connection the connection handle
	 * @returns false (zero) if the connection existed before the call to
	 * ::wiredtiger_open, true (non-zero) if it was created by opening this
	 * handle.
	 */
	int __F(is_new)(WT_CONNECTION *connection);

	/*! @name Session handles
	 * @{
	 */
	/*! Open a session.
	 *
	 * @snippet ex_all.c Open a session
	 *
	 * @param connection the connection handle
	 * @param errhandler An error handler.  If <code>NULL</code>, the
	 * connection's error handler is used
	 * @configstart{connection.open_session, see dist/api_data.py}
	 * @config{isolation, the default isolation level for operations in this
	 * session.,a string\, chosen from the following options: \c
	 * "read-uncommitted"\, \c "read-committed"\, \c "snapshot"; default \c
	 * read-committed.}
	 * @configend
	 * @param sessionp the new session handle
	 * @errors
	 */
	int __F(open_session)(WT_CONNECTION *connection,
	    WT_EVENT_HANDLER *errhandler, const char *config,
	    WT_SESSION **sessionp);
	/*! @} */

	/*! @name Extensions
	 * @{
	 */
	/*! Load an extension.
	 *
	 * @snippet ex_all.c Load an extension
	 *
	 * @param connection the connection handle
	 * @param path the filename of the extension module
	 * @configstart{connection.load_extension, see dist/api_data.py}
	 * @config{entry, the entry point of the extension.,a string; default \c
	 * wiredtiger_extension_init.}
	 * @config{prefix, a prefix for all names registered by this extension
	 * (e.g.\, to make namespaces distinct or during upgrades.,a string;
	 * default empty.}
	 * @configend
	 * @errors
	 */
	int __F(load_extension)(WT_CONNECTION *connection,
	    const char *path, const char *config);

	/*! Add a custom data source. @notyet{custom data sources}
	 *
	 * The application must first implement the WT_DATA_SOURCE interface
	 * and then register the implementation with WiredTiger:
	 *
	 * @snippet ex_all.c WT_DATA_SOURCE register
	 *
	 * @param connection the connection handle
	 * @param prefix the URI prefix for this data source, e.g., "file:"
	 * @param data_source the application-supplied implementation of
	 *	WT_DATA_SOURCE to manage this data source.
	 * @configempty{connection.add_data_source, see dist/api_data.py}
	 * @errors
	 */
	int __F(add_data_source)(WT_CONNECTION *connection, const char *prefix,
	    WT_DATA_SOURCE *data_source, const char *config);

	/*! Add a custom collation function.
	 *
	 * The application must first implement the WT_COLLATOR interface and
	 * then register the implementation with WiredTiger:
	 *
	 * @snippet ex_all.c WT_COLLATOR register
	 *
	 * @param connection the connection handle
	 * @param name the name of the collation to be used in calls to
	 * 	WT_SESSION::create
	 * @param collator the application-supplied collation handler
	 * @configempty{connection.add_collator, see dist/api_data.py}
	 * @errors
	 */
	int __F(add_collator)(WT_CONNECTION *connection,
	    const char *name, WT_COLLATOR *collator, const char *config);

	/*! Add a compression function.
	 *
	 * The application must first implement the WT_COMPRESSOR interface
	 * and then register the implementation with WiredTiger:
	 *
	 * @snippet ex_all.c WT_COMPRESSOR register
	 *
	 * @param connection the connection handle
	 * @param name the name of the compression function to be used in calls
	 *	to WT_SESSION::create
	 * @param compressor the application-supplied compression handler
	 * @configempty{connection.add_compressor, see dist/api_data.py}
	 * @errors
	 */
	int __F(add_compressor)(WT_CONNECTION *connection,
	    const char *name, WT_COMPRESSOR *compressor, const char *config);

	/*! Add a custom extractor for index keys or column groups.
	 * @notyet{custom extractors}
	 *
	 * The application must first implement the WT_EXTRACTOR interface and
	 * then register the implementation with WiredTiger:
	 *
	 * @snippet ex_all.c WT_EXTRACTOR register
	 *
	 * @param connection the connection handle
	 * @param name the name of the extractor to be used in calls to
	 * 	WT_SESSION::create
	 * @param extractor the application-supplied extractor
	 * @configempty{connection.add_extractor, see dist/api_data.py}
	 * @errors
	 */
	int __F(add_extractor)(WT_CONNECTION *connection, const char *name,
	    WT_EXTRACTOR *extractor, const char *config);
	/*! @} */
};

/*! Open a connection to a database.
 *
 * @snippet ex_all.c Open a connection
 *
 * @param home The path to the database home directory.  See @ref home
 * for more information.
 * @param errhandler An error handler.  If <code>NULL</code>, a builtin error
 * handler is installed that writes error messages to stderr
 * @configstart{wiredtiger_open, see dist/api_data.py}
 * @config{buffer_alignment, in-memory alignment (in bytes) for buffers used for
<<<<<<< HEAD
 * I/O.  By default\, a platform-specific alignment value is used (512 bytes on
 * Linux systems\, zero elsewhere).,an integer between -1 and 1MB; default \c
 * -1.}
 * @config{cache_size, maximum heap memory to allocate for the cache. A database
 * should configure either a cache_size or a shared_cache not both.,an integer
=======
 * I/O.  The default value of -1 indicates that a platform-specific alignment
 * value should be used (512 bytes on Linux systems\, zero elsewhere).,an
 * integer between -1 and 1MB; default \c -1.}
 * @config{cache_size, maximum heap memory to allocate for the cache.,an integer
>>>>>>> 40a775d5
 * between 1MB and 10TB; default \c 100MB.}
 * @config{create, create the database if it does not exist.,a boolean flag;
 * default \c false.}
 * @config{direct_io, Use \c O_DIRECT to access files.  Options are given as a
 * list\, such as <code>"direct_io=[data]"</code>.,a list\, with values chosen
 * from the following options: \c "data"\, \c "log"; default empty.}
 * @config{error_prefix, prefix string for error messages.,a string; default
 * empty.}
 * @config{eviction_target, continue evicting until the cache becomes less full
 * than this (as a percentage).  Must be less than \c eviction_trigger.,an
 * integer between 10 and 99; default \c 80.}
 * @config{eviction_trigger, trigger eviction when the cache becomes this full
 * (as a percentage).,an integer between 10 and 99; default \c 95.}
 * @config{extensions, list of shared library extensions to load (using dlopen).
 * Optional values are passed as the \c config parameter to
 * WT_CONNECTION::load_extension.  Complex paths may require quoting\, for
 * example\, <code>extensions=("/path/ext.so"="entry=my_entry")</code>.,a list
 * of strings; default empty.}
 * @config{hazard_max, maximum number of simultaneous hazard references per
 * session handle.,an integer greater than or equal to 15; default \c 1000.}
 * @config{logging, enable logging.,a boolean flag; default \c false.}
 * @config{lsm_merge, merge LSM chunks where possible.,a boolean flag; default
 * \c true.}
 * @config{multiprocess, permit sharing between processes (will automatically
 * start an RPC server for primary processes and use RPC for secondary
 * processes). <b>Not yet supported in WiredTiger</b>.,a boolean flag; default
 * \c false.}
 * @config{session_max, maximum expected number of sessions (including server
 * threads).,an integer greater than or equal to 1; default \c 50.}
 * @config{shared_cache = (, shared cache configuration options. A database
 * should configure either a cache_size or a shared_cache not both.,a set of
 * related configuration options defined
 * below.}@config{&nbsp;&nbsp;&nbsp;&nbsp;chunk, the granularity that a shared
 * cache is redistributed as a percentage.,an integer between 1 and 100; default
 * \c 5.}@config{&nbsp;&nbsp;&nbsp;&nbsp;min, minimum amount of cache a database
 * in a shared cache can have as a percentage.,an integer between 1 and 100;
 * default \c 10.}@config{&nbsp;&nbsp;&nbsp;&nbsp;name, name of a cache that is
 * shared between databases.,a string; default
 * empty.}@config{&nbsp;&nbsp;&nbsp;&nbsp;size, maximum memory to allocate for
 * the shared cache.,an integer between 1MB and 10TB; default \c 500MB.}@config{
 * ),,}
 * @config{sync, flush files to stable storage when closing or writing
 * checkpoints.,a boolean flag; default \c true.}
 * @config{transactional, support transactional semantics.,a boolean flag;
 * default \c true.}
 * @config{use_environment_priv, use the \c WIREDTIGER_CONFIG and \c
 * WIREDTIGER_HOME environment variables regardless of whether or not the
 * process is running with special privileges.  See @ref home for more
 * information.,a boolean flag; default \c false.}
 * @config{verbose, enable messages for various events.  Options are given as a
 * list\, such as <code>"verbose=[evictserver\,read]"</code>.,a list\, with
 * values chosen from the following options: \c "block"\, \c "shared_cache"\, \c
 * "ckpt"\, \c "evict"\, \c "evictserver"\, \c "fileops"\, \c "hazard"\, \c
 * "lsm"\, \c "mutex"\, \c "read"\, \c "readserver"\, \c "reconcile"\, \c
 * "salvage"\, \c "verify"\, \c "write"; default empty.}
 * @configend
 * Additionally, if a file named \c WiredTiger.config appears in the WiredTiger
 * home directory, it is read for configuration values (see @ref config_file
 * for details).  Configuration values specified in the \c config argument to
 * the ::wiredtiger_open function override configuration values specified in
 * the \c WiredTiger.config file.
 * @param connectionp A pointer to the newly opened connection handle
 * @errors
 */
int wiredtiger_open(const char *home,
    WT_EVENT_HANDLER *errhandler, const char *config,
    WT_CONNECTION **connectionp);

/*! Return information about an error as a string; wiredtiger_strerror is a
 * superset of the ISO C99/POSIX 1003.1-2001 function strerror.
 *
 * @snippet ex_all.c Display an error
 *
 * @param err a return value from a WiredTiger, C library or POSIX function
 * @returns a string representation of the error
 */
const char *wiredtiger_strerror(int err);

/*!
 * The interface implemented by applications to handle error, informational and
 * progress messages.  Entries set to NULL are ignored and the default handlers
 * will continue to be used.
 */
struct __wt_event_handler {
	/*!
	 * Callback to handle error messages; by default, error messages are
	 * written to the stderr stream.  If the handler returns non-zero,
	 * the application's current operation will return an error.
	 *
	 * @param error a WiredTiger, C99 or POSIX error code, which can
	 * be converted to a string using ::wiredtiger_strerror
	 * @param message an error string
	 */
	int (*handle_error)(WT_EVENT_HANDLER *handler,
	    int error, const char *message);

	/*!
	 * Callback to handle informational messages; by default, informational
	 * messages are written to the stdout stream.  If the handler returns
	 * non-zero, the application's current operation will return an error.
	 *
	 * @param message an informational string
	 */
	int (*handle_message)(WT_EVENT_HANDLER *handler, const char *message);

	/*!
	 * Callback to handle progress messages; by default, no progress
	 * messages are written.  If the handler returns non-zero, the
	 * application's current operation will return an error.
	 *
	 * @param operation a string representation of the operation
	 * @param progress a counter
	 */
	int (*handle_progress)(WT_EVENT_HANDLER *handler,
	    const char *operation, uint64_t progress);
};

/*! Pack a structure into a buffer.
 *
 * See @ref packing for a description of the permitted format strings.
 *
 * @section pack_examples Packing Examples
 *
 * For example, the string <code>"iSh"</code> will pack a 32-bit integer
 * followed by a NUL-terminated string, followed by a 16-bit integer.  The
 * default, big-endian encoding will be used, with no alignment.  This could
 * be used in C as follows:
 *
 * @snippet ex_all.c Pack fields into a buffer
 *
 * Then later, the values can be unpacked as follows:
 *
 * @snippet ex_all.c Unpack fields from a buffer
 *
 * @param session the session handle
 * @param buffer a pointer to a packed byte array
 * @param size the number of valid bytes in the buffer
 * @param format the data format, see @ref packing
 * @errors
 */
int wiredtiger_struct_pack(
    WT_SESSION *session, void *buffer, size_t size, const char *format, ...);

/*! Calculate the size required to pack a structure.
 *
 * Note that for variable-sized fields including variable-sized strings and
 * integers, the calculated sized merely reflects the expected sizes specified
 * in the format string itself.
 *
 * @snippet ex_all.c Get the packed size
 *
 * @param session the session handle
 * @param sizep a location where the the number of bytes needed for the
 * matching call to ::wiredtiger_struct_pack is returned
 * @param format the data format, see @ref packing
 * @errors
 */
int wiredtiger_struct_size(
    WT_SESSION *session, size_t *sizep, const char *format, ...);

/*! Unpack a structure from a buffer.
 *
 * Reverse of ::wiredtiger_struct_pack: gets values out of a packed byte string.
 *
 * @snippet ex_all.c Unpack fields from a buffer
 *
 * @param session the session handle
 * @param buffer a pointer to a packed byte array
 * @param size the number of valid bytes in the buffer
 * @param format the data format, see @ref packing
 * @errors
 */
int wiredtiger_struct_unpack(WT_SESSION *session,
    const void *buffer, size_t size, const char *format, ...);

/*! Get version information.
 *
 * @snippet ex_all.c Get the WiredTiger library version #1
 * @snippet ex_all.c Get the WiredTiger library version #2
 *
 * @param majorp a location where the major version number is returned
 * @param minorp a location where the minor version number is returned
 * @param patchp a location where the patch version number is returned
 * @returns a string representation of the version
 */
const char *wiredtiger_version(int *majorp, int *minorp, int *patchp);

/*******************************************
 * Error returns
 *******************************************/
/*!
 * @anchor error_returns
 * @name Error returns
 * Most functions and methods in WiredTiger return an integer code indicating
 * whether the operation succeeded or failed.  A return of zero indicates
 * success, all non-zero return values indicate some kind of failure.
 *
 * WiredTiger reserves all values from -31,800 to -31,999 as possible error
 * return values.  WiredTiger may also return C99/POSIX error codes such as
 * \c ENOMEM, \c EINVAL and \c ENOTSUP, with the usual meanings.
 *
 * The following are all of the WiredTiger-specific error returns:
 * @{
 */
/*
 * DO NOT EDIT: automatically built by dist/api_err.py.
 * Error return section: BEGIN
 */
/*! Conflict between concurrent operations.
 * This error is generated when an operation cannot be completed due to a
 * conflict with concurrent operations.  The operation should be retried.  If a
 * transaction is in progress, it should be rolled back and the operation
 * retried in a new transaction.
 */
#define	WT_DEADLOCK	-31800
/*! Attempt to insert an existing key.
 * This error is generated when the application attempts to insert a record with
 * the same key as an existing record without the 'overwrite' configuration to
 * WT_SESSION::open_cursor.
 */
#define	WT_DUPLICATE_KEY	-31801
/*! Non-specific WiredTiger error.
 * This error is generated for cases that are not covered by specific error
 * returns.
 */
#define	WT_ERROR	-31802
/*! Cursor item not found.
 * This error indicates a cursor operation did not find a record to return.
 * This includes search and other operations where no record matched the
 * cursor's search key such as WT_CURSOR::update or WT_CURSOR::remove.
 */
#define	WT_NOTFOUND	-31803
/*! @cond internal */
/*! Restart the operation (internal). */
#define	WT_RESTART	-31804
/*! @endcond */
/*
 * Error return section: END
 * DO NOT EDIT: automatically built by dist/api_err.py.
 */
/*! @} */

/*! @} */

/*! @defgroup wt_ext WiredTiger Extension API
 * The functions and interfaces applications use to customize and extend the
 * behavior of WiredTiger.
 * @{
 */

/*!
 * The interface implemented by applications to provide custom ordering of
 * records.
 *
 * Applications register their implementation with WiredTiger by calling
 * WT_CONNECTION::add_collator.
 *
 * @snippet ex_extending.c add collator nocase
 *
 * @snippet ex_extending.c add collator prefix10
 */
struct __wt_collator {
	/*! Callback to compare keys.
	 *
	 * @param[out] cmp set to -1 if <code>key1 < key2</code>,
	 * 	0 if <code>key1 == key2</code>,
	 * 	1 if <code>key1 > key2</code>.
	 * @returns zero for success, non-zero to indicate an error.
	 *
	 * @snippet ex_all.c Implement WT_COLLATOR
	 *
	 * @snippet ex_extending.c case insensitive comparator
	 *
	 * @snippet ex_extending.c n character comparator
	 */
	int (*compare)(WT_COLLATOR *collator, WT_SESSION *session,
	    const WT_ITEM *key1, const WT_ITEM *key2, int *cmp);
};

/*!
 * The interface implemented by applications to provide custom compression.
 *
 * Compressors must implement the WT_COMPRESSOR interface: the
 * WT_COMPRESSOR::compress and WT_COMPRESSOR::decompress callbacks must be
 * specified, and WT_COMPRESSOR::pre_size is optional.  To build your own
 * compressor, use one of the compressors in \c ext/compressors as a template:
 * \c ext/nop_compress is a simple compressor that passes through data
 * unchanged, and is a reasonable starting point.
 *
 * Applications register their implementation with WiredTiger by calling
 * WT_CONNECTION::add_compressor.
 *
 * @snippet ex_all.c WT_COMPRESSOR register
 */
struct __wt_compressor {
	/*! Callback to compress a chunk of data.
	 *
	 * WT_COMPRESSOR::compress is given a source buffer and a destination
	 * buffer, by default of the same size.  If the callback can compress
	 * the buffer to a smaller size in the destination, it does so, sets
	 * the \c compression_failed return to 0 and returns 0.  If compression
	 * does not produce a smaller result, the callback sets the
	 * \c compression_failed return to 1 and returns 0. If another
	 * error occurs, it returns an errno or WiredTiger error code.
	 *
	 * On entry, \c src will point to memory, with the length of the memory
	 * in \c src_len.  After successful completion, the callback should
	 * return \c 0 and set \c result_lenp to the number of bytes required
	 * for the compressed representation.
	 *
	 * If compression would not shrink the data or the \c dst buffer is not
	 * large enough to hold the compressed data, the callback should set
	 * \c compression_failed to a non-zero value and return 0.
	 *
	 * @param[in] src the data to compress
	 * @param[in] src_len the length of the data to compress
	 * @param[in] dst the destination buffer
	 * @param[in] dst_len the length of the destination buffer
	 * @param[out] result_lenp the length of the compressed data
	 * @param[out] compression_failed non-zero if compression did not
	 * decrease the length of the data (compression may not have completed)
	 * @returns zero for success, non-zero to indicate an error.
	 *
	 * @snippet ex_all.c WT_COMPRESSOR compress
	 */
	int (*compress)(WT_COMPRESSOR *compressor, WT_SESSION *session,
	    uint8_t *src, size_t src_len,
	    uint8_t *dst, size_t dst_len,
	    size_t *result_lenp, int *compression_failed);

	/*! Callback to decompress a chunk of data.
	 *
	 * WT_COMPRESSOR::decompress is given a source buffer and a destination
	 * buffer.  The contents are switched from \c compress: the
	 * source buffer is the compressed value, and the destination buffer is
	 * sized to be the original size.  If the callback successfully
	 * decompresses the source buffer to the destination buffer, it returns
	 * 0.  If an error occurs, it returns an errno or WiredTiger error code.
	 * The source buffer that WT_COMPRESSOR::decompress is given may have a
	 * size that is rounded up from the size originally produced by
	 * WT_COMPRESSOR::compress, with the remainder of the buffer set to
	 * zeroes. Most compressors do not care about this difference if the
	 * size to be decompressed can be implicitly discovered from the
	 * compressed data.  If your compressor cares, you may need to allocate
	 * space for, and store, the actual size in the compressed buffer.  See
	 * the source code for the included snappy compressor for an example.
	 *
	 * On entry, \c src will point to memory, with the length of the memory
	 * in \c src_len.  After successful completion, the callback should
	 * return \c 0 and set \c result_lenp to the number of bytes required
	 * for the decompressed representation.
	 *
	 * If the \c dst buffer is not big enough to hold the decompressed
	 * data, the callback should return an error.
	 *
	 * @param[in] src the data to decompress
	 * @param[in] src_len the length of the data to decompress
	 * @param[in] dst the destination buffer
	 * @param[in] dst_len the length of the destination buffer
	 * @param[out] result_lenp the length of the decompressed data
	 * @returns zero for success, non-zero to indicate an error.
	 *
	 * @snippet ex_all.c WT_COMPRESSOR decompress
	 */
	int (*decompress)(WT_COMPRESSOR *compressor, WT_SESSION *session,
	    uint8_t *src, size_t src_len,
	    uint8_t *dst, size_t dst_len,
	    size_t *result_lenp);

	/*! Callback to size a destination buffer for compression
	 *
	 * WT_COMPRESSOR::pre_size is an optional callback that, given the
	 * source buffer and size, produces the size of the destination buffer
	 * to be given to WT_COMPRESSOR::compress.  This is useful for
	 * compressors that assume that the output buffer is sized for the
	 * worst case and thus no overrun checks are made.  If your compressor
	 * works like this, WT_COMPRESSOR::pre_size will need to be defined.
	 * See the source code for the snappy compressor for an example.
	 * However, if your compressor detects and avoids overruns against its
	 * target buffer, you will not need to define WT_COMPRESSOR::pre_size.
	 * When WT_COMPRESSOR::pre_size is set to NULL, the destination buffer
	 * is sized the same as the source buffer.  This is always sufficient,
	 * since a compression result that is larger than the source buffer is
	 * discarded by WiredTiger.
	 *
	 * If not NULL, this callback is called before each call to
	 * WT_COMPRESS::compress to determine the size of the destination
	 * buffer to provide.  If the callback is NULL, the destination
	 * buffer will be the same size as the source buffer.
	 *
	 * The callback should set \c result_lenp to a suitable buffer size
	 * for compression, typically the maximum length required by
	 * WT_COMPRESSOR::compress.
	 *
	 * This callback function is for compressors that require an output
	 * buffer larger than the source buffer (for example, that do not
	 * check for buffer overflow during compression).
	 *
	 * @param[in] src the data to compress
	 * @param[in] src_len the length of the data to compress
	 * @param[out] result_lenp the required destination buffer size
	 * @returns zero for success, non-zero to indicate an error.
	 *
	 * @snippet ex_all.c WT_COMPRESSOR presize
	 */
	int (*pre_size)(WT_COMPRESSOR *compressor, WT_SESSION *session,
	    uint8_t *src, size_t src_len, size_t *result_lenp);
};

/*!
 * Applications can extend WiredTiger by providing new implementations of the
 * WT_DATA_SOURCE class.  Each data source supports a different URI scheme for
 * data sources to WT_SESSION::create, WT_SESSION::open_cursor and related
 * methods.
 *
 * <b>Thread safety:</b> WiredTiger may invoke methods on the WT_DATA_SOURCE
 * interface from multiple threads concurrently.  It is the responsibility of
 * the implementation to protect any shared data.
 *
 * Applications register their implementation with WiredTiger by calling
 * WT_CONNECTION::add_data_source.
 *
 * @snippet ex_all.c WT_DATA_SOURCE register
 */
struct __wt_data_source {
	/*! Callback to create a new object.
	 *
	 * @snippet ex_all.c WT_DATA_SOURCE create
	 */
	int (*create)(WT_DATA_SOURCE *dsrc, WT_SESSION *session,
	    const char *name, int exclusive, const char *config);

	/*! Callback to drop an object.
	 *
	 * @snippet ex_all.c WT_DATA_SOURCE drop
	 */
	int (*drop)(WT_DATA_SOURCE *dsrc, WT_SESSION *session,
	    const char *name, const char *cfg[]);

	/*! Callback to initialize a cursor.
	 *
	 * @snippet ex_all.c WT_DATA_SOURCE open_cursor
	 */
	int (*open_cursor)(WT_DATA_SOURCE *dsrc, WT_SESSION *session,
	    const char *obj, WT_CURSOR *owner, const char *cfg[],
	    WT_CURSOR **new_cursor);

	/*! Callback to rename an object.
	 *
	 * @snippet ex_all.c WT_DATA_SOURCE rename
	 */
	int (*rename)(WT_DATA_SOURCE *dsrc, WT_SESSION *session,
	    const char *oldname, const char *newname, const char *cfg[]);

	/*! Callback to truncate an object.
	 *
	 * @snippet ex_all.c WT_DATA_SOURCE truncate
	 */
	int (*truncate)(WT_DATA_SOURCE *dsrc, WT_SESSION *session,
	    const char *name, const char *cfg[]);
};

/*!
 * The interface implemented by applications to provide custom extraction of
 * index keys or column group values.
 *
 * Applications register implementations with WiredTiger by calling
 * WT_CONNECTION::add_extractor.
 *
 * @snippet ex_all.c WT_EXTRACTOR register
 */
struct __wt_extractor {
	/*! Callback to extract a value for an index or column group.
	 *
	 * @errors
	 *
	 * @snippet ex_all.c WT_EXTRACTOR
	 */
	int (*extract)(WT_EXTRACTOR *extractor, WT_SESSION *session,
	    const WT_ITEM *key, const WT_ITEM *value,
	    WT_ITEM *result);
};

/*! Entry point to an extension, implemented by loadable modules.
 *
 * @param session the session handle
 * @param api entry points for WiredTiger functions exported to extensions
 * @param config the config string passed to WT_CONNECTION::load_extension
 * @errors
 */
extern int wiredtiger_extension_init(WT_SESSION *session,
    WT_EXTENSION_API *api, const char *config);

/*! @} */

/*******************************************
 * Statistic reference.
 *******************************************/
/*! @addtogroup wt
 * @{
 */
/*
 * DO NOT EDIT: automatically built by dist/api_stat.py.
 * Statistics section: BEGIN
 */

/*!
 * @name Statistics for connection handles
 * @anchor statistics_keys
 * @anchor statistics_conn
 * Statistics in WiredTiger are accessed through cursors with \c "statistics:"
 * URIs.  Individual statistics can be queried through the cursor using the
 * following keys.
 * @{
 */
/*! ancient transactions */
#define	WT_STAT_txn_ancient				0
/*! blocks read from a file */
#define	WT_STAT_block_read				1
/*! blocks written to a file */
#define	WT_STAT_block_write				2
/*! cache: bytes currently held in the cache */
#define	WT_STAT_cache_bytes_inuse			3
/*! cache: eviction server unable to reach eviction goal */
#define	WT_STAT_cache_evict_slow			4
/*! cache: internal pages evicted */
#define	WT_STAT_cache_evict_internal			5
/*! cache: maximum bytes configured */
#define	WT_STAT_cache_bytes_max				6
/*! cache: modified pages evicted */
#define	WT_STAT_cache_evict_modified			7
/*! cache: pages currently held in the cache */
#define	WT_STAT_cache_pages_inuse			8
/*! cache: pages selected for eviction not evicted because of a hazard
 * reference */
#define	WT_STAT_cache_evict_hazard			9
/*! cache: unmodified pages evicted */
#define	WT_STAT_cache_evict_unmodified			10
/*! checkpoints */
#define	WT_STAT_checkpoint				11
/*! condition wait calls */
#define	WT_STAT_cond_wait				12
/*! files currently open */
#define	WT_STAT_file_open				13
/*! rwlock readlock calls */
#define	WT_STAT_rwlock_rdlock				14
/*! rwlock writelock calls */
#define	WT_STAT_rwlock_wrlock				15
/*! total memory allocations */
#define	WT_STAT_memalloc				16
/*! total memory frees */
#define	WT_STAT_memfree					17
/*! total read I/Os */
#define	WT_STAT_total_read_io				18
/*! total write I/Os */
#define	WT_STAT_total_write_io				19
/*! transaction failures due to cache overflow */
#define	WT_STAT_txn_fail_cache				20
/*! transactions */
#define	WT_STAT_txn_begin				21
/*! transactions committed */
#define	WT_STAT_txn_commit				22
/*! transactions rolled-back */
#define	WT_STAT_txn_rollback				23

/*!
 * @}
 * @name Statistics for file objects
 * @anchor statistics_file
 * @{
 */
/*! bulk-loaded entries */
#define	WT_STAT_file_bulk_loaded			0
/*! column-store deleted values */
#define	WT_STAT_file_col_deleted			1
/*! column-store fixed-size leaf pages */
#define	WT_STAT_file_col_fix_pages			2
/*! column-store internal pages */
#define	WT_STAT_file_col_int_pages			3
/*! column-store variable-size leaf pages */
#define	WT_STAT_file_col_var_pages			4
/*! cursor-inserts */
#define	WT_STAT_cursor_inserts				5
/*! cursor-read */
#define	WT_STAT_cursor_read				6
/*! cursor-read-near */
#define	WT_STAT_cursor_read_near			7
/*! cursor-read-next */
#define	WT_STAT_cursor_read_next			8
/*! cursor-read-prev */
#define	WT_STAT_cursor_read_prev			9
/*! cursor-removes */
#define	WT_STAT_cursor_removes				10
/*! cursor-resets */
#define	WT_STAT_cursor_resets				11
/*! cursor-updates */
#define	WT_STAT_cursor_updates				12
/*! file: block allocations */
#define	WT_STAT_alloc					13
/*! file: block allocations required file extension */
#define	WT_STAT_extend					14
/*! file: block frees */
#define	WT_STAT_free					15
/*! file: overflow pages read from the file */
#define	WT_STAT_overflow_read				16
/*! file: overflow values cached in memory */
#define	WT_STAT_overflow_value_cache			17
/*! file: pages evicted from the file */
#define	WT_STAT_page_evict				18
/*! file: pages read from the file */
#define	WT_STAT_page_read				19
/*! file: pages that were selected for eviction that could not be evicted */
#define	WT_STAT_page_evict_fail				20
/*! file: pages written to the file */
#define	WT_STAT_page_write				21
/*! file: size */
#define	WT_STAT_file_size				22
/*! fixed-record size */
#define	WT_STAT_file_fixed_len				23
/*! magic number */
#define	WT_STAT_file_magic				24
/*! major version number */
#define	WT_STAT_file_major				25
/*! maximum internal page item size */
#define	WT_STAT_file_maxintlitem			26
/*! maximum internal page size */
#define	WT_STAT_file_maxintlpage			27
/*! maximum leaf page item size */
#define	WT_STAT_file_maxleafitem			28
/*! maximum leaf page size */
#define	WT_STAT_file_maxleafpage			29
/*! minor version number */
#define	WT_STAT_file_minor				30
/*! overflow pages */
#define	WT_STAT_file_overflow				31
/*! page size allocation unit */
#define	WT_STAT_file_allocsize				32
/*! pages rewritten by compaction */
#define	WT_STAT_file_compact_rewrite			33
/*! reconcile: deleted or temporary pages merged */
#define	WT_STAT_rec_page_merge				34
/*! reconcile: dictionary match */
#define	WT_STAT_rec_dictionary				35
/*! reconcile: internal pages split */
#define	WT_STAT_rec_split_intl				36
/*! reconcile: leaf pages split */
#define	WT_STAT_rec_split_leaf				37
/*! reconcile: overflow key */
#define	WT_STAT_rec_ovfl_key				38
/*! reconcile: overflow value */
#define	WT_STAT_rec_ovfl_value				39
/*! reconcile: pages deleted */
#define	WT_STAT_rec_page_delete				40
/*! reconcile: pages written */
#define	WT_STAT_rec_written				41
/*! reconcile: unable to acquire hazard reference */
#define	WT_STAT_rec_hazard				42
/*! row-store internal pages */
#define	WT_STAT_file_row_int_pages			43
/*! row-store leaf pages */
#define	WT_STAT_file_row_leaf_pages			44
/*! total entries */
#define	WT_STAT_file_entries				45
/*! update conflicts */
#define	WT_STAT_update_conflict				46
/*! write generation conflicts */
#define	WT_STAT_file_write_conflicts			47
/*! @} */

/*!
 * @}
 * @name Statistics for lsm objects
 * @anchor statistics_lsm
 * @{
 */
/*! Highest merge generation in the LSM tree */
#define	WT_STAT_generation_max				0
/*! Number of bloom filter false positives */
#define	WT_STAT_bloom_false_positives			1
/*! Number of bloom filter hits */
#define	WT_STAT_bloom_hits				2
/*! Number of bloom filter misses */
#define	WT_STAT_bloom_misses				3
/*! Number of bloom filters in the LSM tree */
#define	WT_STAT_bloom_count				4
/*! Number of bloom pages evicted from cache */
#define	WT_STAT_bloom_cache_evict			5
/*! Number of bloom pages read into cache */
#define	WT_STAT_bloom_cache_read			6
/*! Number of chunks in the LSM tree */
#define	WT_STAT_chunk_count				7
/*! Number of pages evicted from LSM chunks */
#define	WT_STAT_chunk_cache_evict			8
/*! Number of pages evicted from cache */
#define	WT_STAT_cache_evict				9
/*! Number of pages read into LSM chunks */
#define	WT_STAT_chunk_cache_read			10
/*! Number of pages read into cache */
#define	WT_STAT_cache_read				11
/*! Number of pages selected for eviction that could not be evicted */
#define	WT_STAT_cache_evict_fail			12
/*! Number of pages written from cache */
#define	WT_STAT_cache_write				13
/*! Number of queries that could have benefited from a bloom filter that
 * did not exist */
#define	WT_STAT_search_miss_no_bloom			14
/*! Total space used by bloom filters */
#define	WT_STAT_bloom_space				15
/*! @} */
/*
 * Statistics section: END
 * DO NOT EDIT: automatically built by dist/api_stat.py.
 */
/*! @} */
/*! @} */

#undef __F

#if defined(__cplusplus)
}
#endif
#endif /* __WIREDTIGER_H_ */<|MERGE_RESOLUTION|>--- conflicted
+++ resolved
@@ -1177,18 +1177,11 @@
  * handler is installed that writes error messages to stderr
  * @configstart{wiredtiger_open, see dist/api_data.py}
  * @config{buffer_alignment, in-memory alignment (in bytes) for buffers used for
-<<<<<<< HEAD
- * I/O.  By default\, a platform-specific alignment value is used (512 bytes on
- * Linux systems\, zero elsewhere).,an integer between -1 and 1MB; default \c
- * -1.}
- * @config{cache_size, maximum heap memory to allocate for the cache. A database
- * should configure either a cache_size or a shared_cache not both.,an integer
-=======
  * I/O.  The default value of -1 indicates that a platform-specific alignment
  * value should be used (512 bytes on Linux systems\, zero elsewhere).,an
  * integer between -1 and 1MB; default \c -1.}
- * @config{cache_size, maximum heap memory to allocate for the cache.,an integer
->>>>>>> 40a775d5
+ * @config{cache_size, maximum heap memory to allocate for the cache. A database
+ * should configure either a cache_size or a shared_cache not both.,an integer
  * between 1MB and 10TB; default \c 100MB.}
  * @config{create, create the database if it does not exist.,a boolean flag;
  * default \c false.}
