--- conflicted
+++ resolved
@@ -3764,232 +3764,179 @@
 /*! cursor: cursor search calls */
 #define	WT_STAT_CONN_CURSOR_SEARCH			1069
 /*! cursor: cursor search near calls */
-<<<<<<< HEAD
-#define	WT_STAT_CONN_CURSOR_SEARCH_NEAR			1069
+#define	WT_STAT_CONN_CURSOR_SEARCH_NEAR			1070
 /*! cursor: truncate calls */
-#define	WT_STAT_CONN_CURSOR_TRUNCATE			1070
-=======
-#define	WT_STAT_CONN_CURSOR_SEARCH_NEAR			1070
->>>>>>> e2f11301
+#define	WT_STAT_CONN_CURSOR_TRUNCATE			1071
 /*! cursor: cursor update calls */
-#define	WT_STAT_CONN_CURSOR_UPDATE			1071
+#define	WT_STAT_CONN_CURSOR_UPDATE			1072
 /*! data-handle: connection data handles currently active */
-#define	WT_STAT_CONN_DH_CONN_HANDLE_COUNT		1072
+#define	WT_STAT_CONN_DH_CONN_HANDLE_COUNT		1073
 /*! data-handle: session dhandles swept */
-#define	WT_STAT_CONN_DH_SESSION_HANDLES			1073
+#define	WT_STAT_CONN_DH_SESSION_HANDLES			1074
 /*! data-handle: session sweep attempts */
-#define	WT_STAT_CONN_DH_SESSION_SWEEPS			1074
+#define	WT_STAT_CONN_DH_SESSION_SWEEPS			1075
 /*! data-handle: connection sweep dhandles closed */
-#define	WT_STAT_CONN_DH_SWEEP_CLOSE			1075
+#define	WT_STAT_CONN_DH_SWEEP_CLOSE			1076
 /*! data-handle: connection sweep candidate became referenced */
-#define	WT_STAT_CONN_DH_SWEEP_REF			1076
+#define	WT_STAT_CONN_DH_SWEEP_REF			1077
 /*! data-handle: connection sweep dhandles removed from hash list */
-#define	WT_STAT_CONN_DH_SWEEP_REMOVE			1077
+#define	WT_STAT_CONN_DH_SWEEP_REMOVE			1078
 /*! data-handle: connection sweep time-of-death sets */
-#define	WT_STAT_CONN_DH_SWEEP_TOD			1078
+#define	WT_STAT_CONN_DH_SWEEP_TOD			1079
 /*! data-handle: connection sweeps */
-#define	WT_STAT_CONN_DH_SWEEPS				1079
+#define	WT_STAT_CONN_DH_SWEEPS				1080
 /*! connection: files currently open */
-#define	WT_STAT_CONN_FILE_OPEN				1080
+#define	WT_STAT_CONN_FILE_OPEN				1081
 /*! log: total log buffer size */
-#define	WT_STAT_CONN_LOG_BUFFER_SIZE			1081
+#define	WT_STAT_CONN_LOG_BUFFER_SIZE			1082
 /*! log: log bytes of payload data */
-#define	WT_STAT_CONN_LOG_BYTES_PAYLOAD			1082
+#define	WT_STAT_CONN_LOG_BYTES_PAYLOAD			1083
 /*! log: log bytes written */
-#define	WT_STAT_CONN_LOG_BYTES_WRITTEN			1083
+#define	WT_STAT_CONN_LOG_BYTES_WRITTEN			1084
 /*! log: yields waiting for previous log file close */
-#define	WT_STAT_CONN_LOG_CLOSE_YIELDS			1084
+#define	WT_STAT_CONN_LOG_CLOSE_YIELDS			1085
 /*! log: total size of compressed records */
-#define	WT_STAT_CONN_LOG_COMPRESS_LEN			1085
+#define	WT_STAT_CONN_LOG_COMPRESS_LEN			1086
 /*! log: total in-memory size of compressed records */
-#define	WT_STAT_CONN_LOG_COMPRESS_MEM			1086
+#define	WT_STAT_CONN_LOG_COMPRESS_MEM			1087
 /*! log: log records too small to compress */
-#define	WT_STAT_CONN_LOG_COMPRESS_SMALL			1087
+#define	WT_STAT_CONN_LOG_COMPRESS_SMALL			1088
 /*! log: log records not compressed */
-#define	WT_STAT_CONN_LOG_COMPRESS_WRITE_FAILS		1088
+#define	WT_STAT_CONN_LOG_COMPRESS_WRITE_FAILS		1089
 /*! log: log records compressed */
-#define	WT_STAT_CONN_LOG_COMPRESS_WRITES		1089
+#define	WT_STAT_CONN_LOG_COMPRESS_WRITES		1090
 /*! log: log flush operations */
-#define	WT_STAT_CONN_LOG_FLUSH				1090
+#define	WT_STAT_CONN_LOG_FLUSH				1091
 /*! log: maximum log file size */
-#define	WT_STAT_CONN_LOG_MAX_FILESIZE			1091
+#define	WT_STAT_CONN_LOG_MAX_FILESIZE			1092
 /*! log: pre-allocated log files prepared */
-#define	WT_STAT_CONN_LOG_PREALLOC_FILES			1092
+#define	WT_STAT_CONN_LOG_PREALLOC_FILES			1093
 /*! log: number of pre-allocated log files to create */
-#define	WT_STAT_CONN_LOG_PREALLOC_MAX			1093
+#define	WT_STAT_CONN_LOG_PREALLOC_MAX			1094
 /*! log: pre-allocated log files not ready and missed */
-#define	WT_STAT_CONN_LOG_PREALLOC_MISSED		1094
+#define	WT_STAT_CONN_LOG_PREALLOC_MISSED		1095
 /*! log: pre-allocated log files used */
-#define	WT_STAT_CONN_LOG_PREALLOC_USED			1095
+#define	WT_STAT_CONN_LOG_PREALLOC_USED			1096
 /*! log: log release advances write LSN */
-#define	WT_STAT_CONN_LOG_RELEASE_WRITE_LSN		1096
+#define	WT_STAT_CONN_LOG_RELEASE_WRITE_LSN		1097
 /*! log: records processed by log scan */
-#define	WT_STAT_CONN_LOG_SCAN_RECORDS			1097
+#define	WT_STAT_CONN_LOG_SCAN_RECORDS			1098
 /*! log: log scan records requiring two reads */
-#define	WT_STAT_CONN_LOG_SCAN_REREADS			1098
+#define	WT_STAT_CONN_LOG_SCAN_REREADS			1099
 /*! log: log scan operations */
-#define	WT_STAT_CONN_LOG_SCANS				1099
+#define	WT_STAT_CONN_LOG_SCANS				1100
 /*! log: consolidated slot closures */
-#define	WT_STAT_CONN_LOG_SLOT_CLOSES			1100
+#define	WT_STAT_CONN_LOG_SLOT_CLOSES			1101
 /*! log: written slots coalesced */
-#define	WT_STAT_CONN_LOG_SLOT_COALESCED			1101
+#define	WT_STAT_CONN_LOG_SLOT_COALESCED			1102
 /*! log: logging bytes consolidated */
-#define	WT_STAT_CONN_LOG_SLOT_CONSOLIDATED		1102
+#define	WT_STAT_CONN_LOG_SLOT_CONSOLIDATED		1103
 /*! log: consolidated slot joins */
-#define	WT_STAT_CONN_LOG_SLOT_JOINS			1103
+#define	WT_STAT_CONN_LOG_SLOT_JOINS			1104
 /*! log: consolidated slot join races */
-#define	WT_STAT_CONN_LOG_SLOT_RACES			1104
+#define	WT_STAT_CONN_LOG_SLOT_RACES			1105
 /*! log: busy returns attempting to switch slots */
-#define	WT_STAT_CONN_LOG_SLOT_SWITCH_BUSY		1105
+#define	WT_STAT_CONN_LOG_SLOT_SWITCH_BUSY		1106
 /*! log: consolidated slot join transitions */
-#define	WT_STAT_CONN_LOG_SLOT_TRANSITIONS		1106
+#define	WT_STAT_CONN_LOG_SLOT_TRANSITIONS		1107
 /*! log: consolidated slot unbuffered writes */
-#define	WT_STAT_CONN_LOG_SLOT_UNBUFFERED		1107
+#define	WT_STAT_CONN_LOG_SLOT_UNBUFFERED		1108
 /*! log: log sync operations */
-#define	WT_STAT_CONN_LOG_SYNC				1108
+#define	WT_STAT_CONN_LOG_SYNC				1109
 /*! log: log sync_dir operations */
-#define	WT_STAT_CONN_LOG_SYNC_DIR			1109
+#define	WT_STAT_CONN_LOG_SYNC_DIR			1110
 /*! log: log server thread advances write LSN */
-#define	WT_STAT_CONN_LOG_WRITE_LSN			1110
+#define	WT_STAT_CONN_LOG_WRITE_LSN			1111
 /*! log: log write operations */
-#define	WT_STAT_CONN_LOG_WRITES				1111
+#define	WT_STAT_CONN_LOG_WRITES				1112
 /*! log: log files manually zero-filled */
-#define	WT_STAT_CONN_LOG_ZERO_FILLS			1112
+#define	WT_STAT_CONN_LOG_ZERO_FILLS			1113
 /*! LSM: sleep for LSM checkpoint throttle */
-#define	WT_STAT_CONN_LSM_CHECKPOINT_THROTTLE		1113
+#define	WT_STAT_CONN_LSM_CHECKPOINT_THROTTLE		1114
 /*! LSM: sleep for LSM merge throttle */
-#define	WT_STAT_CONN_LSM_MERGE_THROTTLE			1114
+#define	WT_STAT_CONN_LSM_MERGE_THROTTLE			1115
 /*! LSM: rows merged in an LSM tree */
-#define	WT_STAT_CONN_LSM_ROWS_MERGED			1115
+#define	WT_STAT_CONN_LSM_ROWS_MERGED			1116
 /*! LSM: application work units currently queued */
-#define	WT_STAT_CONN_LSM_WORK_QUEUE_APP			1116
+#define	WT_STAT_CONN_LSM_WORK_QUEUE_APP			1117
 /*! LSM: merge work units currently queued */
-#define	WT_STAT_CONN_LSM_WORK_QUEUE_MANAGER		1117
+#define	WT_STAT_CONN_LSM_WORK_QUEUE_MANAGER		1118
 /*! LSM: tree queue hit maximum */
-#define	WT_STAT_CONN_LSM_WORK_QUEUE_MAX			1118
+#define	WT_STAT_CONN_LSM_WORK_QUEUE_MAX			1119
 /*! LSM: switch work units currently queued */
-#define	WT_STAT_CONN_LSM_WORK_QUEUE_SWITCH		1119
+#define	WT_STAT_CONN_LSM_WORK_QUEUE_SWITCH		1120
 /*! LSM: tree maintenance operations scheduled */
-#define	WT_STAT_CONN_LSM_WORK_UNITS_CREATED		1120
+#define	WT_STAT_CONN_LSM_WORK_UNITS_CREATED		1121
 /*! LSM: tree maintenance operations discarded */
-#define	WT_STAT_CONN_LSM_WORK_UNITS_DISCARDED		1121
+#define	WT_STAT_CONN_LSM_WORK_UNITS_DISCARDED		1122
 /*! LSM: tree maintenance operations executed */
-#define	WT_STAT_CONN_LSM_WORK_UNITS_DONE		1122
+#define	WT_STAT_CONN_LSM_WORK_UNITS_DONE		1123
 /*! connection: memory allocations */
-#define	WT_STAT_CONN_MEMORY_ALLOCATION			1123
+#define	WT_STAT_CONN_MEMORY_ALLOCATION			1124
 /*! connection: memory frees */
-#define	WT_STAT_CONN_MEMORY_FREE			1124
+#define	WT_STAT_CONN_MEMORY_FREE			1125
 /*! connection: memory re-allocations */
-#define	WT_STAT_CONN_MEMORY_GROW			1125
+#define	WT_STAT_CONN_MEMORY_GROW			1126
 /*! thread-yield: page acquire busy blocked */
-#define	WT_STAT_CONN_PAGE_BUSY_BLOCKED			1126
+#define	WT_STAT_CONN_PAGE_BUSY_BLOCKED			1127
 /*! thread-yield: page acquire eviction blocked */
-#define	WT_STAT_CONN_PAGE_FORCIBLE_EVICT_BLOCKED	1127
+#define	WT_STAT_CONN_PAGE_FORCIBLE_EVICT_BLOCKED	1128
 /*! thread-yield: page acquire locked blocked */
-#define	WT_STAT_CONN_PAGE_LOCKED_BLOCKED		1128
+#define	WT_STAT_CONN_PAGE_LOCKED_BLOCKED		1129
 /*! thread-yield: page acquire read blocked */
-#define	WT_STAT_CONN_PAGE_READ_BLOCKED			1129
+#define	WT_STAT_CONN_PAGE_READ_BLOCKED			1130
 /*! thread-yield: page acquire time sleeping (usecs) */
-#define	WT_STAT_CONN_PAGE_SLEEP				1130
+#define	WT_STAT_CONN_PAGE_SLEEP				1131
 /*! connection: total read I/Os */
-#define	WT_STAT_CONN_READ_IO				1131
-<<<<<<< HEAD
+#define	WT_STAT_CONN_READ_IO				1132
 /*! reconciliation: pages deleted */
-#define	WT_STAT_CONN_REC_PAGE_DELETE			1132
+#define	WT_STAT_CONN_REC_PAGE_DELETE			1133
 /*! reconciliation: page reconciliation calls */
-#define	WT_STAT_CONN_REC_PAGES				1133
+#define	WT_STAT_CONN_REC_PAGES				1134
 /*! reconciliation: page reconciliation calls for eviction */
-#define	WT_STAT_CONN_REC_PAGES_EVICTION			1134
+#define	WT_STAT_CONN_REC_PAGES_EVICTION			1135
 /*! reconciliation: split bytes currently awaiting free */
-#define	WT_STAT_CONN_REC_SPLIT_STASHED_BYTES		1135
+#define	WT_STAT_CONN_REC_SPLIT_STASHED_BYTES		1136
 /*! reconciliation: split objects currently awaiting free */
-#define	WT_STAT_CONN_REC_SPLIT_STASHED_OBJECTS		1136
+#define	WT_STAT_CONN_REC_SPLIT_STASHED_OBJECTS		1137
 /*! connection: pthread mutex shared lock read-lock calls */
-#define	WT_STAT_CONN_RWLOCK_READ			1137
+#define	WT_STAT_CONN_RWLOCK_READ			1138
 /*! connection: pthread mutex shared lock write-lock calls */
-#define	WT_STAT_CONN_RWLOCK_WRITE			1138
+#define	WT_STAT_CONN_RWLOCK_WRITE			1139
 /*! session: open cursor count */
-#define	WT_STAT_CONN_SESSION_CURSOR_OPEN		1139
+#define	WT_STAT_CONN_SESSION_CURSOR_OPEN		1140
 /*! session: open session count */
-#define	WT_STAT_CONN_SESSION_OPEN			1140
+#define	WT_STAT_CONN_SESSION_OPEN			1141
 /*! transaction: transaction begins */
-#define	WT_STAT_CONN_TXN_BEGIN				1141
+#define	WT_STAT_CONN_TXN_BEGIN				1142
 /*! transaction: transaction checkpoints */
-#define	WT_STAT_CONN_TXN_CHECKPOINT			1142
+#define	WT_STAT_CONN_TXN_CHECKPOINT			1143
 /*! transaction: transaction checkpoint generation */
-#define	WT_STAT_CONN_TXN_CHECKPOINT_GENERATION		1143
+#define	WT_STAT_CONN_TXN_CHECKPOINT_GENERATION		1144
 /*! transaction: transaction checkpoint currently running */
-#define	WT_STAT_CONN_TXN_CHECKPOINT_RUNNING		1144
+#define	WT_STAT_CONN_TXN_CHECKPOINT_RUNNING		1145
 /*! transaction: transaction checkpoint max time (msecs) */
-#define	WT_STAT_CONN_TXN_CHECKPOINT_TIME_MAX		1145
+#define	WT_STAT_CONN_TXN_CHECKPOINT_TIME_MAX		1146
 /*! transaction: transaction checkpoint min time (msecs) */
-#define	WT_STAT_CONN_TXN_CHECKPOINT_TIME_MIN		1146
+#define	WT_STAT_CONN_TXN_CHECKPOINT_TIME_MIN		1147
 /*! transaction: transaction checkpoint most recent time (msecs) */
-#define	WT_STAT_CONN_TXN_CHECKPOINT_TIME_RECENT		1147
+#define	WT_STAT_CONN_TXN_CHECKPOINT_TIME_RECENT		1148
 /*! transaction: transaction checkpoint total time (msecs) */
-#define	WT_STAT_CONN_TXN_CHECKPOINT_TIME_TOTAL		1148
+#define	WT_STAT_CONN_TXN_CHECKPOINT_TIME_TOTAL		1149
 /*! transaction: transactions committed */
-#define	WT_STAT_CONN_TXN_COMMIT				1149
+#define	WT_STAT_CONN_TXN_COMMIT				1150
 /*! transaction: transaction failures due to cache overflow */
-#define	WT_STAT_CONN_TXN_FAIL_CACHE			1150
+#define	WT_STAT_CONN_TXN_FAIL_CACHE			1151
 /*! transaction: transaction range of IDs currently pinned by a checkpoint */
-#define	WT_STAT_CONN_TXN_PINNED_CHECKPOINT_RANGE	1151
+#define	WT_STAT_CONN_TXN_PINNED_CHECKPOINT_RANGE	1152
 /*! transaction: transaction range of IDs currently pinned */
-#define	WT_STAT_CONN_TXN_PINNED_RANGE			1152
+#define	WT_STAT_CONN_TXN_PINNED_RANGE			1153
 /*! transaction: transactions rolled back */
-#define	WT_STAT_CONN_TXN_ROLLBACK			1153
+#define	WT_STAT_CONN_TXN_ROLLBACK			1154
 /*! transaction: transaction sync calls */
-#define	WT_STAT_CONN_TXN_SYNC				1154
+#define	WT_STAT_CONN_TXN_SYNC				1155
 /*! connection: total write I/Os */
-#define	WT_STAT_CONN_WRITE_IO				1155
-=======
-/*! reconciliation: page reconciliation calls */
-#define	WT_STAT_CONN_REC_PAGES				1132
-/*! reconciliation: page reconciliation calls for eviction */
-#define	WT_STAT_CONN_REC_PAGES_EVICTION			1133
-/*! reconciliation: split bytes currently awaiting free */
-#define	WT_STAT_CONN_REC_SPLIT_STASHED_BYTES		1134
-/*! reconciliation: split objects currently awaiting free */
-#define	WT_STAT_CONN_REC_SPLIT_STASHED_OBJECTS		1135
-/*! connection: pthread mutex shared lock read-lock calls */
-#define	WT_STAT_CONN_RWLOCK_READ			1136
-/*! connection: pthread mutex shared lock write-lock calls */
-#define	WT_STAT_CONN_RWLOCK_WRITE			1137
-/*! session: open cursor count */
-#define	WT_STAT_CONN_SESSION_CURSOR_OPEN		1138
-/*! session: open session count */
-#define	WT_STAT_CONN_SESSION_OPEN			1139
-/*! transaction: transaction begins */
-#define	WT_STAT_CONN_TXN_BEGIN				1140
-/*! transaction: transaction checkpoints */
-#define	WT_STAT_CONN_TXN_CHECKPOINT			1141
-/*! transaction: transaction checkpoint generation */
-#define	WT_STAT_CONN_TXN_CHECKPOINT_GENERATION		1142
-/*! transaction: transaction checkpoint currently running */
-#define	WT_STAT_CONN_TXN_CHECKPOINT_RUNNING		1143
-/*! transaction: transaction checkpoint max time (msecs) */
-#define	WT_STAT_CONN_TXN_CHECKPOINT_TIME_MAX		1144
-/*! transaction: transaction checkpoint min time (msecs) */
-#define	WT_STAT_CONN_TXN_CHECKPOINT_TIME_MIN		1145
-/*! transaction: transaction checkpoint most recent time (msecs) */
-#define	WT_STAT_CONN_TXN_CHECKPOINT_TIME_RECENT		1146
-/*! transaction: transaction checkpoint total time (msecs) */
-#define	WT_STAT_CONN_TXN_CHECKPOINT_TIME_TOTAL		1147
-/*! transaction: transactions committed */
-#define	WT_STAT_CONN_TXN_COMMIT				1148
-/*! transaction: transaction failures due to cache overflow */
-#define	WT_STAT_CONN_TXN_FAIL_CACHE			1149
-/*! transaction: transaction range of IDs currently pinned by a checkpoint */
-#define	WT_STAT_CONN_TXN_PINNED_CHECKPOINT_RANGE	1150
-/*! transaction: transaction range of IDs currently pinned */
-#define	WT_STAT_CONN_TXN_PINNED_RANGE			1151
-/*! transaction: transactions rolled back */
-#define	WT_STAT_CONN_TXN_ROLLBACK			1152
-/*! transaction: transaction sync calls */
-#define	WT_STAT_CONN_TXN_SYNC				1153
-/*! connection: total write I/Os */
-#define	WT_STAT_CONN_WRITE_IO				1154
->>>>>>> e2f11301
+#define	WT_STAT_CONN_WRITE_IO				1156
 
 /*!
  * @}
@@ -4144,61 +4091,57 @@
 /*! cursor: search calls */
 #define	WT_STAT_DSRC_CURSOR_SEARCH			2072
 /*! cursor: search near calls */
-<<<<<<< HEAD
-#define	WT_STAT_DSRC_CURSOR_SEARCH_NEAR			2072
+#define	WT_STAT_DSRC_CURSOR_SEARCH_NEAR			2073
 /*! cursor: truncate calls */
-#define	WT_STAT_DSRC_CURSOR_TRUNCATE			2073
-=======
-#define	WT_STAT_DSRC_CURSOR_SEARCH_NEAR			2073
->>>>>>> e2f11301
+#define	WT_STAT_DSRC_CURSOR_TRUNCATE			2074
 /*! cursor: update calls */
-#define	WT_STAT_DSRC_CURSOR_UPDATE			2074
+#define	WT_STAT_DSRC_CURSOR_UPDATE			2075
 /*! cursor: cursor-update value bytes updated */
-#define	WT_STAT_DSRC_CURSOR_UPDATE_BYTES		2075
+#define	WT_STAT_DSRC_CURSOR_UPDATE_BYTES		2076
 /*! LSM: sleep for LSM checkpoint throttle */
-#define	WT_STAT_DSRC_LSM_CHECKPOINT_THROTTLE		2076
+#define	WT_STAT_DSRC_LSM_CHECKPOINT_THROTTLE		2077
 /*! LSM: chunks in the LSM tree */
-#define	WT_STAT_DSRC_LSM_CHUNK_COUNT			2077
+#define	WT_STAT_DSRC_LSM_CHUNK_COUNT			2078
 /*! LSM: highest merge generation in the LSM tree */
-#define	WT_STAT_DSRC_LSM_GENERATION_MAX			2078
+#define	WT_STAT_DSRC_LSM_GENERATION_MAX			2079
 /*! LSM: queries that could have benefited from a Bloom filter that did
  * not exist */
-#define	WT_STAT_DSRC_LSM_LOOKUP_NO_BLOOM		2079
+#define	WT_STAT_DSRC_LSM_LOOKUP_NO_BLOOM		2080
 /*! LSM: sleep for LSM merge throttle */
-#define	WT_STAT_DSRC_LSM_MERGE_THROTTLE			2080
+#define	WT_STAT_DSRC_LSM_MERGE_THROTTLE			2081
 /*! reconciliation: dictionary matches */
-#define	WT_STAT_DSRC_REC_DICTIONARY			2081
+#define	WT_STAT_DSRC_REC_DICTIONARY			2082
 /*! reconciliation: internal page multi-block writes */
-#define	WT_STAT_DSRC_REC_MULTIBLOCK_INTERNAL		2082
+#define	WT_STAT_DSRC_REC_MULTIBLOCK_INTERNAL		2083
 /*! reconciliation: leaf page multi-block writes */
-#define	WT_STAT_DSRC_REC_MULTIBLOCK_LEAF		2083
+#define	WT_STAT_DSRC_REC_MULTIBLOCK_LEAF		2084
 /*! reconciliation: maximum blocks required for a page */
-#define	WT_STAT_DSRC_REC_MULTIBLOCK_MAX			2084
+#define	WT_STAT_DSRC_REC_MULTIBLOCK_MAX			2085
 /*! reconciliation: internal-page overflow keys */
-#define	WT_STAT_DSRC_REC_OVERFLOW_KEY_INTERNAL		2085
+#define	WT_STAT_DSRC_REC_OVERFLOW_KEY_INTERNAL		2086
 /*! reconciliation: leaf-page overflow keys */
-#define	WT_STAT_DSRC_REC_OVERFLOW_KEY_LEAF		2086
+#define	WT_STAT_DSRC_REC_OVERFLOW_KEY_LEAF		2087
 /*! reconciliation: overflow values written */
-#define	WT_STAT_DSRC_REC_OVERFLOW_VALUE			2087
+#define	WT_STAT_DSRC_REC_OVERFLOW_VALUE			2088
 /*! reconciliation: pages deleted */
-#define	WT_STAT_DSRC_REC_PAGE_DELETE			2088
+#define	WT_STAT_DSRC_REC_PAGE_DELETE			2089
 /*! reconciliation: page checksum matches */
-#define	WT_STAT_DSRC_REC_PAGE_MATCH			2089
+#define	WT_STAT_DSRC_REC_PAGE_MATCH			2090
 /*! reconciliation: page reconciliation calls */
-#define	WT_STAT_DSRC_REC_PAGES				2090
+#define	WT_STAT_DSRC_REC_PAGES				2091
 /*! reconciliation: page reconciliation calls for eviction */
-#define	WT_STAT_DSRC_REC_PAGES_EVICTION			2091
+#define	WT_STAT_DSRC_REC_PAGES_EVICTION			2092
 /*! reconciliation: leaf page key bytes discarded using prefix compression */
-#define	WT_STAT_DSRC_REC_PREFIX_COMPRESSION		2092
+#define	WT_STAT_DSRC_REC_PREFIX_COMPRESSION		2093
 /*! reconciliation: internal page key bytes discarded using suffix
  * compression */
-#define	WT_STAT_DSRC_REC_SUFFIX_COMPRESSION		2093
+#define	WT_STAT_DSRC_REC_SUFFIX_COMPRESSION		2094
 /*! session: object compaction */
-#define	WT_STAT_DSRC_SESSION_COMPACT			2094
+#define	WT_STAT_DSRC_SESSION_COMPACT			2095
 /*! session: open cursor count */
-#define	WT_STAT_DSRC_SESSION_CURSOR_OPEN		2095
+#define	WT_STAT_DSRC_SESSION_CURSOR_OPEN		2096
 /*! transaction: update conflicts */
-#define	WT_STAT_DSRC_TXN_UPDATE_CONFLICT		2096
+#define	WT_STAT_DSRC_TXN_UPDATE_CONFLICT		2097
 /*! @} */
 /*
  * Statistics section: END
