/*-
 * Copyright (c) 2014-2015 MongoDB, Inc.
 * Copyright (c) 2008-2014 WiredTiger, Inc.
 *	All rights reserved.
 *
 * See the file LICENSE for redistribution information.
 */

#ifndef	__WIREDTIGER_H_
#define	__WIREDTIGER_H_

#if defined(__cplusplus)
extern "C" {
#endif

/*******************************************
 * Version information
 *******************************************/
#define	WIREDTIGER_VERSION_MAJOR	@VERSION_MAJOR@
#define	WIREDTIGER_VERSION_MINOR	@VERSION_MINOR@
#define	WIREDTIGER_VERSION_PATCH	@VERSION_PATCH@
#define	WIREDTIGER_VERSION_STRING	@VERSION_STRING@

/*******************************************
 * Required includes
 *******************************************/
@wiredtiger_includes_decl@

/*******************************************
 * Portable type names
 *******************************************/
@off_t_decl@
@uintmax_t_decl@
@uintptr_t_decl@

#if defined(DOXYGEN) || defined(SWIG)
#define	__F(func) func
#else
#define	__F(func) (*func)
#endif

#ifdef SWIG
%{
#include <wiredtiger.h>
%}
#endif

/*!
 * @defgroup wt WiredTiger API
 * The functions, handles and methods applications use to access and manage
 * data with WiredTiger.
 *
 * @{
 */

/*******************************************
 * Public forward structure declarations
 *******************************************/
struct __wt_async_callback;
	typedef struct __wt_async_callback WT_ASYNC_CALLBACK;
struct __wt_async_op;	    typedef struct __wt_async_op WT_ASYNC_OP;
struct __wt_collator;	    typedef struct __wt_collator WT_COLLATOR;
struct __wt_compressor;	    typedef struct __wt_compressor WT_COMPRESSOR;
struct __wt_config_item;    typedef struct __wt_config_item WT_CONFIG_ITEM;
struct __wt_config_parser;
	typedef struct __wt_config_parser WT_CONFIG_PARSER;
struct __wt_connection;	    typedef struct __wt_connection WT_CONNECTION;
struct __wt_cursor;	    typedef struct __wt_cursor WT_CURSOR;
struct __wt_data_source;    typedef struct __wt_data_source WT_DATA_SOURCE;
struct __wt_encryptor;	    typedef struct __wt_encryptor WT_ENCRYPTOR;
struct __wt_event_handler;  typedef struct __wt_event_handler WT_EVENT_HANDLER;
struct __wt_extension_api;  typedef struct __wt_extension_api WT_EXTENSION_API;
struct __wt_extractor;	    typedef struct __wt_extractor WT_EXTRACTOR;
struct __wt_item;	    typedef struct __wt_item WT_ITEM;
struct __wt_lsn;	    typedef struct __wt_lsn WT_LSN;
struct __wt_session;	    typedef struct __wt_session WT_SESSION;

#if defined(SWIGJAVA)
#define	WT_HANDLE_NULLABLE(typename)	typename##_NULLABLE
#define	WT_HANDLE_CLOSED(typename)	typename##_CLOSED
typedef WT_CURSOR			WT_CURSOR_NULLABLE;
typedef WT_CURSOR			WT_CURSOR_CLOSED;
typedef WT_SESSION			WT_SESSION_CLOSED;
typedef WT_CONNECTION			WT_CONNECTION_CLOSED;
#elif !defined(DOXYGEN)
#define	WT_HANDLE_NULLABLE(typename)	typename
#define	WT_HANDLE_CLOSED(typename)	typename
#endif

/*!
 * A raw item of data to be managed, including a pointer to the data and a
 * length.
 *
 * WT_ITEM structures do not need to be cleared before use.
 */
struct __wt_item {
	/*!
	 * The memory reference of the data item.
	 *
	 * For items returned by a WT_CURSOR, the pointer is only valid until
	 * the next operation on that cursor.  Applications that need to keep
	 * an item across multiple cursor operations must make a copy.
	 */
	const void *data;

	/*!
	 * The number of bytes in the data item.
	 *
	 * The maximum length of a single column stored in a table is not fixed
	 * (as it partially depends on the underlying file configuration), but
	 * is always a small number of bytes less than 4GB.
	 */
	size_t size;

#ifndef DOXYGEN
#define	WT_ITEM_ALIGNED					0x00000001
#define	WT_ITEM_INUSE					0x00000002
	/* This appears in the middle of the struct to avoid padding. */
	/*! Object flags (internal use). */
	uint32_t flags;

	/*! Managed memory chunk (internal use). */
	void *mem;
	/*! Managed memory size (internal use). */
	size_t memsize;
#endif
};

/*
 * We rely on this structure being aligned at 64 bits by the compiler,
 * if we were paranoid we could add an unused field to ensure the padding
 * is correct.
 *
 * NOTE:  If you change the contents of this structure you must also update
 * the macros in log.h.
 */
/*!
 * A log sequence number, representing a position in the transaction log.
 */
struct __wt_lsn {
	uint32_t        file;           /*!< Log file number */
	wt_off_t        offset;         /*!< Log file offset */
};

/*!
 * The maximum packed size of a 64-bit integer.  The ::wiredtiger_struct_pack
 * function will pack single long integers into at most this many bytes.
 */
#define	WT_INTPACK64_MAXSIZE	((int)sizeof (int64_t) + 1)

/*!
 * The maximum packed size of a 32-bit integer.  The ::wiredtiger_struct_pack
 * function will pack single integers into at most this many bytes.
 */
#define	WT_INTPACK32_MAXSIZE	((int)sizeof (int32_t) + 1)

/*!
 * A WT_CURSOR handle is the interface to a cursor.
 *
 * Cursors allow data to be searched, iterated and modified, implementing the
 * CRUD (create, read, update and delete) operations.  Cursors are opened in
 * the context of a session.  If a transaction is started, cursors operate in
 * the context of the transaction until the transaction is resolved.
 *
 * Raw data is represented by key/value pairs of WT_ITEM structures, but
 * cursors can also provide access to fields within the key and value if the
 * formats are described in the WT_SESSION::create method.
 *
 * In the common case, a cursor is used to access records in a table.  However,
 * cursors can be used on subsets of tables (such as a single column or a
 * projection of multiple columns), as an interface to statistics, configuration
 * data or application-specific data sources.  See WT_SESSION::open_cursor for
 * more information.
 *
 * <b>Thread safety:</b> A WT_CURSOR handle is not usually shared between
 * threads, see @ref threads for more information.
 */
struct __wt_cursor {
	WT_SESSION *session;	/*!< The session handle for this cursor. */

	/*!
	 * The name of the data source for the cursor, matches the \c uri
	 * parameter to WT_SESSION::open_cursor used to open the cursor.
	 */
	const char *uri;

	/*!
	 * The format of the data packed into key items.  See @ref packing for
	 * details.  If not set, a default value of "u" is assumed, and
	 * applications must use WT_ITEM structures to manipulate untyped byte
	 * arrays.
	 */
	const char *key_format;

	/*!
	 * The format of the data packed into value items.  See @ref packing
	 * for details.  If not set, a default value of "u" is assumed, and
	 * applications must use WT_ITEM structures to manipulate untyped byte
	 * arrays.
	 */
	const char *value_format;

	/*!
	 * @name Data access
	 * @{
	 */
	/*!
	 * Get the key for the current record.
	 *
	 * @snippet ex_all.c Get the cursor's string key
	 *
	 * @snippet ex_all.c Get the cursor's record number key
	 *
	 * @param cursor the cursor handle
	 * @param ... pointers to hold key fields corresponding to
	 * WT_CURSOR::key_format.
	 * @errors
	 */
	int __F(get_key)(WT_CURSOR *cursor, ...);

	/*!
	 * Get the value for the current record.
	 *
	 * @snippet ex_all.c Get the cursor's string value
	 *
	 * @snippet ex_all.c Get the cursor's raw value
	 *
	 * @param cursor the cursor handle
	 * @param ... pointers to hold value fields corresponding to
	 * WT_CURSOR::value_format.
	 * @errors
	 */
	int __F(get_value)(WT_CURSOR *cursor, ...);

	/*!
	 * Set the key for the next operation.
	 *
	 * @snippet ex_all.c Set the cursor's string key
	 *
	 * @snippet ex_all.c Set the cursor's record number key
	 *
	 * @param cursor the cursor handle
	 * @param ... key fields corresponding to WT_CURSOR::key_format.
	 *
	 * If an error occurs during this operation, a flag will be set in the
	 * cursor, and the next operation to access the key will fail.  This
	 * simplifies error handling in applications.
	 */
	void __F(set_key)(WT_CURSOR *cursor, ...);

	/*!
	 * Set the value for the next operation.
	 *
	 * @snippet ex_all.c Set the cursor's string value
	 *
	 * @snippet ex_all.c Set the cursor's raw value
	 *
	 * @param cursor the cursor handle
	 * @param ... value fields corresponding to WT_CURSOR::value_format.
	 *
	 * If an error occurs during this operation, a flag will be set in the
	 * cursor, and the next operation to access the value will fail.  This
	 * simplifies error handling in applications.
	 */
	void __F(set_value)(WT_CURSOR *cursor, ...);
	/*! @} */

	/*!
	 * @name Cursor positioning
	 * @{
	 */
	/*!
	 * Return the ordering relationship between two cursors: both cursors
	 * must have the same data source and have valid keys. (When testing
	 * only for equality, WT_CURSOR::equals may be faster.)
	 *
	 * @snippet ex_all.c Cursor comparison
	 *
	 * @param cursor the cursor handle
	 * @param other another cursor handle
	 * @param comparep the status of the comparison: < 0 if
	 * <code>cursor</code> refers to a key that appears before
	 * <code>other</code>, 0 if the cursors refer to the same key,
	 * and > 0 if <code>cursor</code> refers to a key that appears after
	 * <code>other</code>.
	 * @errors
	 */
	int __F(compare)(WT_CURSOR *cursor, WT_CURSOR *other, int *comparep);

	/*!
	 * Return the ordering relationship between two cursors, testing only
	 * for equality: both cursors must have the same data source and have
	 * valid keys.
	 *
	 * @snippet ex_all.c Cursor equality
	 *
	 * @param cursor the cursor handle
	 * @param other another cursor handle
	 * @param[out] equalp the status of the comparison: 1 if the cursors
	 * refer to the same key, otherwise 0.
	 * @errors
	 */
	int __F(equals)(WT_CURSOR *cursor, WT_CURSOR *other, int *equalp);

	/*!
	 * Return the next record.
	 *
	 * @snippet ex_all.c Return the next record
	 *
	 * @param cursor the cursor handle
	 * @errors
	 */
	int __F(next)(WT_CURSOR *cursor);

	/*!
	 * Return the previous record.
	 *
	 * @snippet ex_all.c Return the previous record
	 *
	 * @param cursor the cursor handle
	 * @errors
	 */
	int __F(prev)(WT_CURSOR *cursor);

	/*!
	 * Reset the cursor. Any resources held by the cursor are released,
	 * and the cursor's key and position are no longer valid. Subsequent
	 * iterations with WT_CURSOR::next will move to the first record, or
	 * with WT_CURSOR::prev will move to the last record.
	 *
	 * In the case of a statistics cursor, resetting the cursor refreshes
	 * the statistics information returned.
	 *
	 * @snippet ex_all.c Reset the cursor
	 *
	 * @param cursor the cursor handle
	 * @errors
	 */
	int __F(reset)(WT_CURSOR *cursor);

	/*!
	 * Return the record matching the key. The key must first be set.
	 *
	 * @snippet ex_all.c Search for an exact match
	 *
	 * On success, the cursor ends positioned at the returned record; to
	 * minimize cursor resources, the WT_CURSOR::reset method should be
	 * called as soon as the record has been retrieved and the cursor no
	 * longer needs that position.
	 *
	 * @param cursor the cursor handle
	 * @errors
	 */
	int __F(search)(WT_CURSOR *cursor);

	/*!
	 * Return the record matching the key if it exists, or an adjacent
	 * record.  An adjacent record is either the smallest record larger
	 * than the key or the largest record smaller than the key (in other
	 * words, a logically adjacent key).
	 *
	 * The key must first be set.
	 *
	 * An example of a search for an exact or adjacent match:
	 *
	 * @snippet ex_all.c Search for an exact or adjacent match
	 *
	 * An example of a forward scan through the table, where all keys
	 * greater than or equal to a specified prefix are included in the
	 * scan:
	 *
	 * @snippet ex_all.c Forward scan greater than or equal
	 *
	 * An example of a backward scan through the table, where all keys
	 * less than a specified prefix are included in the scan:
	 *
	 * @snippet ex_all.c Backward scan less than
	 *
	 * On success, the cursor ends positioned at the returned record; to
	 * minimize cursor resources, the WT_CURSOR::reset method should be
	 * called as soon as the record has been retrieved and the cursor no
	 * longer needs that position.
	 *
	 * @param cursor the cursor handle
	 * @param exactp the status of the search: 0 if an exact match is
	 * found, < 0 if a smaller key is returned, > 0 if a larger key is
	 * returned
	 * @errors
	 */
	int __F(search_near)(WT_CURSOR *cursor, int *exactp);
	/*! @} */

	/*!
	 * @name Data modification
	 * @{
	 */
	/*!
	 * Insert a record and optionally update an existing record.
	 *
	 * If the cursor was configured with "overwrite=true" (the default),
	 * both the key and value must be set; if the record already exists,
	 * the key's value will be updated, otherwise, the record will be
	 * inserted.
	 *
	 * @snippet ex_all.c Insert a new record or overwrite an existing record
	 *
	 * If the cursor was not configured with "overwrite=true", both the key
	 * and value must be set and the record must not already exist; the
	 * record will be inserted.
	 *
	 * @snippet ex_all.c Insert a new record and fail if the record exists
	 *
	 * If a cursor with record number keys was configured with
	 * "append=true" (not the default), the value must be set; a new record
	 * will be appended and the record number set as the cursor key value.
	 *
	 * @snippet ex_all.c Insert a new record and assign a record number
	 *
	 * The cursor ends with no position, and a subsequent call to the
	 * WT_CURSOR::next (WT_CURSOR::prev) method will iterate from the
	 * beginning (end) of the table.
	 *
	 * Inserting a new record after the current maximum record in a
	 * fixed-length bit field column-store (that is, a store with an
	 * 'r' type key and 't' type value) may implicitly create the missing
	 * records as records with a value of 0.
	 *
	 * When loading a large amount of data into a new object, using
	 * a cursor with the \c bulk configuration string enabled and
	 * loading the data in sorted order will be much faster than doing
	 * out-of-order inserts.  See @ref tune_bulk_load for more information.
	 *
	 * The maximum length of a single column stored in a table is not fixed
	 * (as it partially depends on the underlying file configuration), but
	 * is always a small number of bytes less than 4GB.
	 *
	 * @param cursor the cursor handle
	 * @errors
	 * In particular, if \c overwrite is not configured and a record with
	 * the specified key already exists, ::WT_DUPLICATE_KEY is returned.
	 */
	int __F(insert)(WT_CURSOR *cursor);

	/*!
	 * Update an existing record and optionally insert a record.
	 *
	 * If the cursor was configured with "overwrite=true" (the default),
	 * both the key and value must be set; if the record already exists, the
	 * key's value will be updated, otherwise, the record will be inserted.
	 *
	 * @snippet ex_all.c Update an existing record or insert a new record
	 *
	 * If the cursor was not configured with "overwrite=true", both the key
	 * and value must be set and the record must already exist; the
	 * record will be updated.
	 *
	 * @snippet ex_all.c Update an existing record and fail if DNE
	 *
	 * On success, the cursor ends positioned at the modified record; to
	 * minimize cursor resources, the WT_CURSOR::reset method should be
	 * called as soon as the cursor no longer needs that position.
	 *
	 * The maximum length of a single column stored in a table is not fixed
	 * (as it partially depends on the underlying file configuration), but
	 * is always a small number of bytes less than 4GB.
	 *
	 * @param cursor the cursor handle
	 * @errors
	 * In particular, if \c overwrite is not configured and no record with
	 * the specified key exists, ::WT_NOTFOUND is returned.
	 */
	int __F(update)(WT_CURSOR *cursor);

	/*!
	 * Remove a record.
	 *
	 * If the cursor was configured with "overwrite=true" (the default),
	 * the key must be set; the key's record will be removed if it exists,
	 * no error will be returned if the record does not exist.
	 *
	 * @snippet ex_all.c Remove a record
	 *
	 * If the cursor was not configured with "overwrite=true", the key must
	 * be set and the key's record must exist; the record will be removed.
	 *
	 * @snippet ex_all.c Remove a record and fail if DNE
	 *
	 * Removing a record in a fixed-length bit field column-store
	 * (that is, a store with an 'r' type key and 't' type value) is
	 * identical to setting the record's value to 0.
	 *
	 * On success, the cursor ends positioned at the removed record; to
	 * minimize cursor resources, the WT_CURSOR::reset method should be
	 * called as soon as the cursor no longer needs that position.
	 *
	 * @param cursor the cursor handle
	 * @errors
	 * In particular, if \c overwrite is not configured and no record with
	 * the specified key exists, ::WT_NOTFOUND is returned.
	 */
	int __F(remove)(WT_CURSOR *cursor);
	/*! @} */

	/*!
	 * Close the cursor.
	 *
	 * This releases the resources associated with the cursor handle.
	 * Cursors are closed implicitly by ending the enclosing connection or
	 * closing the session in which they were opened.
	 *
	 * @snippet ex_all.c Close the cursor
	 *
	 * @param cursor the cursor handle
	 * @errors
	 */
	int __F(close)(WT_HANDLE_CLOSED(WT_CURSOR) *cursor);

	/*!
	 * Reconfigure the cursor.
	 *
	 * The cursor is reset.
	 *
	 * @snippet ex_all.c Reconfigure a cursor
	 *
	 * @param cursor the cursor handle
	 * @configstart{WT_CURSOR.reconfigure, see dist/api_data.py}
	 * @config{append, append the value as a new record\, creating a new
	 * record number key; valid only for cursors with record number keys., a
	 * boolean flag; default \c false.}
	 * @config{overwrite, configures whether the cursor's insert\, update
	 * and remove methods check the existing state of the record.  If \c
	 * overwrite is \c false\, WT_CURSOR::insert fails with
	 * ::WT_DUPLICATE_KEY if the record exists\, WT_CURSOR::update and
	 * WT_CURSOR::remove fail with ::WT_NOTFOUND if the record does not
	 * exist., a boolean flag; default \c true.}
	 * @configend
	 * @errors
	 */
	int __F(reconfigure)(WT_CURSOR *cursor, const char *config);

	/*
	 * Protected fields, only to be used by cursor implementations.
	 */
#if !defined(SWIG) && !defined(DOXYGEN)
	/*
	 * !!!
	 * Explicit representations of structures from queue.h.
	 * TAILQ_ENTRY(wt_cursor) q;
	 */
	struct {
		WT_CURSOR *tqe_next;
		WT_CURSOR **tqe_prev;
	} q;				/* Linked list of WT_CURSORs. */

	uint64_t recno;			/* Record number, normal and raw mode */
	uint8_t raw_recno_buf[WT_INTPACK64_MAXSIZE];

	void	*json_private;		/* JSON specific storage */
	void	*lang_private;		/* Language specific private storage */

	WT_ITEM key, value;
	int saved_err;			/* Saved error in set_{key,value}. */
	/*
	 * URI used internally, may differ from the URI provided by the
	 * user on open.
	 */
	const char *internal_uri;

#define	WT_CURSTD_APPEND	0x0001
#define	WT_CURSTD_BULK		0x0002
#define	WT_CURSTD_DUMP_HEX	0x0004
#define	WT_CURSTD_DUMP_JSON	0x0008
#define	WT_CURSTD_DUMP_PRINT	0x0010
#define	WT_CURSTD_KEY_EXT	0x0020	/* Key points out of the tree. */
#define	WT_CURSTD_KEY_INT	0x0040	/* Key points into the tree. */
#define	WT_CURSTD_KEY_SET	(WT_CURSTD_KEY_EXT | WT_CURSTD_KEY_INT)
#define	WT_CURSTD_OPEN		0x0080
#define	WT_CURSTD_OVERWRITE	0x0100
#define	WT_CURSTD_RAW		0x0200
#define	WT_CURSTD_VALUE_EXT	0x0400	/* Value points out of the tree. */
#define	WT_CURSTD_VALUE_INT	0x0800	/* Value points into the tree. */
#define	WT_CURSTD_VALUE_SET	(WT_CURSTD_VALUE_EXT | WT_CURSTD_VALUE_INT)
	uint32_t flags;
#endif
};

/*! Asynchronous operation types. */
typedef enum {
	WT_AOP_NONE=0,	/*!< No operation type set */
	WT_AOP_COMPACT, /*!< WT_ASYNC_OP::compact */
	WT_AOP_INSERT,	/*!< WT_ASYNC_OP::insert */
	WT_AOP_REMOVE,	/*!< WT_ASYNC_OP::remove */
	WT_AOP_SEARCH,	/*!< WT_ASYNC_OP::search */
	WT_AOP_UPDATE	/*!< WT_ASYNC_OP::update */
} WT_ASYNC_OPTYPE;

/*!
 * A WT_ASYNC_OP handle is the interface to an asynchronous operation.
 *
 * An asynchronous operation describes a data manipulation to be performed
 * asynchronously by a WiredTiger worker thread.  These operations implement
 * the CRUD (create, read, update and delete) operations.  Each operation
 * is a self-contained work unit.  The operation will be performed in the
 * context of the worker thread's session.  Each operation is performed
 * within the context of a transaction.  The application is notified of its
 * completion with a callback.  The transaction is resolved once the callback
 * returns.
 *
 * The table referenced in an operation must already exist.
 *
 * Raw data is represented by key/value pairs of WT_ITEM structures, but
 * operations can also provide access to fields within the key and value if
 * the formats are described in the WT_SESSION::create method.
 *
 * <b>Thread safety:</b> A WT_ASYNC_OP handle may not be shared between
 * threads, see @ref threads for more information.
 */
struct __wt_async_op {
	/*! The connection for this operation. */
	WT_CONNECTION *connection;

	/*!
	 * The format of the data packed into key items.  See @ref packing for
	 * details.  If not set, a default value of "u" is assumed, and
	 * applications must use WT_ITEM structures to manipulate untyped byte
	 * arrays.
	 */
	const char *key_format;

	/*!
	 * The format of the data packed into value items.  See @ref packing
	 * for details.  If not set, a default value of "u" is assumed, and
	 * applications must use WT_ITEM structures to manipulate untyped byte
	 * arrays.
	 */
	const char *value_format;

	/*
	 * Don't expose app_private to non-C language bindings - they have
	 * their own way to attach data to an operation.
	 */
#if !defined(SWIG)
	/*!
	 * A location for applications to store information that will be
	 * available in the callback from an async operation.
	 */
	void *app_private;
#endif

	/*!
	 * @name Data access
	 * @{
	 */
	/*!
	 * Invoke the underlying WT_CURSOR::get_key method; see that method
	 * for configuration, return and error values.
	 *
	 * @param op the operation handle
	 * @returns as described for WT_CURSOR::get_key
	 */
	int __F(get_key)(WT_ASYNC_OP *op, ...);

	/*!
	 * Invoke the underlying WT_CURSOR::get_value method; see that method
	 * for configuration, return and error values.
	 *
	 * @param op the operation handle
	 * @returns as described for WT_CURSOR::get_value
	 */
	int __F(get_value)(WT_ASYNC_OP *op, ...);

	/*!
	 * Invoke the underlying WT_CURSOR::set_key method; see that method
	 * for configuration, return and error values.
	 *
	 * @param op the operation handle
	 */
	void __F(set_key)(WT_ASYNC_OP *op, ...);

	/*!
	 * Invoke the underlying WT_CURSOR::set_value method; see that method
	 * for configuration, return and error values.
	 *
	 * @param op the operation handle
	 */
	void __F(set_value)(WT_ASYNC_OP *op, ...);
	/*! @} */

	/*!
	 * @name Positioning
	 * @{
	 */
	/*!
	 * Invoke the underlying WT_CURSOR::search method; see that method
	 * for configuration, return and error values.
	 *
	 * @param op the operation handle
	 * @returns via the callback as described for WT_CURSOR::search
	 */
	int __F(search)(WT_ASYNC_OP *op);
	/*! @} */

	/*!
	 * @name Data modification
	 * @{
	 */
	/*!
	 * Invoke the underlying WT_CURSOR::insert method; see that method
	 * for configuration, return and error values.
	 *
	 * @param op the operation handle
	 * @returns via the callback as described for WT_CURSOR::insert
	 */
	int __F(insert)(WT_ASYNC_OP *op);

	/*!
	 * Invoke the underlying WT_CURSOR::update method; see that method
	 * for configuration, return and error values.
	 *
	 * @param op the operation handle
	 * @returns via the callback as described for WT_CURSOR::update
	 */
	int __F(update)(WT_ASYNC_OP *op);

	/*!
	 * Invoke the underlying WT_CURSOR::remove method; see that method
	 * for configuration, return and error values.
	 *
	 * @param op the operation handle
	 * @returns via the callback as described for WT_CURSOR::remove
	 */
	int __F(remove)(WT_ASYNC_OP *op);
	/*! @} */

	/*!
	 * @name Table operations
	 * @{
	 */
	/*!
	 * Invoke the underlying WT_SESSION::compact method; see that method
	 * for configuration, return and error values.
	 *
	 * @param op the operation handle
	 * @returns via the callback as described for WT_SESSION::compact
	 */
	int __F(compact)(WT_ASYNC_OP *op);
	/*! @} */

	/*!
	 * Get the unique identifier for this operation.
	 *
	 * @snippet ex_async.c async get identifier
	 *
	 * @param op the operation handle
	 * @returns the id of the operation
	 */
	uint64_t __F(get_id)(WT_ASYNC_OP *op);

	/*!
	 * Get the type for this operation.
	 *
	 * @snippet ex_async.c async get type
	 *
	 * @param op the operation handle
	 * @returns the ::WT_ASYNC_OPTYPE of the operation
	 */
	WT_ASYNC_OPTYPE __F(get_type)(WT_ASYNC_OP *op);

	/*
	 * Protected fields, only to be used by internal implementation.
	 * Everything we need for maintaining the key/value is part of
	 * a cursor.  So, include one here so that we can use the cursor
	 * functions to manage them.
	 */
#if !defined(SWIG) && !defined(DOXYGEN)
	WT_CURSOR	c;
#endif
};

/*!
 * All data operations are performed in the context of a WT_SESSION.  This
 * encapsulates the thread and transactional context of the operation.
 *
 * <b>Thread safety:</b> A WT_SESSION handle is not usually shared between
 * threads, see @ref threads for more information.
 */
struct __wt_session {
	/*! The connection for this session. */
	WT_CONNECTION *connection;

	/*
	 * Don't expose app_private to non-C language bindings - they have
	 * their own way to attach data to an operation.
	 */
#if !defined(SWIG)
	/*!
	 * A location for applications to store information that will be
	 * available in callbacks taking a WT_SESSION handle.
	 */
	void *app_private;
#endif

	/*!
	 * Close the session handle.
	 *
	 * This will release the resources associated with the session handle,
	 * including rolling back any active transactions and closing any
	 * cursors that remain open in the session.
	 *
	 * @snippet ex_all.c Close a session
	 *
	 * @param session the session handle
	 * @configempty{WT_SESSION.close, see dist/api_data.py}
	 * @errors
	 */
	int __F(close)(WT_HANDLE_CLOSED(WT_SESSION) *session,
	    const char *config);

	/*!
	 * Reconfigure a session handle.
	 *
	 * @snippet ex_all.c Reconfigure a session
	 *
	 * WT_SESSION::reconfigure will fail if a transaction is in progress
	 * in the session.
	 *
	 * All cursors are reset.
	 *
	 * @param session the session handle
	 * @configstart{WT_SESSION.reconfigure, see dist/api_data.py}
	 * @config{isolation, the default isolation level for operations in this
	 * session., a string\, chosen from the following options: \c
	 * "read-uncommitted"\, \c "read-committed"\, \c "snapshot"; default \c
	 * read-committed.}
	 * @configend
	 * @errors
	 */
	int __F(reconfigure)(WT_SESSION *session, const char *config);

	/*!
	 * Return information about an error as a string.
	 *
	 * @snippet ex_all.c Display an error thread safe
	 *
	 * @param session the session handle
	 * @param error a return value from a WiredTiger function
	 * @returns a string representation of the error
	 */
	const char *__F(strerror)(WT_SESSION *session, int error);

	/*!
	 * @name Cursor handles
	 * @{
	 */

	/*!
	 * Open a new cursor on a data source or duplicate an existing cursor.
	 *
	 * @snippet ex_all.c Open a cursor
	 *
	 * An existing cursor can be duplicated by passing it as the \c to_dup
	 * parameter and setting the \c uri parameter to \c NULL:
	 *
	 * @snippet ex_all.c Duplicate a cursor
	 *
	 * Cursors being duplicated must have a key set, and successfully
	 * duplicated cursors are positioned at the same place in the data
	 * source as the original.
	 *
	 * Cursor handles should be discarded by calling WT_CURSOR::close.
	 *
	 * Cursors capable of supporting transactional operations operate in the
	 * context of the current transaction, if any.
	 *
	 * WT_SESSION::rollback_transaction implicitly resets all cursors.
	 *
	 * Cursors are relatively light-weight objects but may hold references
	 * to heavier-weight objects; applications should re-use cursors when
	 * possible, but instantiating new cursors is not so expensive that
	 * applications need to cache cursors at all cost.
	 *
	 * @param session the session handle
	 * @param uri the data source on which the cursor operates; cursors
	 *  are usually opened on tables, however, cursors can be opened on
	 *  any data source, regardless of whether it is ultimately stored
	 *  in a table.  Some cursor types may have limited functionality
	 *  (for example, they may be read-only or not support transactional
	 *  updates).  See @ref data_sources for more information.
	 *  <br>
	 *  @copydoc doc_cursor_types
	 * @param to_dup a cursor to duplicate
	 * @configstart{WT_SESSION.open_cursor, see dist/api_data.py}
	 * @config{append, append the value as a new record\, creating a new
	 * record number key; valid only for cursors with record number keys., a
	 * boolean flag; default \c false.}
	 * @config{bulk, configure the cursor for bulk-loading\, a fast\,
	 * initial load path (see @ref tune_bulk_load for more information).
	 * Bulk-load may only be used for newly created objects and cursors
	 * configured for bulk-load only support the WT_CURSOR::insert and
	 * WT_CURSOR::close methods.  When bulk-loading row-store objects\, keys
	 * must be loaded in sorted order.  The value is usually a true/false
	 * flag; when bulk-loading fixed-length column store objects\, the
	 * special value \c bitmap allows chunks of a memory resident bitmap to
	 * be loaded directly into a file by passing a \c WT_ITEM to
	 * WT_CURSOR::set_value where the \c size field indicates the number of
	 * records in the bitmap (as specified by the object's \c value_format
	 * configuration). Bulk-loaded bitmap values must end on a byte boundary
	 * relative to the bit count (except for the last set of values
	 * loaded)., a string; default \c false.}
	 * @config{checkpoint, the name of a checkpoint to open (the reserved
	 * name "WiredTigerCheckpoint" opens the most recent internal checkpoint
	 * taken for the object). The cursor does not support data
	 * modification., a string; default empty.}
	 * @config{dump, configure the cursor for dump format inputs and
	 * outputs: "hex" selects a simple hexadecimal format\, "json" selects a
	 * JSON format with each record formatted as fields named by column
	 * names if available\, and "print" selects a format where only
	 * non-printing characters are hexadecimal encoded.  These formats are
	 * compatible with the @ref util_dump and @ref util_load commands., a
	 * string\, chosen from the following options: \c "hex"\, \c "json"\, \c
	 * "print"; default empty.}
	 * @config{next_random, configure the cursor to return a pseudo-random
	 * record from the object; valid only for row-store cursors.  Cursors
	 * configured with \c next_random=true only support the WT_CURSOR::next
	 * and WT_CURSOR::close methods.  See @ref cursor_random for details., a
	 * boolean flag; default \c false.}
	 * @config{overwrite, configures whether the cursor's insert\, update
	 * and remove methods check the existing state of the record.  If \c
	 * overwrite is \c false\, WT_CURSOR::insert fails with
	 * ::WT_DUPLICATE_KEY if the record exists\, WT_CURSOR::update and
	 * WT_CURSOR::remove fail with ::WT_NOTFOUND if the record does not
	 * exist., a boolean flag; default \c true.}
	 * @config{raw, ignore the encodings for the key and value\, manage data
	 * as if the formats were \c "u". See @ref cursor_raw for details., a
	 * boolean flag; default \c false.}
	 * @config{readonly, only query operations are supported by this cursor.
	 * An error is returned if a modification is attempted using the cursor.
	 * The default is false for all cursor types except for log and metadata
	 * cursors., a boolean flag; default \c false.}
	 * @config{statistics, Specify the statistics to be gathered.  Choosing
	 * "all" gathers statistics regardless of cost and may include
	 * traversing on-disk files; "fast" gathers a subset of relatively
	 * inexpensive statistics.  The selection must agree with the database
	 * \c statistics configuration specified to ::wiredtiger_open or
	 * WT_CONNECTION::reconfigure.  For example\, "all" or "fast" can be
	 * configured when the database is configured with "all"\, but the
	 * cursor open will fail if "all" is specified when the database is
	 * configured with "fast"\, and the cursor open will fail in all cases
	 * when the database is configured with "none". If "size" is
	 * configured\, only the underlying size of the object on disk is filled
	 * in and the object is not opened.  If \c statistics is not
	 * configured\, the default configuration is the database configuration.
	 * The "clear" configuration resets statistics after gathering them\,
	 * where appropriate (for example\, a cache size statistic is not
	 * cleared\, while the count of cursor insert operations will be
	 * cleared). See @ref statistics for more information., a list\, with
	 * values chosen from the following options: \c "all"\, \c "fast"\, \c
	 * "clear"\, \c "size"; default empty.}
	 * @config{target, if non-empty\, backup the list of objects; valid only
	 * for a backup data source., a list of strings; default empty.}
	 * @configend
	 * @param[out] cursorp a pointer to the newly opened cursor
	 * @errors
	 */
	int __F(open_cursor)(WT_SESSION *session,
	    const char *uri, WT_HANDLE_NULLABLE(WT_CURSOR) *to_dup,
	    const char *config, WT_CURSOR **cursorp);
	/*! @} */

	/*!
	 * @name Table operations
	 * @{
	 */
	/*!
	 * Create a table, column group, index or file.
	 *
	 * @snippet ex_all.c Create a table
	 *
	 * @param session the session handle
	 * @param name the URI of the object to create, such as
	 * \c "table:stock". For a description of URI formats
	 * see @ref data_sources.
	 * @configstart{WT_SESSION.create, see dist/api_data.py}
	 * @config{allocation_size, the file unit allocation size\, in bytes\,
	 * must a power-of-two; smaller values decrease the file space required
	 * by overflow items\, and the default value of 4KB is a good choice
	 * absent requirements from the operating system or storage device., an
	 * integer between 512B and 128MB; default \c 4KB.}
	 * @config{app_metadata, application-owned metadata for this object., a
	 * string; default empty.}
	 * @config{block_allocation, configure block allocation.  Permitted
	 * values are \c "first" or \c "best"; the \c "first" configuration uses
	 * a first-available algorithm during block allocation\, the \c "best"
	 * configuration uses a best-fit algorithm., a string\, chosen from the
	 * following options: \c "first"\, \c "best"; default \c best.}
	 * @config{block_compressor, configure a compressor for file blocks.
	 * Permitted values are \c "none" or custom compression engine name
	 * created with WT_CONNECTION::add_compressor.  If WiredTiger has
	 * builtin support for \c "bzip2"\, \c "snappy"\, \c "lz4" or \c "zlib"
	 * compression\, these names are also available.  See @ref compression
	 * for more information., a string; default \c none.}
	 * @config{cache_resident, do not ever evict the object's pages from
	 * cache.  Not compatible with LSM tables; see @ref
	 * tuning_cache_resident for more information., a boolean flag; default
	 * \c false.}
	 * @config{checksum, configure block checksums; permitted values are
	 * <code>on</code> (checksum all blocks)\, <code>off</code> (checksum no
	 * blocks) and <code>uncompresssed</code> (checksum only blocks which
	 * are not compressed for any reason). The \c uncompressed setting is
	 * for applications which can rely on decompression to fail if a block
	 * has been corrupted., a string\, chosen from the following options: \c
	 * "on"\, \c "off"\, \c "uncompressed"; default \c uncompressed.}
	 * @config{colgroups, comma-separated list of names of column groups.
	 * Each column group is stored separately\, keyed by the primary key of
	 * the table.  If no column groups are specified\, all columns are
	 * stored together in a single file.  All value columns in the table
	 * must appear in at least one column group.  Each column group must be
	 * created with a separate call to WT_SESSION::create., a list of
	 * strings; default empty.}
	 * @config{collator, configure custom collation for keys.  Permitted
	 * values are \c "none" or a custom collator name created with
	 * WT_CONNECTION::add_collator., a string; default \c none.}
	 * @config{columns, list of the column names.  Comma-separated list of
	 * the form <code>(column[\,...])</code>. For tables\, the number of
	 * entries must match the total number of values in \c key_format and \c
	 * value_format.  For colgroups and indices\, all column names must
	 * appear in the list of columns for the table., a list of strings;
	 * default empty.}
	 * @config{dictionary, the maximum number of unique values remembered in
	 * the Btree row-store leaf page value dictionary; see @ref
	 * file_formats_compression for more information., an integer greater
	 * than or equal to 0; default \c 0.}
	 * @config{encryption = (, configure an encryptor for file blocks.  When
	 * a table is created\, its encryptor is not implicitly used for any
	 * related indices or column groups., a set of related configuration
	 * options defined below.}
	 * @config{&nbsp;&nbsp;&nbsp;&nbsp;keyid, An
	 * identifier that identifies a unique instance of the encryptor.  It is
	 * stored in clear text\, and thus is available when the wiredtiger
	 * database is reopened.  On the first use of a (name\, keyid)
	 * combination\, the WT_ENCRYPTOR::customize function is called with the
	 * keyid as an argument., a string; default empty.}
	 * @config{&nbsp;&nbsp;&nbsp;&nbsp;name, Permitted values are \c "none"
	 * or custom encryption engine name created with
	 * WT_CONNECTION::add_encryptor.  See @ref encryption for more
	 * information., a string; default \c none.}
	 * @config{ ),,}
	 * @config{exclusive, fail if the object exists.  When false (the
	 * default)\, if the object exists\, check that its settings match the
	 * specified configuration., a boolean flag; default \c false.}
	 * @config{extractor, configure custom extractor for indices.  Permitted
	 * values are \c "none" or an extractor name created with
	 * WT_CONNECTION::add_extractor., a string; default \c none.}
	 * @config{format, the file format., a string\, chosen from the
	 * following options: \c "btree"; default \c btree.}
	 * @config{huffman_key, configure Huffman encoding for keys.  Permitted
	 * values are \c "none"\, \c "english"\, \c "utf8<file>" or \c
	 * "utf16<file>". See @ref huffman for more information., a string;
	 * default \c none.}
	 * @config{huffman_value, configure Huffman encoding for values.
	 * Permitted values are \c "none"\, \c "english"\, \c "utf8<file>" or \c
	 * "utf16<file>". See @ref huffman for more information., a string;
	 * default \c none.}
	 * @config{immutable, configure the index to be immutable - that is an
	 * index is not changed by any update to a record in the table., a
	 * boolean flag; default \c false.}
	 * @config{internal_key_max, the largest key stored in an internal
	 * node\, in bytes.  If set\, keys larger than the specified size are
	 * stored as overflow items (which may require additional I/O to
	 * access). The default and the maximum allowed value are both one-tenth
	 * the size of a newly split internal page., an integer greater than or
	 * equal to 0; default \c 0.}
	 * @config{internal_key_truncate, configure internal key truncation\,
	 * discarding unnecessary trailing bytes on internal keys (ignored for
	 * custom collators)., a boolean flag; default \c true.}
	 * @config{internal_page_max, the maximum page size for internal nodes\,
	 * in bytes; the size must be a multiple of the allocation size and is
	 * significant for applications wanting to avoid excessive L2 cache
	 * misses while searching the tree.  The page maximum is the bytes of
	 * uncompressed data\, that is\, the limit is applied before any block
	 * compression is done., an integer between 512B and 512MB; default \c
	 * 4KB.}
	 * @config{key_format, the format of the data packed into key items.
	 * See @ref schema_format_types for details.  By default\, the
	 * key_format is \c 'u' and applications use WT_ITEM structures to
	 * manipulate raw byte arrays.  By default\, records are stored in
	 * row-store files: keys of type \c 'r' are record numbers and records
	 * referenced by record number are stored in column-store files., a
	 * format string; default \c u.}
	 * @config{leaf_key_max, the largest key stored in a leaf node\, in
	 * bytes.  If set\, keys larger than the specified size are stored as
	 * overflow items (which may require additional I/O to access). The
	 * default value is one-tenth the size of a newly split leaf page., an
	 * integer greater than or equal to 0; default \c 0.}
	 * @config{leaf_page_max, the maximum page size for leaf nodes\, in
	 * bytes; the size must be a multiple of the allocation size\, and is
	 * significant for applications wanting to maximize sequential data
	 * transfer from a storage device.  The page maximum is the bytes of
	 * uncompressed data\, that is\, the limit is applied before any block
	 * compression is done., an integer between 512B and 512MB; default \c
	 * 32KB.}
	 * @config{leaf_value_max, the largest value stored in a leaf node\, in
	 * bytes.  If set\, values larger than the specified size are stored as
	 * overflow items (which may require additional I/O to access). If the
	 * size is larger than the maximum leaf page size\, the page size is
	 * temporarily ignored when large values are written.  The default is
	 * one-half the size of a newly split leaf page., an integer greater
	 * than or equal to 0; default \c 0.}
	 * @config{log = (, the transaction log configuration for this object.
	 * Only valid if log is enabled in ::wiredtiger_open., a set of related
	 * configuration options defined below.}
	 * @config{&nbsp;&nbsp;&nbsp;&nbsp;enabled, if false\, this object has
	 * checkpoint-level durability., a boolean flag; default \c true.}
	 * @config{ ),,}
	 * @config{lsm = (, options only relevant for LSM data sources., a set
	 * of related configuration options defined below.}
	 * @config{&nbsp;&nbsp;&nbsp;&nbsp;auto_throttle, Throttle inserts into
	 * LSM trees if flushing to disk isn't keeping up., a boolean flag;
	 * default \c true.}
	 * @config{&nbsp;&nbsp;&nbsp;&nbsp;bloom, create bloom
	 * filters on LSM tree chunks as they are merged., a boolean flag;
	 * default \c true.}
	 * @config{&nbsp;&nbsp;&nbsp;&nbsp;bloom_bit_count,
	 * the number of bits used per item for LSM bloom filters., an integer
	 * between 2 and 1000; default \c 16.}
	 * @config{&nbsp;&nbsp;&nbsp;&nbsp;bloom_config, config string used when
	 * creating Bloom filter files\, passed to WT_SESSION::create., a
	 * string; default empty.}
	 * @config{&nbsp;&nbsp;&nbsp;&nbsp;bloom_hash_count, the number of hash
	 * values per item used for LSM bloom filters., an integer between 2 and
	 * 100; default \c 8.}
	 * @config{&nbsp;&nbsp;&nbsp;&nbsp;bloom_oldest,
	 * create a bloom filter on the oldest LSM tree chunk.  Only supported
	 * if bloom filters are enabled., a boolean flag; default \c false.}
	 * @config{&nbsp;&nbsp;&nbsp;&nbsp;chunk_count_limit, the maximum number
	 * of chunks to allow in an LSM tree.  This option automatically times
	 * out old data.  As new chunks are added old chunks will be removed.
	 * Enabling this option disables LSM background merges., an integer;
	 * default \c 0.}
	 * @config{&nbsp;&nbsp;&nbsp;&nbsp;chunk_max, the maximum
	 * size a single chunk can be.  Chunks larger than this size are not
	 * considered for further merges.  This is a soft limit\, and chunks
	 * larger than this value can be created.  Must be larger than
	 * chunk_size., an integer between 100MB and 10TB; default \c 5GB.}
	 * @config{&nbsp;&nbsp;&nbsp;&nbsp;chunk_size, the maximum size of the
	 * in-memory chunk of an LSM tree.  This limit is soft - it is possible
	 * for chunks to be temporarily larger than this value.  This overrides
	 * the \c memory_page_max setting., an integer between 512K and 500MB;
	 * default \c 10MB.}
	 * @config{&nbsp;&nbsp;&nbsp;&nbsp;merge_max, the
	 * maximum number of chunks to include in a merge operation., an integer
	 * between 2 and 100; default \c 15.}
	 * @config{&nbsp;&nbsp;&nbsp;&nbsp;merge_min, the minimum number of
	 * chunks to include in a merge operation.  If set to 0 or 1 half the
	 * value of merge_max is used., an integer no more than 100; default \c
	 * 0.}
	 * @config{ ),,}
	 * @config{memory_page_max, the maximum size a page can grow to in
	 * memory before being reconciled to disk.  The specified size will be
	 * adjusted to a lower bound of <code>50 * leaf_page_max</code>\, and an
	 * upper bound of <code>cache_size / 2</code>. This limit is soft - it
	 * is possible for pages to be temporarily larger than this value.  This
	 * setting is ignored for LSM trees\, see \c chunk_size., an integer
	 * between 512B and 10TB; default \c 5MB.}
	 * @config{os_cache_dirty_max, maximum dirty system buffer cache usage\,
	 * in bytes.  If non-zero\, schedule writes for dirty blocks belonging
	 * to this object in the system buffer cache after that many bytes from
	 * this object are written into the buffer cache., an integer greater
	 * than or equal to 0; default \c 0.}
	 * @config{os_cache_max, maximum system buffer cache usage\, in bytes.
	 * If non-zero\, evict object blocks from the system buffer cache after
	 * that many bytes from this object are read or written into the buffer
	 * cache., an integer greater than or equal to 0; default \c 0.}
	 * @config{prefix_compression, configure prefix compression on row-store
	 * leaf pages., a boolean flag; default \c false.}
	 * @config{prefix_compression_min, minimum gain before prefix
	 * compression will be used on row-store leaf pages., an integer greater
	 * than or equal to 0; default \c 4.}
	 * @config{split_pct, the Btree page split size as a percentage of the
	 * maximum Btree page size\, that is\, when a Btree page is split\, it
	 * will be split into smaller pages\, where each page is the specified
	 * percentage of the maximum Btree page size., an integer between 25 and
	 * 100; default \c 75.}
	 * @config{type, set the type of data source used to store a column
	 * group\, index or simple table.  By default\, a \c "file:" URI is
	 * derived from the object name.  The \c type configuration can be used
	 * to switch to a different data source\, such as LSM or an extension
	 * configured by the application., a string; default \c file.}
	 * @config{value_format, the format of the data packed into value items.
	 * See @ref schema_format_types for details.  By default\, the
	 * value_format is \c 'u' and applications use a WT_ITEM structure to
	 * manipulate raw byte arrays.  Value items of type 't' are bitfields\,
	 * and when configured with record number type keys\, will be stored
	 * using a fixed-length store., a format string; default \c u.}
	 * @configend
	 * @errors
	 */
	int __F(create)(WT_SESSION *session,
	    const char *name, const char *config);

	/*!
	 * Compact a live row- or column-store btree or LSM tree.
	 *
	 * @snippet ex_all.c Compact a table
	 *
	 * @param session the session handle
	 * @param name the URI of the object to compact, such as
	 * \c "table:stock"
	 * @configstart{WT_SESSION.compact, see dist/api_data.py}
	 * @config{timeout, maximum amount of time to allow for compact in
	 * seconds.  The actual amount of time spent in compact may exceed the
	 * configured value.  A value of zero disables the timeout., an integer;
	 * default \c 1200.}
	 * @configend
	 * @errors
	 */
	int __F(compact)(WT_SESSION *session,
	    const char *name, const char *config);

	/*!
	 * Drop (delete) an object.
	 *
	 * @snippet ex_all.c Drop a table
	 *
	 * @param session the session handle
	 * @param name the URI of the object to drop, such as \c "table:stock"
	 * @configstart{WT_SESSION.drop, see dist/api_data.py}
	 * @config{force, return success if the object does not exist., a
	 * boolean flag; default \c false.}
	 * @config{remove_files, should the underlying files be removed?., a
	 * boolean flag; default \c true.}
	 * @configend
	 * @ebusy_errors
	 */
	int __F(drop)(WT_SESSION *session,
	    const char *name, const char *config);

	/*!
	 * Insert a ::WT_LOGREC_MESSAGE type record in the database log files
	 * (the database must be configured for logging when this method is
	 * called).
	 *
	 * @param session the session handle
	 * @param fmt a printf format specifier
	 * @errors
	 */
	int __F(log_printf)(WT_SESSION *session, const char *fmt, ...);

	/*!
	 * Rename an object.
	 *
	 * @snippet ex_all.c Rename a table
	 *
	 * @param session the session handle
	 * @param uri the current URI of the object, such as \c "table:old"
	 * @param newuri the new URI of the object, such as \c "table:new"
	 * @configempty{WT_SESSION.rename, see dist/api_data.py}
	 * @ebusy_errors
	 */
	int __F(rename)(WT_SESSION *session,
	    const char *uri, const char *newuri, const char *config);

	/*!
	 * Reset the session handle.
	 *
	 * This will reset all cursors associated with this session and clear
	 * any buffers that each cursor held. After this the buffers associated
	 * with the session will be discarded. The session can be re-used
	 * immediately after this call returns. If a transaction is running on
	 * this session, then this call will take no action and return a busy
	 * error.
	 *
	 * @snippet ex_all.c Reset the session
	 *
	 * @param session the session handle
	 * @ebusy_errors
	 */
	int __F(reset)(WT_SESSION *session);

	/*!
	 * Salvage a file or table
	 *
	 * Salvage rebuilds the file, or files of which a table is comprised,
	 * discarding any corrupted file blocks.
	 *
	 * Previously deleted records may re-appear, and inserted records may
	 * disappear, when salvage is done, so salvage should not be run
	 * unless it is known to be necessary.  Normally, salvage should be
	 * called after a file or table has been corrupted, as reported by the
	 * WT_SESSION::verify method.
	 *
	 * Files are rebuilt in place, the salvage method overwrites the
	 * existing files.
	 *
	 * @snippet ex_all.c Salvage a table
	 *
	 * @param session the session handle
	 * @param name the URI of the file or table to salvage
	 * @configstart{WT_SESSION.salvage, see dist/api_data.py}
	 * @config{force, force salvage even of files that do not appear to be
	 * WiredTiger files., a boolean flag; default \c false.}
	 * @configend
	 * @ebusy_errors
	 */
	int __F(salvage)(WT_SESSION *session,
	    const char *name, const char *config);

	/*!
	 * Truncate a file, table or cursor range.
	 *
	 * Truncate a file or table.
	 * @snippet ex_all.c Truncate a table
	 *
	 * Truncate a cursor range.  When truncating based on a cursor position,
	 * it is not required the cursor reference a record in the object, only
	 * that the key be set.  This allows applications to discard portions of
	 * the object name space without knowing exactly what records the object
	 * contains.
	 * @snippet ex_all.c Truncate a range
	 *
	 * @param session the session handle
	 * @param name the URI of the file or table to truncate
	 * @param start optional cursor marking the first record discarded;
	 * if <code>NULL</code>, the truncate starts from the beginning of
	 * the object
	 * @param stop optional cursor marking the last record discarded;
	 * if <code>NULL</code>, the truncate continues to the end of the
	 * object
	 * @configempty{WT_SESSION.truncate, see dist/api_data.py}
	 * @ebusy_errors
	 */
	int __F(truncate)(WT_SESSION *session,
	    const char *name,
	    WT_HANDLE_NULLABLE(WT_CURSOR) *start,
	    WT_HANDLE_NULLABLE(WT_CURSOR) *stop,
	    const char *config);

	/*!
	 * Upgrade a file or table.
	 *
	 * Upgrade upgrades a file or table, if upgrade is required.
	 *
	 * @snippet ex_all.c Upgrade a table
	 *
	 * @param session the session handle
	 * @param name the URI of the file or table to upgrade
	 * @configempty{WT_SESSION.upgrade, see dist/api_data.py}
	 * @ebusy_errors
	 */
	int __F(upgrade)(WT_SESSION *session,
	    const char *name, const char *config);

	/*!
	 * Verify a file or table.
	 *
	 * Verify reports if a file, or the files of which a table is
	 * comprised, have been corrupted.  The WT_SESSION::salvage method
	 * can be used to repair a corrupted file,
	 *
	 * @snippet ex_all.c Verify a table
	 *
	 * @param session the session handle
	 * @param name the URI of the file or table to verify
	 * @configstart{WT_SESSION.verify, see dist/api_data.py}
	 * @config{dump_address, Display addresses and page types as pages are
	 * verified\, using the application's message handler\, intended for
	 * debugging., a boolean flag; default \c false.}
	 * @config{dump_blocks, Display the contents of on-disk blocks as they
	 * are verified\, using the application's message handler\, intended for
	 * debugging., a boolean flag; default \c false.}
	 * @config{dump_offsets, Display the contents of specific on-disk
	 * blocks\, using the application's message handler\, intended for
	 * debugging., a list of strings; default empty.}
	 * @config{dump_pages, Display the contents of in-memory pages as they
	 * are verified\, using the application's message handler\, intended for
	 * debugging., a boolean flag; default \c false.}
	 * @config{dump_shape, Display the shape of the tree after
	 * verification\, using the application's message handler\, intended for
	 * debugging., a boolean flag; default \c false.}
	 * @config{strict, Treat any verification problem as an error; by
	 * default\, verify will warn\, but not fail\, in the case of errors
	 * that won't affect future behavior (for example\, a leaked block)., a
	 * boolean flag; default \c false.}
	 * @configend
	 * @ebusy_errors
	 */
	int __F(verify)(WT_SESSION *session,
	    const char *name, const char *config);
	/*! @} */

	/*!
	 * @name Transactions
	 * @{
	 */
	/*!
	 * Start a transaction in this session.
	 *
	 * The transaction remains active until ended by
	 * WT_SESSION::commit_transaction or WT_SESSION::rollback_transaction.
	 * Operations performed on cursors capable of supporting transactional
	 * operations that are already open in this session, or which are opened
	 * before the transaction ends, will operate in the context of the
	 * transaction.
	 *
	 * WT_SESSION::begin_transaction will fail if a transaction is already
	 * in progress in the session.
	 *
	 * @snippet ex_all.c transaction commit/rollback
	 *
	 * @param session the session handle
	 * @configstart{WT_SESSION.begin_transaction, see dist/api_data.py}
	 * @config{isolation, the isolation level for this transaction; defaults
	 * to the session's isolation level., a string\, chosen from the
	 * following options: \c "read-uncommitted"\, \c "read-committed"\, \c
	 * "snapshot"; default empty.}
	 * @config{name, name of the transaction for tracing and debugging., a
	 * string; default empty.}
	 * @config{priority, priority of the transaction for resolving
	 * conflicts.  Transactions with higher values are less likely to
	 * abort., an integer between -100 and 100; default \c 0.}
	 * @config{snapshot, use a named\, in-memory snapshot\, see @ref
	 * transaction_named_snapshots., a string; default empty.}
	 * @config{sync, whether to sync log records when the transaction
	 * commits\, inherited from ::wiredtiger_open \c transaction_sync., a
	 * boolean flag; default empty.}
	 * @configend
	 * @errors
	 */
	int __F(begin_transaction)(WT_SESSION *session, const char *config);

	/*!
	 * Commit the current transaction.
	 *
	 * A transaction must be in progress when this method is called.
	 *
	 * If WT_SESSION::commit_transaction returns an error, the transaction
	 * was rolled back, not committed.
	 *
	 * @snippet ex_all.c transaction commit/rollback
	 *
	 * @param session the session handle
	 * @configstart{WT_SESSION.commit_transaction, see dist/api_data.py}
	 * @config{sync, override whether to sync log records when the
	 * transaction commits\, inherited from ::wiredtiger_open \c
	 * transaction_sync., a string\, chosen from the following options: \c
	 * "background"\, \c "off"\, \c "on"; default empty.}
	 * @configend
	 * @errors
	 */
	int __F(commit_transaction)(WT_SESSION *session, const char *config);

	/*!
	 * Roll back the current transaction.
	 *
	 * A transaction must be in progress when this method is called.
	 *
	 * All cursors are reset.
	 *
	 * @snippet ex_all.c transaction commit/rollback
	 *
	 * @param session the session handle
	 * @configempty{WT_SESSION.rollback_transaction, see dist/api_data.py}
	 * @errors
	 */
	int __F(rollback_transaction)(WT_SESSION *session, const char *config);

	/*!
	 * Write a transactionally consistent snapshot of a database or set of
	 * objects.  The checkpoint includes all transactions committed before
	 * the checkpoint starts.  Additionally, checkpoints may optionally be
	 * discarded.
	 *
	 * @snippet ex_all.c Checkpoint examples
	 *
	 * @param session the session handle
	 * @configstart{WT_SESSION.checkpoint, see dist/api_data.py}
	 * @config{drop, specify a list of checkpoints to drop.  The list may
	 * additionally contain one of the following keys: \c "from=all" to drop
	 * all checkpoints\, \c "from=<checkpoint>" to drop all checkpoints
	 * after and including the named checkpoint\, or \c "to=<checkpoint>" to
	 * drop all checkpoints before and including the named checkpoint.
	 * Checkpoints cannot be dropped while a hot backup is in progress or if
	 * open in a cursor., a list of strings; default empty.}
	 * @config{force, by default\, checkpoints may be skipped if the
	 * underlying object has not been modified\, this option forces the
	 * checkpoint., a boolean flag; default \c false.}
	 * @config{name, if set\, specify a name for the checkpoint (note that
	 * checkpoints including LSM trees may not be named)., a string; default
	 * empty.}
	 * @config{target, if non-empty\, checkpoint the list of objects., a
	 * list of strings; default empty.}
	 * @configend
	 * @errors
	 */
	int __F(checkpoint)(WT_SESSION *session, const char *config);

	/*!
	 * Manage named snapshot transactions. Use this API to create and drop
	 * named snapshots. Named snapshot transactions can be accessed via
	 * WT_CURSOR::open. See @ref transaction_named_snapshots.
	 *
	 * @snippet ex_all.c Snapshot examples
	 *
	 * @param session the session handle
	 * @configstart{WT_SESSION.snapshot, see dist/api_data.py}
	 * @config{drop = (, if non-empty\, specifies which snapshots to drop.
	 * Where a group of snapshots are being dropped\, the order is based on
	 * snapshot creation order not alphanumeric name order., a set of
	 * related configuration options defined below.}
	 * @config{&nbsp;&nbsp;&nbsp;&nbsp;all, drop all named snapshots., a
	 * boolean flag; default \c false.}
	 * @config{&nbsp;&nbsp;&nbsp;&nbsp;before, drop all snapshots up to but
	 * not including the specified name., a string; default empty.}
	 * @config{&nbsp;&nbsp;&nbsp;&nbsp;names, drop specific named
	 * snapshots., a list of strings; default empty.}
	 * @config{&nbsp;&nbsp;&nbsp;&nbsp;to, drop all snapshots up to and
	 * including the specified name., a string; default empty.}
	 * @config{
	 * ),,}
	 * @config{name, specify a name for the snapshot., a string; default
	 * empty.}
	 * @configend
	 * @errors
	 */
	int __F(snapshot)(WT_SESSION *session, const char *config);

	/*!
	 * Return the transaction ID range pinned by the session handle.
	 *
	 * The ID range is approximate and is calculated based on the oldest
	 * ID needed for the active transaction in this session, compared
	 * to the newest transaction in the system.
	 *
	 * @snippet ex_all.c transaction pinned range
	 *
	 * @param session the session handle
	 * @param[out] range the range of IDs pinned by this session. Zero if
	 * there is no active transaction.
	 * @errors
	 */
	int __F(transaction_pinned_range)(WT_SESSION* session, uint64_t *range);

	/*!
	 * Wait for a transaction to become synchronized.  This method is
	 * only useful when ::wiredtiger_open is configured with the
	 * \c transaction_sync setting disabled.  This method must be called
	 * when no transactions are active in the session.
	 *
	 * @snippet ex_all.c Transaction sync
	 *
	 * @param session the session handle
	 * @configstart{WT_SESSION.transaction_sync, see dist/api_data.py}
	 * @config{timeout_ms, maximum amount of time to wait for background
	 * sync to complete in milliseconds.  A value of zero disables the
	 * timeout and returns immediately.  The default waits forever., an
	 * integer; default \c .}
	 * @configend
	 * @errors
	 */
	int __F(transaction_sync)(WT_SESSION *session, const char *config);
	/*! @} */
};

/*!
 * A connection to a WiredTiger database.  The connection may be opened within
 * the same address space as the caller or accessed over a socket connection.
 *
 * Most applications will open a single connection to a database for each
 * process.  The first process to open a connection to a database will access
 * the database in its own address space.  Subsequent connections (if allowed)
 * will communicate with the first process over a socket connection to perform
 * their operations.
 *
 * <b>Thread safety:</b> A WT_CONNECTION handle may be shared between threads,
 * see @ref threads for more information.
 */
struct __wt_connection {
	/*!
	 * @name Async operation handles
	 * @{
	 */
	/*!
	 * Wait for all outstanding operations to complete.
	 *
	 * @snippet ex_async.c async flush
	 *
	 * @param connection the connection handle
	 * @errors
	 */
	int __F(async_flush)(WT_CONNECTION *connection);

	/*!
	 * Return an async operation handle
	 *
	 * @snippet ex_async.c async handle allocation
	 *
	 * @param connection the connection handle
	 * @param uri the connection handle
	 * @configstart{WT_CONNECTION.async_new_op, see dist/api_data.py}
	 * @config{append, append the value as a new record\, creating a new
	 * record number key; valid only for operations with record number
	 * keys., a boolean flag; default \c false.}
	 * @config{overwrite, configures whether the cursor's insert\, update
	 * and remove methods check the existing state of the record.  If \c
	 * overwrite is \c false\, WT_CURSOR::insert fails with
	 * ::WT_DUPLICATE_KEY if the record exists\, WT_CURSOR::update and
	 * WT_CURSOR::remove fail with ::WT_NOTFOUND if the record does not
	 * exist., a boolean flag; default \c true.}
	 * @config{raw, ignore the encodings for the key and value\, manage data
	 * as if the formats were \c "u". See @ref cursor_raw for details., a
	 * boolean flag; default \c false.}
	 * @config{timeout, maximum amount of time to allow for compact in
	 * seconds.  The actual amount of time spent in compact may exceed the
	 * configured value.  A value of zero disables the timeout., an integer;
	 * default \c 1200.}
	 * @configend
	 * @param callback the operation callback
	 * @param[out] asyncopp the new op handle
	 * @errors
	 * If there are no available handles, \c EBUSY is returned.
	 */
	int __F(async_new_op)(WT_CONNECTION *connection,
	    const char *uri, const char *config, WT_ASYNC_CALLBACK *callback,
	    WT_ASYNC_OP **asyncopp);
	/*! @} */

	/*!
	 * Close a connection.
	 *
	 * Any open sessions will be closed.
	 *
	 * @snippet ex_all.c Close a connection
	 *
	 * @param connection the connection handle
	 * @configstart{WT_CONNECTION.close, see dist/api_data.py}
	 * @config{leak_memory, don't free memory during close., a boolean flag;
	 * default \c false.}
	 * @configend
	 * @errors
	 */
	int __F(close)(WT_HANDLE_CLOSED(WT_CONNECTION) *connection,
	    const char *config);

	/*!
	 * Reconfigure a connection handle.
	 *
	 * @snippet ex_all.c Reconfigure a connection
	 *
	 * @param connection the connection handle
	 * @configstart{WT_CONNECTION.reconfigure, see dist/api_data.py}
	 * @config{async = (, asynchronous operations configuration options., a
	 * set of related configuration options defined below.}
	 * @config{&nbsp;&nbsp;&nbsp;&nbsp;enabled, enable asynchronous
	 * operation., a boolean flag; default \c false.}
	 * @config{&nbsp;&nbsp;&nbsp;&nbsp;ops_max, maximum number of expected
	 * simultaneous asynchronous operations., an integer between 1 and 4096;
	 * default \c 1024.}
	 * @config{&nbsp;&nbsp;&nbsp;&nbsp;threads, the number
	 * of worker threads to service asynchronous requests.  Each worker
	 * thread uses a session from the configured session_max., an integer
	 * between 1 and 20; default \c 2.}
	 * @config{ ),,}
	 * @config{cache_overhead, assume the heap allocator overhead is the
	 * specified percentage\, and adjust the cache usage by that amount (for
	 * example\, if there is 10GB of data in cache\, a percentage of 10
	 * means WiredTiger treats this as 11GB). This value is configurable
	 * because different heap allocators have different overhead and
	 * different workloads will have different heap allocation sizes and
	 * patterns\, therefore applications may need to adjust this value based
	 * on allocator choice and behavior in measured workloads., an integer
	 * between 0 and 30; default \c 8.}
	 * @config{cache_size, maximum heap memory to allocate for the cache.  A
	 * database should configure either \c cache_size or \c shared_cache but
	 * not both., an integer between 1MB and 10TB; default \c 100MB.}
	 * @config{checkpoint = (, periodically checkpoint the database.
	 * Enabling the checkpoint server uses a session from the configured
	 * session_max., a set of related configuration options defined below.}
	 * @config{&nbsp;&nbsp;&nbsp;&nbsp;log_size, wait for this amount of log
	 * record bytes to be written to the log between each checkpoint.  A
	 * database can configure both log_size and wait to set an upper bound
	 * for checkpoints; setting this value above 0 configures periodic
	 * checkpoints., an integer between 0 and 2GB; default \c 0.}
	 * @config{&nbsp;&nbsp;&nbsp;&nbsp;name, the checkpoint name., a string;
	 * default \c "WiredTigerCheckpoint".}
	 * @config{&nbsp;&nbsp;&nbsp;&nbsp;wait, seconds to wait between each
	 * checkpoint; setting this value above 0 configures periodic
	 * checkpoints., an integer between 0 and 100000; default \c 0.}
	 * @config{ ),,}
	 * @config{error_prefix, prefix string for error messages., a string;
	 * default empty.}
	 * @config{eviction = (, eviction configuration options., a set of
	 * related configuration options defined below.}
	 * @config{&nbsp;&nbsp;&nbsp;&nbsp;threads_max, maximum number of
	 * threads WiredTiger will start to help evict pages from cache.  The
	 * number of threads started will vary depending on the current eviction
	 * load.  Each eviction worker thread uses a session from the configured
	 * session_max., an integer between 1 and 20; default \c 1.}
	 * @config{&nbsp;&nbsp;&nbsp;&nbsp;threads_min, minimum number of
	 * threads WiredTiger will start to help evict pages from cache.  The
	 * number of threads currently running will vary depending on the
	 * current eviction load., an integer between 1 and 20; default \c 1.}
	 * @config{ ),,}
	 * @config{eviction_dirty_target, continue evicting until the cache has
	 * less dirty memory than the value\, as a percentage of the total cache
	 * size.  Dirty pages will only be evicted if the cache is full enough
	 * to trigger eviction., an integer between 5 and 99; default \c 80.}
	 * @config{eviction_dirty_trigger, trigger eviction when the cache is
	 * using this much memory for dirty content\, as a percentage of the
	 * total cache size.  This setting only alters behavior if it is lower
	 * than eviction_trigger., an integer between 5 and 99; default \c 95.}
	 * @config{eviction_target, continue evicting until the cache has less
	 * total memory than the value\, as a percentage of the total cache
	 * size.  Must be less than \c eviction_trigger., an integer between 10
	 * and 99; default \c 80.}
	 * @config{eviction_trigger, trigger eviction when the cache is using
	 * this much memory\, as a percentage of the total cache size., an
	 * integer between 10 and 99; default \c 95.}
	 * @config{file_manager = (, control how file handles are managed., a
	 * set of related configuration options defined below.}
	 * @config{&nbsp;&nbsp;&nbsp;&nbsp;close_handle_minimum, number of
	 * handles open before the file manager will look for handles to close.,
	 * an integer greater than or equal to 0; default \c 250.}
	 * @config{&nbsp;&nbsp;&nbsp;&nbsp;close_idle_time, amount of time in
	 * seconds a file handle needs to be idle before attempting to close it.
	 * A setting of 0 means that idle handles are not closed., an integer
	 * between 0 and 100000; default \c 30.}
	 * @config{&nbsp;&nbsp;&nbsp;&nbsp;close_scan_interval, interval in
	 * seconds at which to check for files that are inactive and close
	 * them., an integer between 1 and 100000; default \c 10.}
	 * @config{ ),,}
	 * @config{lsm_manager = (, configure database wide options for LSM tree
	 * management.  The LSM manager is started automatically the first time
	 * an LSM tree is opened.  The LSM manager uses a session from the
	 * configured session_max., a set of related configuration options
	 * defined below.}
	 * @config{&nbsp;&nbsp;&nbsp;&nbsp;merge, merge LSM
	 * chunks where possible., a boolean flag; default \c true.}
	 * @config{&nbsp;&nbsp;&nbsp;&nbsp;worker_thread_max, Configure a set of
	 * threads to manage merging LSM trees in the database.  Each worker
	 * thread uses a session handle from the configured session_max., an
	 * integer between 3 and 20; default \c 4.}
	 * @config{ ),,}
	 * @config{shared_cache = (, shared cache configuration options.  A
	 * database should configure either a cache_size or a shared_cache not
	 * both.  Enabling a shared cache uses a session from the configured
	 * session_max., a set of related configuration options defined below.}
	 * @config{&nbsp;&nbsp;&nbsp;&nbsp;chunk, the granularity that a shared
	 * cache is redistributed., an integer between 1MB and 10TB; default \c
	 * 10MB.}
	 * @config{&nbsp;&nbsp;&nbsp;&nbsp;name, the name of a cache that
	 * is shared between databases or \c "none" when no shared cache is
	 * configured., a string; default \c none.}
	 * @config{&nbsp;&nbsp;&nbsp;&nbsp;quota, maximum size of cache this
	 * database can be allocated from the shared cache.  Defaults to the
	 * entire shared cache size., an integer; default \c 0.}
	 * @config{&nbsp;&nbsp;&nbsp;&nbsp;reserve, amount of cache this
	 * database is guaranteed to have available from the shared cache.  This
	 * setting is per database.  Defaults to the chunk size., an integer;
	 * default \c 0.}
	 * @config{&nbsp;&nbsp;&nbsp;&nbsp;size, maximum memory
	 * to allocate for the shared cache.  Setting this will update the value
	 * if one is already set., an integer between 1MB and 10TB; default \c
	 * 500MB.}
	 * @config{ ),,}
	 * @config{statistics, Maintain database statistics\, which may impact
	 * performance.  Choosing "all" maintains all statistics regardless of
	 * cost\, "fast" maintains a subset of statistics that are relatively
	 * inexpensive\, "none" turns off all statistics.  The "clear"
	 * configuration resets statistics after they are gathered\, where
	 * appropriate (for example\, a cache size statistic is not cleared\,
	 * while the count of cursor insert operations will be cleared). When
	 * "clear" is configured for the database\, gathered statistics are
	 * reset each time a statistics cursor is used to gather statistics\, as
	 * well as each time statistics are logged using the \c statistics_log
	 * configuration.  See @ref statistics for more information., a list\,
	 * with values chosen from the following options: \c "all"\, \c "fast"\,
	 * \c "none"\, \c "clear"; default \c none.}
	 * @config{statistics_log = (, log any statistics the database is
	 * configured to maintain\, to a file.  See @ref statistics for more
	 * information.  Enabling the statistics log server uses a session from
	 * the configured session_max., a set of related configuration options
	 * defined below.}
	 * @config{&nbsp;&nbsp;&nbsp;&nbsp;on_close, log
	 * statistics on database close., a boolean flag; default \c false.}
	 * @config{&nbsp;&nbsp;&nbsp;&nbsp;path, the pathname to a file into
	 * which the log records are written\, may contain ISO C standard
	 * strftime conversion specifications.  If the value is not an absolute
	 * path name\, the file is created relative to the database home., a
	 * string; default \c "WiredTigerStat.%d.%H".}
	 * @config{&nbsp;&nbsp;&nbsp;&nbsp;sources, if non-empty\, include
	 * statistics for the list of data source URIs\, if they are open at the
	 * time of the statistics logging.  The list may include URIs matching a
	 * single data source ("table:mytable")\, or a URI matching all data
	 * sources of a particular type ("table:")., a list of strings; default
	 * empty.}
	 * @config{&nbsp;&nbsp;&nbsp;&nbsp;timestamp, a timestamp
	 * prepended to each log record\, may contain strftime conversion
	 * specifications., a string; default \c "%b %d %H:%M:%S".}
	 * @config{&nbsp;&nbsp;&nbsp;&nbsp;wait, seconds to wait between each
	 * write of the log records; setting this value above 0 configures
	 * statistics logging., an integer between 0 and 100000; default \c 0.}
	 * @config{ ),,}
	 * @config{verbose, enable messages for various events.  Only available
	 * if WiredTiger is configured with --enable-verbose.  Options are given
	 * as a list\, such as <code>"verbose=[evictserver\,read]"</code>., a
	 * list\, with values chosen from the following options: \c "api"\, \c
	 * "block"\, \c "checkpoint"\, \c "compact"\, \c "evict"\, \c
	 * "evictserver"\, \c "fileops"\, \c "log"\, \c "lsm"\, \c
	 * "lsm_manager"\, \c "metadata"\, \c "mutex"\, \c "overflow"\, \c
	 * "read"\, \c "reconcile"\, \c "recovery"\, \c "salvage"\, \c
	 * "shared_cache"\, \c "split"\, \c "temporary"\, \c "transaction"\, \c
	 * "verify"\, \c "version"\, \c "write"; default empty.}
	 * @configend
	 * @errors
	 */
	int __F(reconfigure)(WT_CONNECTION *connection, const char *config);

	/*!
	 * The home directory of the connection.
	 *
	 * @snippet ex_all.c Get the database home directory
	 *
	 * @param connection the connection handle
	 * @returns a pointer to a string naming the home directory
	 */
	const char *__F(get_home)(WT_CONNECTION *connection);

	/*!
	 * Add configuration options for a method.  See
	 * @ref custom_ds_config_add for more information.
	 *
	 * @snippet ex_all.c Configure method configuration
	 *
	 * @param connection the connection handle
	 * @param method the method being configured
	 * @param uri the object type or NULL for all object types
	 * @param config the additional configuration's name and default value
	 * @param type the additional configuration's type (must be one of
	 * \c "boolean"\, \c "int", \c "list" or \c "string")
	 * @param check the additional configuration check string, or NULL if
	 * none
	 * @errors
	 */
	int __F(configure_method)(WT_CONNECTION *connection,
	    const char *method, const char *uri,
	    const char *config, const char *type, const char *check);

	/*!
	 * Return if opening this handle created the database.
	 *
	 * @snippet ex_all.c Check if the database is newly created
	 *
	 * @param connection the connection handle
	 * @returns false (zero) if the connection existed before the call to
	 * ::wiredtiger_open, true (non-zero) if it was created by opening this
	 * handle.
	 */
	int __F(is_new)(WT_CONNECTION *connection);

	/*!
	 * @name Session handles
	 * @{
	 */
	/*!
	 * Open a session.
	 *
	 * @snippet ex_all.c Open a session
	 *
	 * @param connection the connection handle
	 * @param errhandler An error handler.  If <code>NULL</code>, the
	 * connection's error handler is used
	 * @configstart{WT_CONNECTION.open_session, see dist/api_data.py}
	 * @config{isolation, the default isolation level for operations in this
	 * session., a string\, chosen from the following options: \c
	 * "read-uncommitted"\, \c "read-committed"\, \c "snapshot"; default \c
	 * read-committed.}
	 * @configend
	 * @param[out] sessionp the new session handle
	 * @errors
	 */
	int __F(open_session)(WT_CONNECTION *connection,
	    WT_EVENT_HANDLER *errhandler, const char *config,
	    WT_SESSION **sessionp);
	/*! @} */

	/*!
	 * @name Extensions
	 * @{
	 */
	/*!
	 * Load an extension.
	 *
	 * @snippet ex_all.c Load an extension
	 *
	 * @param connection the connection handle
	 * @param path the filename of the extension module, or \c "local" to
	 * search the current application binary for the initialization
	 * function, see @ref extensions for more details.
	 * @configstart{WT_CONNECTION.load_extension, see dist/api_data.py}
	 * @config{config, configuration string passed to the entry point of the
	 * extension as its WT_CONFIG_ARG argument., a string; default empty.}
	 * @config{entry, the entry point of the extension\, called to
	 * initialize the extension when it is loaded.  The signature of the
	 * function must match ::wiredtiger_extension_init., a string; default
	 * \c wiredtiger_extension_init.}
	 * @config{terminate, an optional function in the extension that is
	 * called before the extension is unloaded during WT_CONNECTION::close.
	 * The signature of the function must match
	 * ::wiredtiger_extension_terminate., a string; default \c
	 * wiredtiger_extension_terminate.}
	 * @configend
	 * @errors
	 */
	int __F(load_extension)(WT_CONNECTION *connection,
	    const char *path, const char *config);

	/*!
	 * Add a custom data source.  See @ref custom_data_sources for more
	 * information.
	 *
	 * The application must first implement the WT_DATA_SOURCE interface
	 * and then register the implementation with WiredTiger:
	 *
	 * @snippet ex_data_source.c WT_DATA_SOURCE register
	 *
	 * @param connection the connection handle
	 * @param prefix the URI prefix for this data source, e.g., "file:"
	 * @param data_source the application-supplied implementation of
	 *	WT_DATA_SOURCE to manage this data source.
	 * @configempty{WT_CONNECTION.add_data_source, see dist/api_data.py}
	 * @errors
	 */
	int __F(add_data_source)(WT_CONNECTION *connection, const char *prefix,
	    WT_DATA_SOURCE *data_source, const char *config);

	/*!
	 * Add a custom collation function.
	 *
	 * The application must first implement the WT_COLLATOR interface and
	 * then register the implementation with WiredTiger:
	 *
	 * @snippet ex_all.c WT_COLLATOR register
	 *
	 * @param connection the connection handle
	 * @param name the name of the collation to be used in calls to
	 * 	WT_SESSION::create, may not be \c "none"
	 * @param collator the application-supplied collation handler
	 * @configempty{WT_CONNECTION.add_collator, see dist/api_data.py}
	 * @errors
	 */
	int __F(add_collator)(WT_CONNECTION *connection,
	    const char *name, WT_COLLATOR *collator, const char *config);

	/*!
	 * Add a compression function.
	 *
	 * The application must first implement the WT_COMPRESSOR interface
	 * and then register the implementation with WiredTiger:
	 *
	 * @snippet nop_compress.c WT_COMPRESSOR initialization structure
	 *
	 * @snippet nop_compress.c WT_COMPRESSOR initialization function
	 *
	 * @param connection the connection handle
	 * @param name the name of the compression function to be used in calls
	 *	to WT_SESSION::create, may not be \c "none"
	 * @param compressor the application-supplied compression handler
	 * @configempty{WT_CONNECTION.add_compressor, see dist/api_data.py}
	 * @errors
	 */
	int __F(add_compressor)(WT_CONNECTION *connection,
	    const char *name, WT_COMPRESSOR *compressor, const char *config);

	/*!
	 * Add an encryption function.
	 *
	 * The application must first implement the WT_ENCRYPTOR interface
	 * and then register the implementation with WiredTiger:
	 *
	 * @snippet nop_encrypt.c WT_ENCRYPTOR initialization structure
	 *
	 * @snippet nop_encrypt.c WT_ENCRYPTOR initialization function
	 *
	 * @param connection the connection handle
	 * @param name the name of the encryption function to be used in calls
	 *	to WT_SESSION::create, may not be \c "none"
	 * @param encryptor the application-supplied encryption handler
	 * @configempty{WT_CONNECTION.add_encryptor, see dist/api_data.py}
	 * @errors
	 */
	int __F(add_encryptor)(WT_CONNECTION *connection,
	    const char *name, WT_ENCRYPTOR *encryptor, const char *config);

	/*!
	 * Add a custom extractor for index keys or column groups.
	 *
	 * The application must first implement the WT_EXTRACTOR interface and
	 * then register the implementation with WiredTiger:
	 *
	 * @snippet ex_all.c WT_EXTRACTOR register
	 *
	 * @param connection the connection handle
	 * @param name the name of the extractor to be used in calls to
	 * 	WT_SESSION::create, may not be \c "none"
	 * @param extractor the application-supplied extractor
	 * @configempty{WT_CONNECTION.add_extractor, see dist/api_data.py}
	 * @errors
	 */
	int __F(add_extractor)(WT_CONNECTION *connection, const char *name,
	    WT_EXTRACTOR *extractor, const char *config);

	/*!
	 * Return a reference to the WiredTiger extension functions.
	 *
	 * @snippet ex_data_source.c WT_EXTENSION_API declaration
	 *
	 * @param wt_conn the WT_CONNECTION handle
	 * @returns a reference to a WT_EXTENSION_API structure.
	 */
	WT_EXTENSION_API *__F(get_extension_api)(WT_CONNECTION *wt_conn);
	/*! @} */
};

/*!
 * Open a connection to a database.
 *
 * @snippet ex_all.c Open a connection
 *
 * @param home The path to the database home directory.  See @ref home
 * for more information.
 * @param errhandler An error handler.  If <code>NULL</code>, a builtin error
 * handler is installed that writes error messages to stderr
 * @configstart{wiredtiger_open, see dist/api_data.py}
 * @config{async = (, asynchronous operations configuration options., a set of
 * related configuration options defined below.}
 * @config{&nbsp;&nbsp;&nbsp;&nbsp;enabled, enable asynchronous operation., a
 * boolean flag; default \c false.}
 * @config{&nbsp;&nbsp;&nbsp;&nbsp;ops_max,
 * maximum number of expected simultaneous asynchronous operations., an integer
 * between 1 and 4096; default \c 1024.}
 * @config{&nbsp;&nbsp;&nbsp;&nbsp;threads, the number of worker threads to
 * service asynchronous requests.  Each worker thread uses a session from the
 * configured session_max., an integer between 1 and 20; default \c 2.}
 * @config{
 * ),,}
 * @config{buffer_alignment, in-memory alignment (in bytes) for buffers used for
 * I/O. The default value of -1 indicates a platform-specific alignment value
 * should be used (4KB on Linux systems when direct I/O is configured\, zero
 * elsewhere)., an integer between -1 and 1MB; default \c -1.}
 * @config{cache_overhead, assume the heap allocator overhead is the specified
 * percentage\, and adjust the cache usage by that amount (for example\, if
 * there is 10GB of data in cache\, a percentage of 10 means WiredTiger treats
 * this as 11GB). This value is configurable because different heap allocators
 * have different overhead and different workloads will have different heap
 * allocation sizes and patterns\, therefore applications may need to adjust
 * this value based on allocator choice and behavior in measured workloads., an
 * integer between 0 and 30; default \c 8.}
 * @config{cache_size, maximum heap memory to allocate for the cache.  A
 * database should configure either \c cache_size or \c shared_cache but not
 * both., an integer between 1MB and 10TB; default \c 100MB.}
 * @config{checkpoint = (, periodically checkpoint the database.  Enabling the
 * checkpoint server uses a session from the configured session_max., a set of
 * related configuration options defined below.}
 * @config{&nbsp;&nbsp;&nbsp;&nbsp;log_size, wait for this amount of log record
 * bytes to be written to the log between each checkpoint.  A database can
 * configure both log_size and wait to set an upper bound for checkpoints;
 * setting this value above 0 configures periodic checkpoints., an integer
 * between 0 and 2GB; default \c 0.}
 * @config{&nbsp;&nbsp;&nbsp;&nbsp;name, the
 * checkpoint name., a string; default \c "WiredTigerCheckpoint".}
 * @config{&nbsp;&nbsp;&nbsp;&nbsp;wait, seconds to wait between each
 * checkpoint; setting this value above 0 configures periodic checkpoints., an
 * integer between 0 and 100000; default \c 0.}
 * @config{ ),,}
 * @config{checkpoint_sync, flush files to stable storage when closing or
 * writing checkpoints., a boolean flag; default \c true.}
 * @config{config_base, write the base configuration file if creating the
 * database.  If \c false in the config passed directly to ::wiredtiger_open\,
 * will ignore any existing base configuration file in addition to not creating
 * one.  See @ref config_base for more information., a boolean flag; default \c
 * true.}
 * @config{create, create the database if it does not exist., a boolean flag;
 * default \c false.}
 * @config{direct_io, Use \c O_DIRECT to access files.  Options are given as a
 * list\, such as <code>"direct_io=[data]"</code>. Configuring \c direct_io
 * requires care\, see @ref tuning_system_buffer_cache_direct_io for important
 * warnings.  Including \c "data" will cause WiredTiger data files to use \c
 * O_DIRECT\, including \c "log" will cause WiredTiger log files to use \c
 * O_DIRECT\, and including \c "checkpoint" will cause WiredTiger data files
 * opened at a checkpoint (i.e: read only) to use \c O_DIRECT., a list\, with
 * values chosen from the following options: \c "checkpoint"\, \c "data"\, \c
 * "log"; default empty.}
 * @config{encryption = (, configure an encryptor for system wide metadata and
 * logs.  If a system wide encryptor is set\, it is also used for encrypting
 * data files and tables\, unless encryption configuration is explicitly set for
 * them when they are created with WT_SESSION::create., a set of related
 * configuration options defined below.}
 * @config{&nbsp;&nbsp;&nbsp;&nbsp;keyid,
 * An identifier that identifies a unique instance of the encryptor.  It is
 * stored in clear text\, and thus is available when the wiredtiger database is
 * reopened.  On the first use of a (name\, keyid) combination\, the
 * WT_ENCRYPTOR::customize function is called with the keyid as an argument., a
 * string; default empty.}
 * @config{&nbsp;&nbsp;&nbsp;&nbsp;name, Permitted
 * values are \c "none" or custom encryption engine name created with
 * WT_CONNECTION::add_encryptor.  See @ref encryption for more information., a
 * string; default \c none.}
 * @config{&nbsp;&nbsp;&nbsp;&nbsp;secretkey, A string
 * that is passed to the WT_ENCRYPTOR::customize function.  It is never stored
 * in clear text\, so must be given to any subsequent ::wiredtiger_open calls to
 * reopen the database.  It must also be provided to any "wt" commands used with
 * this database., a string; default empty.}
 * @config{ ),,}
 * @config{error_prefix, prefix string for error messages., a string; default
 * empty.}
 * @config{eviction = (, eviction configuration options., a set of related
 * configuration options defined below.}
 * @config{&nbsp;&nbsp;&nbsp;&nbsp;threads_max, maximum number of threads
 * WiredTiger will start to help evict pages from cache.  The number of threads
 * started will vary depending on the current eviction load.  Each eviction
 * worker thread uses a session from the configured session_max., an integer
 * between 1 and 20; default \c 1.}
 * @config{&nbsp;&nbsp;&nbsp;&nbsp;threads_min,
 * minimum number of threads WiredTiger will start to help evict pages from
 * cache.  The number of threads currently running will vary depending on the
 * current eviction load., an integer between 1 and 20; default \c 1.}
 * @config{
 * ),,}
 * @config{eviction_dirty_target, continue evicting until the cache has less
 * dirty memory than the value\, as a percentage of the total cache size.  Dirty
 * pages will only be evicted if the cache is full enough to trigger eviction.,
 * an integer between 5 and 99; default \c 80.}
 * @config{eviction_dirty_trigger, trigger eviction when the cache is using this
 * much memory for dirty content\, as a percentage of the total cache size.
 * This setting only alters behavior if it is lower than eviction_trigger., an
 * integer between 5 and 99; default \c 95.}
 * @config{eviction_target, continue evicting until the cache has less total
 * memory than the value\, as a percentage of the total cache size.  Must be
 * less than \c eviction_trigger., an integer between 10 and 99; default \c 80.}
 * @config{eviction_trigger, trigger eviction when the cache is using this much
 * memory\, as a percentage of the total cache size., an integer between 10 and
 * 99; default \c 95.}
 * @config{exclusive, fail if the database already exists\, generally used with
 * the \c create option., a boolean flag; default \c false.}
 * @config{extensions, list of shared library extensions to load (using dlopen).
 * Any values specified to an library extension are passed to
 * WT_CONNECTION::load_extension as the \c config parameter (for example\,
 * <code>extensions=(/path/ext.so={entry=my_entry})</code>)., a list of strings;
 * default empty.}
 * @config{file_extend, file extension configuration.  If set\, extend files of
 * the set type in allocations of the set size\, instead of a block at a time as
 * each new block is written.  For example\,
 * <code>file_extend=(data=16MB)</code>., a list\, with values chosen from the
 * following options: \c "data"\, \c "log"; default empty.}
 * @config{file_manager = (, control how file handles are managed., a set of
 * related configuration options defined below.}
 * @config{&nbsp;&nbsp;&nbsp;&nbsp;close_handle_minimum, number of handles open
 * before the file manager will look for handles to close., an integer greater
 * than or equal to 0; default \c 250.}
 * @config{&nbsp;&nbsp;&nbsp;&nbsp;close_idle_time, amount of time in seconds a
 * file handle needs to be idle before attempting to close it.  A setting of 0
 * means that idle handles are not closed., an integer between 0 and 100000;
 * default \c 30.}
 * @config{&nbsp;&nbsp;&nbsp;&nbsp;close_scan_interval, interval
 * in seconds at which to check for files that are inactive and close them., an
 * integer between 1 and 100000; default \c 10.}
 * @config{ ),,}
 * @config{hazard_max, maximum number of simultaneous hazard pointers per
 * session handle., an integer greater than or equal to 15; default \c 1000.}
 * @config{log = (, enable logging.  Enabling logging uses three sessions from
 * the configured session_max., a set of related configuration options defined
 * below.}
 * @config{&nbsp;&nbsp;&nbsp;&nbsp;archive, automatically archive
 * unneeded log files., a boolean flag; default \c true.}
 * @config{&nbsp;&nbsp;&nbsp;&nbsp;compressor, configure a compressor for log
 * records.  Permitted values are \c "none" or custom compression engine name
 * created with WT_CONNECTION::add_compressor.  If WiredTiger has builtin
 * support for \c "bzip2"\, \c "snappy"\, \c "lz4" or \c "zlib" compression\,
 * these names are also available.  See @ref compression for more information.,
 * a string; default \c none.}
 * @config{&nbsp;&nbsp;&nbsp;&nbsp;enabled, enable
 * logging subsystem., a boolean flag; default \c false.}
 * @config{&nbsp;&nbsp;&nbsp;&nbsp;file_max, the maximum size of log files., an
 * integer between 100KB and 2GB; default \c 100MB.}
 * @config{&nbsp;&nbsp;&nbsp;&nbsp;path, the path to a directory into which the
 * log files are written.  If the value is not an absolute path name\, the files
 * are created relative to the database home., a string; default empty.}
 * @config{&nbsp;&nbsp;&nbsp;&nbsp;prealloc, pre-allocate log files., a boolean
 * flag; default \c true.}
 * @config{&nbsp;&nbsp;&nbsp;&nbsp;recover, run recovery
 * or error if recovery needs to run after an unclean shutdown., a string\,
 * chosen from the following options: \c "error"\, \c "on"; default \c on.}
 * @config{ ),,}
 * @config{lsm_manager = (, configure database wide options for LSM tree
 * management.  The LSM manager is started automatically the first time an LSM
 * tree is opened.  The LSM manager uses a session from the configured
 * session_max., a set of related configuration options defined below.}
 * @config{&nbsp;&nbsp;&nbsp;&nbsp;merge, merge LSM chunks where possible., a
 * boolean flag; default \c true.}
 * @config{&nbsp;&nbsp;&nbsp;&nbsp;worker_thread_max, Configure a set of threads
 * to manage merging LSM trees in the database.  Each worker thread uses a
 * session handle from the configured session_max., an integer between 3 and 20;
 * default \c 4.}
 * @config{ ),,}
 * @config{mmap, Use memory mapping to access files when possible., a boolean
 * flag; default \c true.}
 * @config{multiprocess, permit sharing between processes (will automatically
 * start an RPC server for primary processes and use RPC for secondary
 * processes). <b>Not yet supported in WiredTiger</b>., a boolean flag; default
 * \c false.}
 * @config{session_max, maximum expected number of sessions (including server
 * threads)., an integer greater than or equal to 1; default \c 100.}
 * @config{shared_cache = (, shared cache configuration options.  A database
 * should configure either a cache_size or a shared_cache not both.  Enabling a
 * shared cache uses a session from the configured session_max., a set of
 * related configuration options defined below.}
 * @config{&nbsp;&nbsp;&nbsp;&nbsp;chunk, the granularity that a shared cache is
 * redistributed., an integer between 1MB and 10TB; default \c 10MB.}
 * @config{&nbsp;&nbsp;&nbsp;&nbsp;name, the name of a cache that is shared
 * between databases or \c "none" when no shared cache is configured., a string;
 * default \c none.}
 * @config{&nbsp;&nbsp;&nbsp;&nbsp;quota, maximum size of
 * cache this database can be allocated from the shared cache.  Defaults to the
 * entire shared cache size., an integer; default \c 0.}
 * @config{&nbsp;&nbsp;&nbsp;&nbsp;reserve, amount of cache this database is
 * guaranteed to have available from the shared cache.  This setting is per
 * database.  Defaults to the chunk size., an integer; default \c 0.}
 * @config{&nbsp;&nbsp;&nbsp;&nbsp;size, maximum memory to allocate for the
 * shared cache.  Setting this will update the value if one is already set., an
 * integer between 1MB and 10TB; default \c 500MB.}
 * @config{ ),,}
 * @config{statistics, Maintain database statistics\, which may impact
 * performance.  Choosing "all" maintains all statistics regardless of cost\,
 * "fast" maintains a subset of statistics that are relatively inexpensive\,
 * "none" turns off all statistics.  The "clear" configuration resets statistics
 * after they are gathered\, where appropriate (for example\, a cache size
 * statistic is not cleared\, while the count of cursor insert operations will
 * be cleared). When "clear" is configured for the database\, gathered
 * statistics are reset each time a statistics cursor is used to gather
 * statistics\, as well as each time statistics are logged using the \c
 * statistics_log configuration.  See @ref statistics for more information., a
 * list\, with values chosen from the following options: \c "all"\, \c "fast"\,
 * \c "none"\, \c "clear"; default \c none.}
 * @config{statistics_log = (, log any statistics the database is configured to
 * maintain\, to a file.  See @ref statistics for more information.  Enabling
 * the statistics log server uses a session from the configured session_max., a
 * set of related configuration options defined below.}
 * @config{&nbsp;&nbsp;&nbsp;&nbsp;on_close, log statistics on database close.,
 * a boolean flag; default \c false.}
 * @config{&nbsp;&nbsp;&nbsp;&nbsp;path, the
 * pathname to a file into which the log records are written\, may contain ISO C
 * standard strftime conversion specifications.  If the value is not an absolute
 * path name\, the file is created relative to the database home., a string;
 * default \c "WiredTigerStat.%d.%H".}
 * @config{&nbsp;&nbsp;&nbsp;&nbsp;sources,
 * if non-empty\, include statistics for the list of data source URIs\, if they
 * are open at the time of the statistics logging.  The list may include URIs
 * matching a single data source ("table:mytable")\, or a URI matching all data
 * sources of a particular type ("table:")., a list of strings; default empty.}
 * @config{&nbsp;&nbsp;&nbsp;&nbsp;timestamp, a timestamp prepended to each log
 * record\, may contain strftime conversion specifications., a string; default
 * \c "%b %d %H:%M:%S".}
 * @config{&nbsp;&nbsp;&nbsp;&nbsp;wait, seconds to wait
 * between each write of the log records; setting this value above 0 configures
 * statistics logging., an integer between 0 and 100000; default \c 0.}
 * @config{
 * ),,}
 * @config{transaction_sync = (, how to sync log records when the transaction
 * commits., a set of related configuration options defined below.}
 * @config{&nbsp;&nbsp;&nbsp;&nbsp;enabled, whether to sync the log on every
 * commit by default\, can be overridden by the \c sync setting to
 * WT_SESSION::commit_transaction., a boolean flag; default \c false.}
 * @config{&nbsp;&nbsp;&nbsp;&nbsp;method, the method used to ensure log records
 * are stable on disk\, see @ref tune_durability for more information., a
 * string\, chosen from the following options: \c "dsync"\, \c "fsync"\, \c
 * "none"; default \c fsync.}
 * @config{ ),,}
 * @config{use_environment_priv, use the \c WIREDTIGER_CONFIG and \c
 * WIREDTIGER_HOME environment variables regardless of whether or not the
 * process is running with special privileges.  See @ref home for more
 * information., a boolean flag; default \c false.}
 * @config{verbose, enable messages for various events.  Only available if
 * WiredTiger is configured with --enable-verbose.  Options are given as a
 * list\, such as <code>"verbose=[evictserver\,read]"</code>., a list\, with
 * values chosen from the following options: \c "api"\, \c "block"\, \c
 * "checkpoint"\, \c "compact"\, \c "evict"\, \c "evictserver"\, \c "fileops"\,
 * \c "log"\, \c "lsm"\, \c "lsm_manager"\, \c "metadata"\, \c "mutex"\, \c
 * "overflow"\, \c "read"\, \c "reconcile"\, \c "recovery"\, \c "salvage"\, \c
 * "shared_cache"\, \c "split"\, \c "temporary"\, \c "transaction"\, \c
 * "verify"\, \c "version"\, \c "write"; default empty.}
 * @configend
 * Additionally, if files named \c WiredTiger.config or \c WiredTiger.basecfg
 * appear in the WiredTiger home directory, they are read for configuration
 * values (see @ref config_file and @ref config_base for details).
 * See @ref config_order for ordering of the configuration mechanisms.
 * @param[out] connectionp A pointer to the newly opened connection handle
 * @errors
 */
int wiredtiger_open(const char *home,
    WT_EVENT_HANDLER *errhandler, const char *config,
    WT_CONNECTION **connectionp);

/*!
 * Return information about a WiredTiger error as a string, not thread-safe.
 *
 * @snippet ex_all.c Display an error
 *
 * @param error a return value from a WiredTiger call
 * @returns a string representation of the error
 */
const char *wiredtiger_strerror(int error);

#if !defined(SWIG)
/*!
 * The interface implemented by applications to accept notifications
 * of the completion of asynchronous operations.
 *
 * Applications register their implementation with WiredTiger by calling
 * WT_CONNECTION::async_new_op.
 *
 * @snippet ex_async.c async handle allocation
 */
struct __wt_async_callback {
	/*!
	 * Callback to receive completion notification.
	 *
	 * @param[in] op the operation handle
	 * @param[in] op_ret the result of the async operation
	 * @param[in] flags currently unused
	 * @returns zero for success, non-zero to indicate an error.
	 *
	 * @snippet ex_async.c async example callback implementation
	 */
	int (*notify)(WT_ASYNC_CALLBACK *cb, WT_ASYNC_OP *op,
	    int op_ret, uint32_t flags);
};
#endif

/*!
 * The interface implemented by applications to handle error, informational and
 * progress messages.  Entries set to NULL are ignored and the default handlers
 * will continue to be used.
 */
struct __wt_event_handler {
	/*!
	 * Callback to handle error messages; by default, error messages are
	 * written to the stderr stream.
	 *
	 * Errors that require the application to exit and restart will have
	 * their \c error value set to \c WT_PANIC. The application can exit
	 * immediately when \c WT_PANIC is passed to an error handler, there
	 * is no reason to return into WiredTiger.
	 *
	 * Error handler returns are not ignored: if the handler returns
	 * non-zero, the error may cause the WiredTiger function posting the
	 * event to fail, and may even cause operation or library failure.
	 *
	 * @param session the WiredTiger session handle in use when the error
	 * was generated. The handle may have been created by the application
	 * or automatically by WiredTiger.
	 * @param error a WiredTiger, C99 or POSIX error code, which can
	 * be converted to a string using ::wiredtiger_strerror
	 * @param message an error string
	 */
	int (*handle_error)(WT_EVENT_HANDLER *handler,
	    WT_SESSION *session, int error, const char *message);

	/*!
	 * Callback to handle informational messages; by default, informational
	 * messages are written to the stdout stream.
	 *
	 * Message handler returns are not ignored: if the handler returns
	 * non-zero, the error may cause the WiredTiger function posting the
	 * event to fail, and may even cause operation or library failure.
	 *
	 * @param session the WiredTiger session handle in use when the message
	 * was generated. The handle may have been created by the application
	 * or automatically by WiredTiger.
	 * @param message an informational string
	 */
	int (*handle_message)(WT_EVENT_HANDLER *handler,
	    WT_SESSION *session, const char *message);

	/*!
	 * Callback to handle progress messages; by default, no progress
	 * messages are written.
	 *
	 * Progress handler returns are not ignored: if the handler returns
	 * non-zero, the error may cause the WiredTiger function posting the
	 * event to fail, and may even cause operation or library failure.
	 *
	 * @param session the WiredTiger session handle in use when the
	 * progress message was generated. The handle may have been created by
	 * the application or automatically by WiredTiger.
	 * @param operation a string representation of the operation
	 * @param progress a counter
	 */
	int (*handle_progress)(WT_EVENT_HANDLER *handler,
	    WT_SESSION *session, const char *operation, uint64_t progress);

	/*!
	 * Callback to handle automatic close of a WiredTiger handle.
	 *
	 * Close handler returns are not ignored: if the handler returns
	 * non-zero, the error may cause the WiredTiger function posting the
	 * event to fail, and may even cause operation or library failure.
	 *
	 * @param session The session handle that is being closed if the
	 * cursor parameter is NULL.
	 * @param cursor The cursor handle that is being closed, or NULL if
	 * it is a session handle being closed.
	 */
	int (*handle_close)(WT_EVENT_HANDLER *handler,
	    WT_SESSION *session, WT_CURSOR *cursor);
};

/*!
 * @name Data packing and unpacking
 * @{
 */

/*!
 * Pack a structure into a buffer.
 *
 * See @ref packing for a description of the permitted format strings.
 *
 * @section pack_examples Packing Examples
 *
 * For example, the string <code>"iSh"</code> will pack a 32-bit integer
 * followed by a NUL-terminated string, followed by a 16-bit integer.  The
 * default, big-endian encoding will be used, with no alignment.  This could be
 * used in C as follows:
 *
 * @snippet ex_all.c Pack fields into a buffer
 *
 * Then later, the values can be unpacked as follows:
 *
 * @snippet ex_all.c Unpack fields from a buffer
 *
 * @param session the session handle
 * @param buffer a pointer to a packed byte array
 * @param size the number of valid bytes in the buffer
 * @param format the data format, see @ref packing
 * @errors
 */
int wiredtiger_struct_pack(WT_SESSION *session,
    void *buffer, size_t size, const char *format, ...);

/*!
 * Calculate the size required to pack a structure.
 *
 * Note that for variable-sized fields including variable-sized strings and
 * integers, the calculated sized merely reflects the expected sizes specified
 * in the format string itself.
 *
 * @snippet ex_all.c Get the packed size
 *
 * @param session the session handle
 * @param sizep a location where the number of bytes needed for the
 * matching call to ::wiredtiger_struct_pack is returned
 * @param format the data format, see @ref packing
 * @errors
 */
int wiredtiger_struct_size(WT_SESSION *session,
    size_t *sizep, const char *format, ...);

/*!
 * Unpack a structure from a buffer.
 *
 * Reverse of ::wiredtiger_struct_pack: gets values out of a
 * packed byte string.
 *
 * @snippet ex_all.c Unpack fields from a buffer
 *
 * @param session the session handle
 * @param buffer a pointer to a packed byte array
 * @param size the number of valid bytes in the buffer
 * @param format the data format, see @ref packing
 * @errors
 */
int wiredtiger_struct_unpack(WT_SESSION *session,
    const void *buffer, size_t size, const char *format, ...);

#if !defined(SWIG)

/*!
 * Streaming interface to packing.
 *
 * This allows applications to pack or unpack records one field at a time.
 * This is an opaque handle returned by ::wiredtiger_pack_start or
 * ::wiredtiger_unpack_start.  It must be closed with ::wiredtiger_pack_close.
 */
typedef struct __wt_pack_stream WT_PACK_STREAM;

/*!
 * Start a packing operation into a buffer with the given format string.  This
 * should be followed by a series of calls to ::wiredtiger_pack_item,
 * ::wiredtiger_pack_int, ::wiredtiger_pack_str or ::wiredtiger_pack_uint
 * to fill in the values.
 *
 * @param session the session handle
 * @param format the data format, see @ref packing
 * @param buffer a pointer to memory to hold the packed data
 * @param size the size of the buffer
 * @param[out] psp the new packing stream handle
 * @errors
 */
int wiredtiger_pack_start(WT_SESSION *session,
    const char *format, void *buffer, size_t size, WT_PACK_STREAM **psp);

/*!
 * Start an unpacking operation from a buffer with the given format string.
 * This should be followed by a series of calls to ::wiredtiger_unpack_item,
 * ::wiredtiger_unpack_int, ::wiredtiger_unpack_str or ::wiredtiger_unpack_uint
 * to retrieve the packed values.
 *
 * @param session the session handle
 * @param format the data format, see @ref packing
 * @param buffer a pointer to memory holding the packed data
 * @param size the size of the buffer
 * @param[out] psp the new packing stream handle
 * @errors
 */
int wiredtiger_unpack_start(WT_SESSION *session,
    const char *format, const void *buffer, size_t size, WT_PACK_STREAM **psp);

/*!
 * Close a packing stream.
 *
 * @param ps the packing stream handle
 * @param[out] usedp the number of bytes in the buffer used by the stream
 * @errors
 */
int wiredtiger_pack_close(WT_PACK_STREAM *ps, size_t *usedp);

/*!
 * Pack an item into a packing stream.
 *
 * @param ps the packing stream handle
 * @param item an item to pack
 * @errors
 */
int wiredtiger_pack_item(WT_PACK_STREAM *ps, WT_ITEM *item);

/*!
 * Pack a signed integer into a packing stream.
 *
 * @param ps the packing stream handle
 * @param i a signed integer to pack
 * @errors
 */
int wiredtiger_pack_int(WT_PACK_STREAM *ps, int64_t i);

/*!
 * Pack a string into a packing stream.
 *
 * @param ps the packing stream handle
 * @param s a string to pack
 * @errors
 */
int wiredtiger_pack_str(WT_PACK_STREAM *ps, const char *s);

/*!
 * Pack an unsigned integer into a packing stream.
 *
 * @param ps the packing stream handle
 * @param u an unsigned integer to pack
 * @errors
 */
int wiredtiger_pack_uint(WT_PACK_STREAM *ps, uint64_t u);

/*!
 * Unpack an item from a packing stream.
 *
 * @param ps the packing stream handle
 * @param item an item to unpack
 * @errors
 */
int wiredtiger_unpack_item(WT_PACK_STREAM *ps, WT_ITEM *item);

/*!
 * Unpack a signed integer from a packing stream.
 *
 * @param ps the packing stream handle
 * @param[out] ip the unpacked signed integer
 * @errors
 */
int wiredtiger_unpack_int(WT_PACK_STREAM *ps, int64_t *ip);

/*!
 * Unpack a string from a packing stream.
 *
 * @param ps the packing stream handle
 * @param[out] sp the unpacked string
 * @errors
 */
int wiredtiger_unpack_str(WT_PACK_STREAM *ps, const char **sp);

/*!
 * Unpack an unsigned integer from a packing stream.
 *
 * @param ps the packing stream handle
 * @param[out] up the unpacked unsigned integer
 * @errors
 */
int wiredtiger_unpack_uint(WT_PACK_STREAM *ps, uint64_t *up);
/*! @} */

/*!
 * @name Configuration strings
 * @{
 */

/*!
 * The configuration information returned by the WiredTiger configuration
 * parsing functions in the WT_EXTENSION_API and the public API.
 */
struct __wt_config_item {
	/*!
	 * The value of a configuration string.
	 *
	 * Regardless of the type of the configuration string (boolean, int,
	 * list or string), the \c str field will reference the value of the
	 * configuration string.
	 *
	 * The bytes referenced by \c str are <b>not</b> nul-terminated,
	 * use the \c len field instead of a terminating nul byte.
	 */
	const char *str;

	/*! The number of bytes in the value referenced by \c str. */
	size_t len;

	/*!
	 * The numeric value of a configuration boolean or integer.
	 *
	 * If the configuration string's value is "true" or "false", the
	 * \c val field will be set to 1 (true), or 0 (false).
	 *
	 * If the configuration string can be legally interpreted as an integer,
	 * using the strtoll function rules as specified in ISO/IEC 9899:1990
	 * ("ISO C90"), that integer will be stored in the \c val field.
	 */
	int64_t val;

	/*! Permitted values of the \c type field. */
	enum {
		/*! A string value with quotes stripped. */
		WT_CONFIG_ITEM_STRING,
		/*! A boolean literal ("true" or "false"). */
		WT_CONFIG_ITEM_BOOL,
		/*! An unquoted identifier: a string value without quotes. */
		WT_CONFIG_ITEM_ID,
		/*! A numeric value. */
		WT_CONFIG_ITEM_NUM,
		/*! A nested structure or list, including brackets. */
		WT_CONFIG_ITEM_STRUCT
	}
	/*!
	 * The type of value determined by the parser.  In all cases,
	 * the \c str and \c len fields are set.
	 */
	type;
};

#if !defined(SWIG) && !defined(DOXYGEN)
/*!
 * Validate a configuration string for a WiredTiger API.
 * This API is outside the scope of a WiredTiger connection handle, since
 * applications may need to validate configuration strings prior to calling
 * ::wiredtiger_open.
 * @param session the session handle (may be \c NULL if the database not yet
 * opened).
 * @param errhandler An error handler (used if \c session is \c NULL; if both
 * \c session and \c errhandler are \c NULL, error messages will be written to
 * stderr).
 * @param name the WiredTiger function or method to validate.
 * @param config the configuration string being parsed.
 * @returns zero for success, non-zero to indicate an error.
 *
 * @snippet ex_all.c Validate a configuration string
 */
int wiredtiger_config_validate(WT_SESSION *session,
    WT_EVENT_HANDLER *errhandler, const char *name, const char *config);
#endif

/*!
 * Create a handle that can be used to parse or create configuration strings
 * compatible with WiredTiger APIs.
 * This API is outside the scope of a WiredTiger connection handle, since
 * applications may need to generate configuration strings prior to calling
 * ::wiredtiger_open.
 * @param session the session handle to be used for error reporting (if NULL,
 *	error messages will be written to stderr).
 * @param config the configuration string being parsed. The string must
 *	remain valid for the lifetime of the parser handle.
 * @param len the number of valid bytes in \c config
 * @param[out] config_parserp A pointer to the newly opened handle
 * @errors
 *
 * @snippet ex_config_parse.c Create a configuration parser
 */
int wiredtiger_config_parser_open(WT_SESSION *session,
    const char *config, size_t len, WT_CONFIG_PARSER **config_parserp);

/*!
 * A handle that can be used to search and traverse configuration strings
 * compatible with WiredTiger APIs.
 * To parse the contents of a list or nested configuration string use a new
 * configuration parser handle based on the content of the ::WT_CONFIG_ITEM
 * retrieved from the parent configuration string.
 *
 * @section config_parse_examples Configuration String Parsing examples
 *
 * This could be used in C to create a configuration parser as follows:
 *
 * @snippet ex_config_parse.c Create a configuration parser
 *
 * Once the parser has been created the content can be queried directly:
 *
 * @snippet ex_config_parse.c get
 *
 * Or the content can be traversed linearly:
 *
 * @snippet ex_config_parse.c next
 *
 * Nested configuration values can be queried using a shorthand notation:
 *
 * @snippet ex_config_parse.c nested get
 *
 * Nested configuration values can be traversed using multiple
 * ::WT_CONFIG_PARSER handles:
 *
 * @snippet ex_config_parse.c nested traverse
 */
struct __wt_config_parser {

	/*!
	 * Close the configuration scanner releasing any resources.
	 *
	 * @param config_parser the configuration parser handle
	 * @errors
	 *
	 */
	int __F(close)(WT_CONFIG_PARSER *config_parser);

	/*!
	 * Return the next key/value pair.
	 *
	 * When iteration would pass the end of the configuration string
	 * ::WT_NOTFOUND will be returned.
	 *
	 * If an item has no explicitly assigned value, the item will be
	 * returned in \c key and the \c value will be set to the boolean
	 * \c "true" value.
	 *
	 * @param config_parser the configuration parser handle
	 * @param key the returned key
	 * @param value the returned value
	 * @errors
	 *
	 */
	int __F(next)(WT_CONFIG_PARSER *config_parser,
	    WT_CONFIG_ITEM *key, WT_CONFIG_ITEM *value);

	/*!
	 * Return the value of an item in the configuration string.
	 *
	 * @param config_parser the configuration parser handle
	 * @param key configuration key string
	 * @param value the returned value
	 * @errors
	 *
	 */
	int __F(get)(WT_CONFIG_PARSER *config_parser,
	    const char *key, WT_CONFIG_ITEM *value);
};

#endif /* !defined(SWIG) */
/*! @} */

/*!
 * Get version information.
 *
 * @snippet ex_all.c Get the WiredTiger library version #1
 * @snippet ex_all.c Get the WiredTiger library version #2
 *
 * @param majorp a location where the major version number is returned
 * @param minorp a location where the minor version number is returned
 * @param patchp a location where the patch version number is returned
 * @returns a string representation of the version
 */
const char *wiredtiger_version(int *majorp, int *minorp, int *patchp);

/*******************************************
 * Error returns
 *******************************************/
/*!
 * @anchor error_returns
 * @name Error returns
 * Most functions and methods in WiredTiger return an integer code indicating
 * whether the operation succeeded or failed.  A return of zero indicates
 * success, all non-zero return values indicate some kind of failure.
 *
 * WiredTiger reserves all values from -31,800 to -31,999 as possible error
 * return values.  WiredTiger may also return C99/POSIX error codes such as
 * \c ENOMEM, \c EINVAL and \c ENOTSUP, with the usual meanings.
 *
 * The following are all of the WiredTiger-specific error returns:
 * @{
 */
/*
 * DO NOT EDIT: automatically built by dist/api_err.py.
 * Error return section: BEGIN
 */
/*!
 * Conflict between concurrent operations.
 * This error is generated when an operation cannot be completed due to a
 * conflict with concurrent operations.  The operation may be retried; if a
 * transaction is in progress, it should be rolled back and the operation
 * retried in a new transaction.
 */
#define	WT_ROLLBACK	-31800
/*!
 * Attempt to insert an existing key.
 * This error is generated when the application attempts to insert a record with
 * the same key as an existing record without the 'overwrite' configuration to
 * WT_SESSION::open_cursor.
 */
#define	WT_DUPLICATE_KEY	-31801
/*!
 * Non-specific WiredTiger error.
 * This error is returned when an error is not covered by a specific error
 * return.
 */
#define	WT_ERROR	-31802
/*!
 * Item not found.
 * This error indicates an operation did not find a value to return.  This
 * includes cursor search and other operations where no record matched the
 * cursor's search key such as WT_CURSOR::update or WT_CURSOR::remove.
 */
#define	WT_NOTFOUND	-31803
/*!
 * WiredTiger library panic.
 * This error indicates an underlying problem that requires the application exit
 * and restart. The application can exit immediately when \c WT_PANIC is
 * returned from a WiredTiger interface, no further WiredTiger calls are
 * required.
 */
#define	WT_PANIC	-31804
/*! @cond internal */
/*! Restart the operation (internal). */
#define	WT_RESTART	-31805
/*! @endcond */
/*!
 * Recovery must be run to continue.
 * This error is generated when wiredtiger_open is configured to return an error
 * if recovery is required to use the database.
 */
#define	WT_RUN_RECOVERY	-31806
/*
 * Error return section: END
 * DO NOT EDIT: automatically built by dist/api_err.py.
 */
/*! @} */

#ifndef DOXYGEN
#define	WT_DEADLOCK	WT_ROLLBACK		/* Backward compatibility */
#endif

/*! @} */

/*!
 * @defgroup wt_ext WiredTiger Extension API
 * The functions and interfaces applications use to customize and extend the
 * behavior of WiredTiger.
 * @{
 */

/*******************************************
 * Forward structure declarations for the extension API
 *******************************************/
struct __wt_config_arg;     typedef struct __wt_config_arg WT_CONFIG_ARG;

/*!
 * The interface implemented by applications to provide custom ordering of
 * records.
 *
 * Applications register their implementation with WiredTiger by calling
 * WT_CONNECTION::add_collator.  See @ref custom_collators for more
 * information.
 *
 * @snippet ex_extending.c add collator nocase
 *
 * @snippet ex_extending.c add collator prefix10
 */
struct __wt_collator {
	/*!
	 * Callback to compare keys.
	 *
	 * @param[out] cmp set to -1 if <code>key1 < key2</code>,
	 * 	0 if <code>key1 == key2</code>,
	 * 	1 if <code>key1 > key2</code>.
	 * @returns zero for success, non-zero to indicate an error.
	 *
	 * @snippet ex_all.c Implement WT_COLLATOR
	 *
	 * @snippet ex_extending.c case insensitive comparator
	 *
	 * @snippet ex_extending.c n character comparator
	 */
	int (*compare)(WT_COLLATOR *collator, WT_SESSION *session,
	    const WT_ITEM *key1, const WT_ITEM *key2, int *cmp);

	/*!
	 * If non-NULL, this callback is called to customize the collator
	 * for each data source.  If the callback returns a non-NULL
	 * collator, that instance is used instead of this one for all
	 * comparisons.
	 */
	int (*customize)(WT_COLLATOR *collator, WT_SESSION *session,
	    const char *uri, WT_CONFIG_ITEM *passcfg, WT_COLLATOR **customp);

	/*!
	 * If non-NULL a callback performed when the data source is closed
	 * for customized extractors otherwise when the database is closed.
	 *
	 * The WT_COLLATOR::terminate callback is intended to allow cleanup,
	 * the handle will not be subsequently accessed by WiredTiger.
	 */
	int (*terminate)(WT_COLLATOR *collator, WT_SESSION *session);
};

/*!
 * The interface implemented by applications to provide custom compression.
 *
 * Compressors must implement the WT_COMPRESSOR interface: the
 * WT_COMPRESSOR::compress and WT_COMPRESSOR::decompress callbacks must be
 * specified, and WT_COMPRESSOR::pre_size is optional.  To build your own
 * compressor, use one of the compressors in \c ext/compressors as a template:
 * \c ext/nop_compress is a simple compressor that passes through data
 * unchanged, and is a reasonable starting point.
 *
 * Applications register their implementation with WiredTiger by calling
 * WT_CONNECTION::add_compressor.
 *
 * @snippet nop_compress.c WT_COMPRESSOR initialization structure
 * @snippet nop_compress.c WT_COMPRESSOR initialization function
 */
struct __wt_compressor {
	/*!
	 * Callback to compress a chunk of data.
	 *
	 * WT_COMPRESSOR::compress takes a source buffer and a destination
	 * buffer, by default of the same size.  If the callback can compress
	 * the buffer to a smaller size in the destination, it does so, sets
	 * the \c compression_failed return to 0 and returns 0.  If compression
	 * does not produce a smaller result, the callback sets the
	 * \c compression_failed return to 1 and returns 0. If another
	 * error occurs, it returns an errno or WiredTiger error code.
	 *
	 * On entry, \c src will point to memory, with the length of the memory
	 * in \c src_len.  After successful completion, the callback should
	 * return \c 0 and set \c result_lenp to the number of bytes required
	 * for the compressed representation.
	 *
	 * On entry, \c dst points to the destination buffer with a length
	 * of \c dst_len.  If the WT_COMPRESSOR::pre_size method is specified,
	 * the destination buffer will be at least the size returned by that
	 * method; otherwise, the destination buffer will be at least as large
	 * as the length of the data to compress.
	 *
	 * If compression would not shrink the data or the \c dst buffer is not
	 * large enough to hold the compressed data, the callback should set
	 * \c compression_failed to a non-zero value and return 0.
	 *
	 * @param[in] src the data to compress
	 * @param[in] src_len the length of the data to compress
	 * @param[in] dst the destination buffer
	 * @param[in] dst_len the length of the destination buffer
	 * @param[out] result_lenp the length of the compressed data
	 * @param[out] compression_failed non-zero if compression did not
	 * decrease the length of the data (compression may not have completed)
	 * @returns zero for success, non-zero to indicate an error.
	 *
	 * @snippet nop_compress.c WT_COMPRESSOR compress
	 */
	int (*compress)(WT_COMPRESSOR *compressor, WT_SESSION *session,
	    uint8_t *src, size_t src_len,
	    uint8_t *dst, size_t dst_len,
	    size_t *result_lenp, int *compression_failed);

	/*!
	 * Callback to compress a list of byte strings.
	 *
	 * WT_COMPRESSOR::compress_raw gives applications fine-grained control
	 * over disk block size when writing row-store or variable-length
	 * column-store pages.  Where this level of control is not required by
	 * the underlying storage device, set the WT_COMPRESSOR::compress_raw
	 * callback to \c NULL and WiredTiger will internally split each page
	 * into blocks, each block then compressed by WT_COMPRESSOR::compress.
	 *
	 * WT_COMPRESSOR::compress_raw takes a source buffer and an array of
	 * 0-based offsets of byte strings in that buffer.  The callback then
	 * encodes none, some or all of the byte strings and copies the encoded
	 * representation into a destination buffer.  The callback returns the
	 * number of byte strings encoded and the bytes needed for the encoded
	 * representation. The encoded representation has header information
	 * prepended and is written as a block to the underlying file object.
	 *
	 * On entry, \c page_max is the configured maximum size for objects of
	 * this type.  (This value is provided for convenience, and will be
	 * either the \c internal_page_max or \c leaf_page_max value specified
	 * to WT_SESSION::create when the object was created.)
	 *
	 * On entry, \c split_pct is the configured Btree page split size for
	 * this object.  (This value is provided for convenience, and will be
	 * the \c split_pct value specified to WT_SESSION::create when the
	 * object was created.)
	 *
	 * On entry, \c extra is a count of additional bytes that will be added
	 * to the encoded representation before it is written.  In other words,
	 * if the target write size is 8KB, the returned encoded representation
	 * should be less than or equal to (8KB - \c extra).  The method does
	 * not need to skip bytes in the destination buffer based on \c extra,
	 * the method should only use \c extra to decide how many bytes to store
	 * into the destination buffer for its ideal block size.
	 *
	 * On entry, \c src points to the source buffer; \c offsets is an array
	 * of \c slots 0-based offsets into \c src, where each offset is the
	 * start of a byte string, except for the last offset, which is the
	 * offset of the first byte past the end of the last byte string.  (In
	 * other words, <code>offsets[0]</code> will be 0, the offset of the
	 * first byte of the first byte string in \c src, and
	 * <code>offsets[slots]</code> is the total length of all of the byte
	 * strings in the \c src buffer.)
	 *
	 * On entry, \c dst points to the destination buffer with a length
	 * of \c dst_len.  If the WT_COMPRESSOR::pre_size method is specified,
	 * the destination buffer will be at least the size returned by that
	 * method; otherwise, the destination buffer will be at least as large
	 * as the length of the data to compress.
	 *
	 * After successful completion, the callback should return \c 0, and
	 * set \c result_slotsp to the number of byte strings encoded and
	 * \c result_lenp to the bytes needed for the encoded representation.
	 *
	 * There is no requirement the callback encode any or all of the byte
	 * strings passed by WiredTiger.  If the callback does not encode any
	 * of the byte strings and compression should not be retried, the
	 * callback should set \c result_slotsp to 0.
	 *
	 * If the callback does not encode any of the byte strings and
	 * compression should be retried with additional byte strings, the
	 * callback must return \c EAGAIN.  In that case, WiredTiger will
	 * accumulate more rows and repeat the call.
	 *
	 * If there are no more rows to accumulate or the callback indicates
	 * that it cannot be retried, WiredTiger writes the remaining rows
	 * using \c WT_COMPRESSOR::compress.
	 *
	 * On entry, \c final is zero if there are more rows to be written as
	 * part of this page (if there will be additional data provided to the
	 * callback), and non-zero if there are no more rows to be written as
	 * part of this page.  If \c final is set and the callback fails to
	 * encode any rows, WiredTiger writes the remaining rows without further
	 * calls to the callback.  If \c final is set and the callback encodes
	 * any number of rows, WiredTiger continues to call the callback until
	 * all of the rows are encoded or the callback fails to encode any rows.
	 *
	 * The WT_COMPRESSOR::compress_raw callback is intended for applications
	 * wanting to create disk blocks in specific sizes.
	 * WT_COMPRESSOR::compress_raw is not a replacement for
	 * WT_COMPRESSOR::compress: objects which WT_COMPRESSOR::compress_raw
	 * cannot handle (for example, overflow key or value items), or which
	 * WT_COMPRESSOR::compress_raw chooses not to compress for any reason
	 * (for example, if WT_COMPRESSOR::compress_raw callback chooses not to
	 * compress a small number of rows, but the page being written has no
	 * more rows to accumulate), will be passed to WT_COMPRESSOR::compress.
	 *
	 * The WT_COMPRESSOR::compress_raw callback is only called for objects
	 * where it is applicable, that is, for row-store and variable-length
	 * column-store objects, where both row-store key prefix compression
	 * and row-store and variable-length column-store dictionary compression
	 * are \b not configured.  When WT_COMPRESSOR::compress_raw is not
	 * applicable, the WT_COMPRESSOR::compress callback is used instead.
	 *
	 * @param[in] page_max the configured maximum page size for this object
	 * @param[in] split_pct the configured page split size for this object
	 * @param[in] extra the count of the additional bytes
	 * @param[in] src the data to compress
	 * @param[in] offsets the byte offsets of the byte strings in src
	 * @param[in] slots the number of entries in offsets
	 * @param[in] dst the destination buffer
	 * @param[in] dst_len the length of the destination buffer
	 * @param[in] final non-zero if there are no more rows to accumulate
	 * @param[out] result_lenp the length of the compressed data
	 * @param[out] result_slotsp the number of byte offsets taken
	 * @returns zero for success, non-zero to indicate an error.
	 */
	int (*compress_raw)(WT_COMPRESSOR *compressor, WT_SESSION *session,
	    size_t page_max, int split_pct, size_t extra,
	    uint8_t *src, uint32_t *offsets, uint32_t slots,
	    uint8_t *dst, size_t dst_len,
	    int final,
	    size_t *result_lenp, uint32_t *result_slotsp);

	/*!
	 * Callback to decompress a chunk of data.
	 *
	 * WT_COMPRESSOR::decompress takes a source buffer and a destination
	 * buffer.  The contents are switched from \c compress: the
	 * source buffer is the compressed value, and the destination buffer is
	 * sized to be the original size.  If the callback successfully
	 * decompresses the source buffer to the destination buffer, it returns
	 * 0.  If an error occurs, it returns an errno or WiredTiger error code.
	 * The source buffer that WT_COMPRESSOR::decompress takes may have a
	 * size that is rounded up from the size originally produced by
	 * WT_COMPRESSOR::compress, with the remainder of the buffer set to
	 * zeroes. Most compressors do not care about this difference if the
	 * size to be decompressed can be implicitly discovered from the
	 * compressed data.  If your compressor cares, you may need to allocate
	 * space for, and store, the actual size in the compressed buffer.  See
	 * the source code for the included snappy compressor for an example.
	 *
	 * On entry, \c src will point to memory, with the length of the memory
	 * in \c src_len.  After successful completion, the callback should
	 * return \c 0 and set \c result_lenp to the number of bytes required
	 * for the decompressed representation.
	 *
	 * If the \c dst buffer is not big enough to hold the decompressed
	 * data, the callback should return an error.
	 *
	 * @param[in] src the data to decompress
	 * @param[in] src_len the length of the data to decompress
	 * @param[in] dst the destination buffer
	 * @param[in] dst_len the length of the destination buffer
	 * @param[out] result_lenp the length of the decompressed data
	 * @returns zero for success, non-zero to indicate an error.
	 *
	 * @snippet nop_compress.c WT_COMPRESSOR decompress
	 */
	int (*decompress)(WT_COMPRESSOR *compressor, WT_SESSION *session,
	    uint8_t *src, size_t src_len,
	    uint8_t *dst, size_t dst_len,
	    size_t *result_lenp);

	/*!
	 * Callback to size a destination buffer for compression
	 *
	 * WT_COMPRESSOR::pre_size is an optional callback that, given the
	 * source buffer and size, produces the size of the destination buffer
	 * to be given to WT_COMPRESSOR::compress.  This is useful for
	 * compressors that assume that the output buffer is sized for the
	 * worst case and thus no overrun checks are made.  If your compressor
	 * works like this, WT_COMPRESSOR::pre_size will need to be defined.
	 * See the source code for the snappy compressor for an example.
	 * However, if your compressor detects and avoids overruns against its
	 * target buffer, you will not need to define WT_COMPRESSOR::pre_size.
	 * When WT_COMPRESSOR::pre_size is set to NULL, the destination buffer
	 * is sized the same as the source buffer.  This is always sufficient,
	 * since a compression result that is larger than the source buffer is
	 * discarded by WiredTiger.
	 *
	 * If not NULL, this callback is called before each call to
	 * WT_COMPRESSOR::compress to determine the size of the destination
	 * buffer to provide.  If the callback is NULL, the destination
	 * buffer will be the same size as the source buffer.
	 *
	 * The callback should set \c result_lenp to a suitable buffer size
	 * for compression, typically the maximum length required by
	 * WT_COMPRESSOR::compress.
	 *
	 * This callback function is for compressors that require an output
	 * buffer larger than the source buffer (for example, that do not
	 * check for buffer overflow during compression).
	 *
	 * @param[in] src the data to compress
	 * @param[in] src_len the length of the data to compress
	 * @param[out] result_lenp the required destination buffer size
	 * @returns zero for success, non-zero to indicate an error.
	 *
	 * @snippet nop_compress.c WT_COMPRESSOR presize
	 */
	int (*pre_size)(WT_COMPRESSOR *compressor, WT_SESSION *session,
	    uint8_t *src, size_t src_len, size_t *result_lenp);

	/*!
	 * If non-NULL, a callback performed when the database is closed.
	 *
	 * The WT_COMPRESSOR::terminate callback is intended to allow cleanup,
	 * the handle will not be subsequently accessed by WiredTiger.
	 *
	 * @snippet nop_compress.c WT_COMPRESSOR terminate
	 */
	int (*terminate)(WT_COMPRESSOR *compressor, WT_SESSION *session);
};

/*!
 * Applications can extend WiredTiger by providing new implementations of the
 * WT_DATA_SOURCE class.  Each data source supports a different URI scheme for
 * data sources to WT_SESSION::create, WT_SESSION::open_cursor and related
 * methods.  See @ref custom_data_sources for more information.
 *
 * <b>Thread safety:</b> WiredTiger may invoke methods on the WT_DATA_SOURCE
 * interface from multiple threads concurrently.  It is the responsibility of
 * the implementation to protect any shared data.
 *
 * Applications register their implementation with WiredTiger by calling
 * WT_CONNECTION::add_data_source.
 *
 * @snippet ex_data_source.c WT_DATA_SOURCE register
 */
struct __wt_data_source {
	/*!
	 * Callback to create a new object.
	 *
	 * @snippet ex_data_source.c WT_DATA_SOURCE create
	 */
	int (*create)(WT_DATA_SOURCE *dsrc, WT_SESSION *session,
	    const char *uri, WT_CONFIG_ARG *config);

	/*!
	 * Callback to compact an object.
	 *
	 * @snippet ex_data_source.c WT_DATA_SOURCE compact
	 */
	int (*compact)(WT_DATA_SOURCE *dsrc, WT_SESSION *session,
	    const char *uri, WT_CONFIG_ARG *config);

	/*!
	 * Callback to drop an object.
	 *
	 * @snippet ex_data_source.c WT_DATA_SOURCE drop
	 */
	int (*drop)(WT_DATA_SOURCE *dsrc, WT_SESSION *session,
	    const char *uri, WT_CONFIG_ARG *config);

	/*!
	 * Callback to initialize a cursor.
	 *
	 * @snippet ex_data_source.c WT_DATA_SOURCE open_cursor
	 */
	int (*open_cursor)(WT_DATA_SOURCE *dsrc, WT_SESSION *session,
	    const char *uri, WT_CONFIG_ARG *config, WT_CURSOR **new_cursor);

	/*!
	 * Callback to rename an object.
	 *
	 * @snippet ex_data_source.c WT_DATA_SOURCE rename
	 */
	int (*rename)(WT_DATA_SOURCE *dsrc, WT_SESSION *session,
	    const char *uri, const char *newuri, WT_CONFIG_ARG *config);

	/*!
	 * Callback to salvage an object.
	 *
	 * @snippet ex_data_source.c WT_DATA_SOURCE salvage
	 */
	int (*salvage)(WT_DATA_SOURCE *dsrc, WT_SESSION *session,
	    const char *uri, WT_CONFIG_ARG *config);

	/*!
	 * Callback to truncate an object.
	 *
	 * @snippet ex_data_source.c WT_DATA_SOURCE truncate
	 */
	int (*truncate)(WT_DATA_SOURCE *dsrc, WT_SESSION *session,
	    const char *uri, WT_CONFIG_ARG *config);

	/*!
	 * Callback to truncate a range of an object.
	 *
	 * @snippet ex_data_source.c WT_DATA_SOURCE range truncate
	 */
	int (*range_truncate)(WT_DATA_SOURCE *dsrc, WT_SESSION *session,
	    WT_CURSOR *start, WT_CURSOR *stop);

	/*!
	 * Callback to verify an object.
	 *
	 * @snippet ex_data_source.c WT_DATA_SOURCE verify
	 */
	int (*verify)(WT_DATA_SOURCE *dsrc, WT_SESSION *session,
	    const char *uri, WT_CONFIG_ARG *config);

	/*!
	 * Callback to checkpoint the database.
	 *
	 * @snippet ex_data_source.c WT_DATA_SOURCE checkpoint
	 */
	int (*checkpoint)(
	    WT_DATA_SOURCE *dsrc, WT_SESSION *session, WT_CONFIG_ARG *config);

	/*!
	 * If non-NULL, a callback performed when the database is closed.
	 *
	 * The WT_DATA_SOURCE::terminate callback is intended to allow cleanup,
	 * the handle will not be subsequently accessed by WiredTiger.
	 *
	 * @snippet ex_data_source.c WT_DATA_SOURCE terminate
	 */
	int (*terminate)(WT_DATA_SOURCE *dsrc, WT_SESSION *session);
};

/*!
 * The interface implemented by applications to provide custom encryption.
 *
 * Encryptors must implement the WT_ENCRYPTOR interface: the
 * WT_ENCRYPTOR::encrypt, WT_ENCRYPTOR::decrypt and WT_ENCRYPTOR::sizing
 * callbacks must be specified, WT_ENCRYPTOR::customize and
 * WT_ENCRYPTOR::terminate are optional.  To build your own encryptor, use
 * one of the encryptors in \c ext/encryptors as a template:
 * \c ext/encryptors/nop_encrypt is a simple encryptor that passes through
 * data unchanged, and is a reasonable starting point;
 * \c ext/encryptors/rotn_encrypt is an encryptor implementing
 * a simple rotation cipher, it shows the use of \c keyid, \c secretkey,
 * and implements the WT_ENCRYPTOR::customize and
 * WT_ENCRYPTOR::terminate callbacks.
 *
 * Applications register their implementation with WiredTiger by calling
 * WT_CONNECTION::add_encryptor.
 *
 * @snippet nop_encrypt.c WT_ENCRYPTOR initialization structure
 * @snippet nop_encrypt.c WT_ENCRYPTOR initialization function
 */
struct __wt_encryptor {
	/*!
	 * Callback to encrypt a chunk of data.
	 *
	 * WT_ENCRYPTOR::encrypt takes a source buffer and a destination
	 * buffer.  The callback encrypts the source buffer (plain text)
	 * into the destination buffer.
	 *
	 * On entry, \c src will point to memory, with the length of the memory
	 * in \c src_len.  After successful completion, the callback should
	 * return \c 0 and set \c result_lenp to the number of bytes required
	 * for the encrypted representation.
	 *
	 * On entry, \c dst points to the destination buffer with a length
	 * of \c dst_len.  The destination buffer will be at least src_len
	 * plus the size returned by that WT_ENCRYPT::sizing.
	 *
	 * This callback cannot be NULL.
	 *
	 * @param[in] src the data to encrypt
	 * @param[in] src_len the length of the data to encrypt
	 * @param[in] dst the destination buffer
	 * @param[in] dst_len the length of the destination buffer
	 * @param[out] result_lenp the length of the encrypted data
	 * @returns zero for success, non-zero to indicate an error.
	 *
	 * @snippet nop_encrypt.c WT_ENCRYPTOR encrypt
	 */
	int (*encrypt)(WT_ENCRYPTOR *encryptor, WT_SESSION *session,
	    uint8_t *src, size_t src_len,
	    uint8_t *dst, size_t dst_len,
	    size_t *result_lenp);

	/*!
	 * Callback to decrypt a chunk of data.
	 *
	 * WT_ENCRYPTOR::decrypt takes a source buffer and a destination
	 * buffer.  The contents are switched from \c encrypt: the
	 * source buffer is the encrypted value, and the destination buffer is
	 * sized to be the original size.  If the callback successfully
	 * decrypts the source buffer to the destination buffer, it returns
	 * 0.  If an error occurs, it returns an errno or WiredTiger error code.
	 *
	 * On entry, \c src will point to memory, with the length of the memory
	 * in \c src_len.  After successful completion, the callback should
	 * return \c 0 and set \c result_lenp to the number of bytes required
	 * for the decrypted representation.
	 *
	 * If the \c dst buffer is not big enough to hold the decrypted
	 * data, the callback should return an error.
	 *
	 * This callback cannot be NULL.
	 *
	 * @param[in] src the data to decrypt
	 * @param[in] src_len the length of the data to decrypt
	 * @param[in] dst the destination buffer
	 * @param[in] dst_len the length of the destination buffer
	 * @param[out] result_lenp the length of the decrypted data
	 * @returns zero for success, non-zero to indicate an error.
	 *
	 * @snippet nop_encrypt.c WT_ENCRYPTOR decrypt
	 */
	int (*decrypt)(WT_ENCRYPTOR *encryptor, WT_SESSION *session,
	    uint8_t *src, size_t src_len,
	    uint8_t *dst, size_t dst_len,
	    size_t *result_lenp);

	/*!
	 * Callback to size a destination buffer for encryption.
	 *
	 * WT_ENCRYPTOR::sizing is an callback that returns the number
	 * of additional bytes that is needed when encrypting a
	 * text buffer.  This is always necessary, since encryptors
	 * typically generate encrypted text that is larger than the
	 * plain text input. Without such a call, WiredTiger would
	 * have no way to know the worst case for the encrypted buffer size.
	 * The WiredTiger encryption infrastructure assumes that
	 * buffer sizing is not dependent on the number of bytes
	 * of input, that there is a one to one relationship in number
	 * of bytes needed between input and output.
	 *
	 * This callback cannot be NULL.
	 *
	 * The callback should set \c expansion_constantp to the additional
	 * number of bytes needed.
	 *
	 * @param[out] expansion_constantp the additional number of bytes needed
	 *             when encrypting.
	 * @returns zero for success, non-zero to indicate an error.
	 *
	 * @snippet nop_encrypt.c WT_ENCRYPTOR sizing
	 */
	int (*sizing)(WT_ENCRYPTOR *encryptor, WT_SESSION *session,
	    size_t *expansion_constantp);

	/*!
	 * If non-NULL, this callback is called to customize the encryptor.
	 * The customize function is called whenever a keyid is used for the
	 * first time with this encryptor, whether it be in
	 * the ::wiredtiger_open call or the WT_SESSION::create
	 * call. This gives the algorithm an
	 * opportunity to retrieve and save keys in a customized encryptor.
	 * If the callback returns a non-NULL encryptor, that instance
	 * is used instead of this one for any callbacks.
	 *
	 * @param[in] encrypt_config the "encryption" portion of the
	 *            configuration from the wiredtiger_open or
	 *            WT_SESSION::create call
	 * @param[out] customp the new modified encryptor, or NULL.
	 * @returns zero for success, non-zero to indicate an error.
	 */
	int (*customize)(WT_ENCRYPTOR *encryptor, WT_SESSION *session,
	    WT_CONFIG_ARG *encrypt_config, WT_ENCRYPTOR **customp);

	/*!
	 * If non-NULL, a callback performed when the database is closed.
	 * It is called for each encryptor that was added using
	 * WT_CONNECTION::add_encryptor or returned by the
	 * WT_ENCRYPTOR::customize callback.
	 *
	 * The WT_ENCRYPTOR::terminate callback is intended to allow cleanup,
	 * the handle will not be subsequently accessed by WiredTiger.
	 *
	 * @snippet nop_encrypt.c WT_ENCRYPTOR terminate
	 */
	int (*terminate)(WT_ENCRYPTOR *encryptor, WT_SESSION *session);
};

/*!
 * The interface implemented by applications to provide custom extraction of
 * index keys or column group values.
 *
 * Applications register implementations with WiredTiger by calling
 * WT_CONNECTION::add_extractor.  See @ref custom_extractors for more
 * information.
 *
 * @snippet ex_all.c WT_EXTRACTOR register
 */
struct __wt_extractor {
	/*!
	 * Callback to extract a value for an index or column group.
	 *
	 * @errors
	 *
	 * @snippet ex_all.c WT_EXTRACTOR
	 *
	 * @param extractor the WT_EXTRACTOR implementation
	 * @param session the current WiredTiger session
	 * @param key the table key in raw format, see @ref cursor_raw for
	 *	details
	 * @param value the table value in raw format, see @ref cursor_raw for
	 *	details
	 * @param[out] result_cursor the method should call WT_CURSOR::set_key
	 *	and WT_CURSOR::insert on this cursor to return a key.  The \c
	 *	key_format of the cursor will match that passed to
	 *	WT_SESSION::create for the index.  Multiple index keys can be
	 *	created for each record by calling WT_CURSOR::insert multiple
	 *	times.
	 */
	int (*extract)(WT_EXTRACTOR *extractor, WT_SESSION *session,
	    const WT_ITEM *key, const WT_ITEM *value,
	    WT_CURSOR *result_cursor);

	/*!
	 * If non-NULL, this callback is called to customize the extractor for
	 * each index.  If the callback returns a non-NULL extractor, that
	 * instance is used instead of this one for all comparisons.
	 */
	int (*customize)(WT_EXTRACTOR *extractor, WT_SESSION *session,
	    const char *uri, WT_CONFIG_ITEM *appcfg, WT_EXTRACTOR **customp);

	/*!
	 * If non-NULL a callback performed when the index or column group
	 * is closed for customized extractors otherwise when the database
	 * is closed.
	 *
	 * The WT_EXTRACTOR::terminate callback is intended to allow cleanup,
	 * the handle will not be subsequently accessed by WiredTiger.
	 */
	int (*terminate)(WT_EXTRACTOR *extractor, WT_SESSION *session);
};

/*!
 * Entry point to an extension, called when the extension is loaded.
 *
 * @param connection the connection handle
 * @param config the config information passed to WT_CONNECTION::load_extension
 * @errors
 */
extern int wiredtiger_extension_init(
    WT_CONNECTION *connection, WT_CONFIG_ARG *config);

/*!
 * Optional cleanup function for an extension, called during
 * WT_CONNECTION::close.
 *
 * @param connection the connection handle
 * @errors
 */
extern int wiredtiger_extension_terminate(WT_CONNECTION *connection);

/*! @} */

/*******************************************
 * Statistic reference.
 *******************************************/
/*!
 * @addtogroup wt
 * @{
 */
/*
 * DO NOT EDIT: automatically built by dist/api_stat.py.
 * Statistics section: BEGIN
 */

/*!
 * @name Connection statistics
 * @anchor statistics_keys
 * @anchor statistics_conn
 * Statistics are accessed through cursors with \c "statistics:" URIs.
 * Individual statistics can be queried through the cursor using the following
 * keys.  See @ref data_statistics for more information.
 * @{
 */
/*! async: number of allocation state races */
#define	WT_STAT_CONN_ASYNC_ALLOC_RACE			1000
/*! async: number of operation slots viewed for allocation */
#define	WT_STAT_CONN_ASYNC_ALLOC_VIEW			1001
/*! async: current work queue length */
#define	WT_STAT_CONN_ASYNC_CUR_QUEUE			1002
/*! async: number of flush calls */
#define	WT_STAT_CONN_ASYNC_FLUSH			1003
/*! async: number of times operation allocation failed */
#define	WT_STAT_CONN_ASYNC_FULL				1004
/*! async: maximum work queue length */
#define	WT_STAT_CONN_ASYNC_MAX_QUEUE			1005
/*! async: number of times worker found no work */
#define	WT_STAT_CONN_ASYNC_NOWORK			1006
/*! async: total allocations */
#define	WT_STAT_CONN_ASYNC_OP_ALLOC			1007
/*! async: total compact calls */
#define	WT_STAT_CONN_ASYNC_OP_COMPACT			1008
/*! async: total insert calls */
#define	WT_STAT_CONN_ASYNC_OP_INSERT			1009
/*! async: total remove calls */
#define	WT_STAT_CONN_ASYNC_OP_REMOVE			1010
/*! async: total search calls */
#define	WT_STAT_CONN_ASYNC_OP_SEARCH			1011
/*! async: total update calls */
#define	WT_STAT_CONN_ASYNC_OP_UPDATE			1012
/*! block-manager: mapped bytes read */
#define	WT_STAT_CONN_BLOCK_BYTE_MAP_READ		1013
/*! block-manager: bytes read */
#define	WT_STAT_CONN_BLOCK_BYTE_READ			1014
/*! block-manager: bytes written */
#define	WT_STAT_CONN_BLOCK_BYTE_WRITE			1015
/*! block-manager: mapped blocks read */
#define	WT_STAT_CONN_BLOCK_MAP_READ			1016
/*! block-manager: blocks pre-loaded */
#define	WT_STAT_CONN_BLOCK_PRELOAD			1017
/*! block-manager: blocks read */
#define	WT_STAT_CONN_BLOCK_READ				1018
/*! block-manager: blocks written */
#define	WT_STAT_CONN_BLOCK_WRITE			1019
/*! cache: tracked dirty bytes in the cache */
#define	WT_STAT_CONN_CACHE_BYTES_DIRTY			1020
/*! cache: tracked bytes belonging to internal pages in the cache */
#define	WT_STAT_CONN_CACHE_BYTES_INTERNAL		1021
/*! cache: bytes currently in the cache */
#define	WT_STAT_CONN_CACHE_BYTES_INUSE			1022
/*! cache: tracked bytes belonging to leaf pages in the cache */
#define	WT_STAT_CONN_CACHE_BYTES_LEAF			1023
/*! cache: maximum bytes configured */
#define	WT_STAT_CONN_CACHE_BYTES_MAX			1024
/*! cache: tracked bytes belonging to overflow pages in the cache */
#define	WT_STAT_CONN_CACHE_BYTES_OVERFLOW		1025
/*! cache: bytes read into cache */
#define	WT_STAT_CONN_CACHE_BYTES_READ			1026
/*! cache: bytes written from cache */
#define	WT_STAT_CONN_CACHE_BYTES_WRITE			1027
/*! cache: pages evicted by application threads */
#define	WT_STAT_CONN_CACHE_EVICTION_APP			1028
/*! cache: checkpoint blocked page eviction */
#define	WT_STAT_CONN_CACHE_EVICTION_CHECKPOINT		1029
/*! cache: unmodified pages evicted */
#define	WT_STAT_CONN_CACHE_EVICTION_CLEAN		1030
/*! cache: page split during eviction deepened the tree */
#define	WT_STAT_CONN_CACHE_EVICTION_DEEPEN		1031
/*! cache: modified pages evicted */
#define	WT_STAT_CONN_CACHE_EVICTION_DIRTY		1032
/*! cache: pages selected for eviction unable to be evicted */
#define	WT_STAT_CONN_CACHE_EVICTION_FAIL		1033
/*! cache: pages evicted because they exceeded the in-memory maximum */
#define	WT_STAT_CONN_CACHE_EVICTION_FORCE		1034
/*! cache: pages evicted because they had chains of deleted items */
#define	WT_STAT_CONN_CACHE_EVICTION_FORCE_DELETE	1035
/*! cache: failed eviction of pages that exceeded the in-memory maximum */
#define	WT_STAT_CONN_CACHE_EVICTION_FORCE_FAIL		1036
/*! cache: hazard pointer blocked page eviction */
#define	WT_STAT_CONN_CACHE_EVICTION_HAZARD		1037
/*! cache: internal pages evicted */
#define	WT_STAT_CONN_CACHE_EVICTION_INTERNAL		1038
/*! cache: maximum page size at eviction */
#define	WT_STAT_CONN_CACHE_EVICTION_MAXIMUM_PAGE_SIZE	1039
/*! cache: eviction server candidate queue empty when topping up */
#define	WT_STAT_CONN_CACHE_EVICTION_QUEUE_EMPTY		1040
/*! cache: eviction server candidate queue not empty when topping up */
#define	WT_STAT_CONN_CACHE_EVICTION_QUEUE_NOT_EMPTY	1041
/*! cache: eviction server evicting pages */
#define	WT_STAT_CONN_CACHE_EVICTION_SERVER_EVICTING	1042
/*! cache: eviction server populating queue, but not evicting pages */
#define	WT_STAT_CONN_CACHE_EVICTION_SERVER_NOT_EVICTING	1043
/*! cache: eviction server unable to reach eviction goal */
#define	WT_STAT_CONN_CACHE_EVICTION_SLOW		1044
/*! cache: pages split during eviction */
#define	WT_STAT_CONN_CACHE_EVICTION_SPLIT		1045
/*! cache: pages walked for eviction */
#define	WT_STAT_CONN_CACHE_EVICTION_WALK		1046
/*! cache: eviction worker thread evicting pages */
#define	WT_STAT_CONN_CACHE_EVICTION_WORKER_EVICTING	1047
/*! cache: in-memory page splits */
#define	WT_STAT_CONN_CACHE_INMEM_SPLIT			1048
/*! cache: lookaside table insert calls */
#define	WT_STAT_CONN_CACHE_LOOKASIDE_INSERT		1049
/*! cache: lookaside table insert key and value bytes inserted */
#define	WT_STAT_CONN_CACHE_LOOKASIDE_INSERT_BYTES	1050
/*! cache: lookaside table remove calls */
#define	WT_STAT_CONN_CACHE_LOOKASIDE_REMOVE		1051
/*! cache: percentage overhead */
#define	WT_STAT_CONN_CACHE_OVERHEAD			1052
/*! cache: tracked dirty pages in the cache */
#define	WT_STAT_CONN_CACHE_PAGES_DIRTY			1053
/*! cache: pages currently held in the cache */
#define	WT_STAT_CONN_CACHE_PAGES_INUSE			1054
/*! cache: pages read into cache */
#define	WT_STAT_CONN_CACHE_READ				1055
/*! cache: pages read into cache requiring lookaside entries */
#define	WT_STAT_CONN_CACHE_READ_LOOKASIDE		1056
/*! cache: pages written from cache */
#define	WT_STAT_CONN_CACHE_WRITE			1057
/*! connection: pthread mutex condition wait calls */
#define	WT_STAT_CONN_COND_WAIT				1058
/*! cursor: cursor create calls */
#define	WT_STAT_CONN_CURSOR_CREATE			1059
/*! cursor: cursor insert calls */
#define	WT_STAT_CONN_CURSOR_INSERT			1060
/*! cursor: cursor next calls */
#define	WT_STAT_CONN_CURSOR_NEXT			1061
/*! cursor: cursor prev calls */
#define	WT_STAT_CONN_CURSOR_PREV			1062
/*! cursor: cursor remove calls */
#define	WT_STAT_CONN_CURSOR_REMOVE			1063
/*! cursor: cursor reset calls */
#define	WT_STAT_CONN_CURSOR_RESET			1064
/*! cursor: cursor restarted searches */
#define	WT_STAT_CONN_CURSOR_RESTART			1065
/*! cursor: cursor search calls */
#define	WT_STAT_CONN_CURSOR_SEARCH			1066
/*! cursor: cursor search near calls */
#define	WT_STAT_CONN_CURSOR_SEARCH_NEAR			1067
/*! cursor: cursor update calls */
#define	WT_STAT_CONN_CURSOR_UPDATE			1068
/*! data-handle: connection data handles currently active */
#define	WT_STAT_CONN_DH_CONN_HANDLE_COUNT		1069
/*! data-handle: session dhandles swept */
#define	WT_STAT_CONN_DH_SESSION_HANDLES			1070
/*! data-handle: session sweep attempts */
#define	WT_STAT_CONN_DH_SESSION_SWEEPS			1071
/*! data-handle: connection sweep dhandles closed */
#define	WT_STAT_CONN_DH_SWEEP_CLOSE			1072
/*! data-handle: connection sweep candidate became referenced */
#define	WT_STAT_CONN_DH_SWEEP_REF			1073
/*! data-handle: connection sweep dhandles removed from hash list */
#define	WT_STAT_CONN_DH_SWEEP_REMOVE			1074
/*! data-handle: connection sweep time-of-death sets */
#define	WT_STAT_CONN_DH_SWEEP_TOD			1075
/*! data-handle: connection sweeps */
#define	WT_STAT_CONN_DH_SWEEPS				1076
/*! connection: files currently open */
#define	WT_STAT_CONN_FILE_OPEN				1077
/*! log: total log buffer size */
#define	WT_STAT_CONN_LOG_BUFFER_SIZE			1078
/*! log: log bytes of payload data */
#define	WT_STAT_CONN_LOG_BYTES_PAYLOAD			1079
/*! log: log bytes written */
#define	WT_STAT_CONN_LOG_BYTES_WRITTEN			1080
/*! log: yields waiting for previous log file close */
#define	WT_STAT_CONN_LOG_CLOSE_YIELDS			1081
/*! log: total size of compressed records */
#define	WT_STAT_CONN_LOG_COMPRESS_LEN			1082
/*! log: total in-memory size of compressed records */
#define	WT_STAT_CONN_LOG_COMPRESS_MEM			1083
/*! log: log records too small to compress */
#define	WT_STAT_CONN_LOG_COMPRESS_SMALL			1084
/*! log: log records not compressed */
#define	WT_STAT_CONN_LOG_COMPRESS_WRITE_FAILS		1085
/*! log: log records compressed */
<<<<<<< HEAD
#define	WT_STAT_CONN_LOG_COMPRESS_WRITES		1086
/*! log: maximum log file size */
#define	WT_STAT_CONN_LOG_MAX_FILESIZE			1087
/*! log: pre-allocated log files prepared */
#define	WT_STAT_CONN_LOG_PREALLOC_FILES			1088
/*! log: number of pre-allocated log files to create */
#define	WT_STAT_CONN_LOG_PREALLOC_MAX			1089
/*! log: pre-allocated log files used */
#define	WT_STAT_CONN_LOG_PREALLOC_USED			1090
/*! log: log release advances write LSN */
#define	WT_STAT_CONN_LOG_RELEASE_WRITE_LSN		1091
/*! log: records processed by log scan */
#define	WT_STAT_CONN_LOG_SCAN_RECORDS			1092
/*! log: log scan records requiring two reads */
#define	WT_STAT_CONN_LOG_SCAN_REREADS			1093
/*! log: log scan operations */
#define	WT_STAT_CONN_LOG_SCANS				1094
/*! log: consolidated slot closures */
#define	WT_STAT_CONN_LOG_SLOT_CLOSES			1095
/*! log: written slots coalesced */
#define	WT_STAT_CONN_LOG_SLOT_COALESCED			1096
/*! log: logging bytes consolidated */
#define	WT_STAT_CONN_LOG_SLOT_CONSOLIDATED		1097
/*! log: consolidated slot joins */
#define	WT_STAT_CONN_LOG_SLOT_JOINS			1098
/*! log: consolidated slot join races */
#define	WT_STAT_CONN_LOG_SLOT_RACES			1099
/*! log: record size exceeded maximum */
#define	WT_STAT_CONN_LOG_SLOT_TOOBIG			1100
/*! log: failed to find a slot large enough for record */
#define	WT_STAT_CONN_LOG_SLOT_TOOSMALL			1101
=======
#define	WT_STAT_CONN_LOG_COMPRESS_WRITES		1082
/*! log: log records written directly */
#define	WT_STAT_CONN_LOG_DIRECT_WRITES			1083
/*! log: maximum log file size */
#define	WT_STAT_CONN_LOG_MAX_FILESIZE			1084
/*! log: pre-allocated log files prepared */
#define	WT_STAT_CONN_LOG_PREALLOC_FILES			1085
/*! log: number of pre-allocated log files to create */
#define	WT_STAT_CONN_LOG_PREALLOC_MAX			1086
/*! log: pre-allocated log files used */
#define	WT_STAT_CONN_LOG_PREALLOC_USED			1087
/*! log: log release advances write LSN */
#define	WT_STAT_CONN_LOG_RELEASE_WRITE_LSN		1088
/*! log: records processed by log scan */
#define	WT_STAT_CONN_LOG_SCAN_RECORDS			1089
/*! log: log scan records requiring two reads */
#define	WT_STAT_CONN_LOG_SCAN_REREADS			1090
/*! log: log scan operations */
#define	WT_STAT_CONN_LOG_SCANS				1091
/*! log: consolidated slot closures */
#define	WT_STAT_CONN_LOG_SLOT_CLOSES			1092
/*! log: written slots coalesced */
#define	WT_STAT_CONN_LOG_SLOT_COALESCED			1093
/*! log: logging bytes consolidated */
#define	WT_STAT_CONN_LOG_SLOT_CONSOLIDATED		1094
/*! log: consolidated slot joins */
#define	WT_STAT_CONN_LOG_SLOT_JOINS			1095
/*! log: consolidated slot join races */
#define	WT_STAT_CONN_LOG_SLOT_RACES			1096
/*! log: record size exceeded maximum */
#define	WT_STAT_CONN_LOG_SLOT_TOOBIG			1097
>>>>>>> cf53696e
/*! log: consolidated slot join transitions */
#define	WT_STAT_CONN_LOG_SLOT_TRANSITIONS		1102
/*! log: log sync operations */
#define	WT_STAT_CONN_LOG_SYNC				1103
/*! log: log sync_dir operations */
#define	WT_STAT_CONN_LOG_SYNC_DIR			1104
/*! log: log server thread advances write LSN */
#define	WT_STAT_CONN_LOG_WRITE_LSN			1105
/*! log: log write operations */
#define	WT_STAT_CONN_LOG_WRITES				1106
/*! LSM: sleep for LSM checkpoint throttle */
#define	WT_STAT_CONN_LSM_CHECKPOINT_THROTTLE		1107
/*! LSM: sleep for LSM merge throttle */
#define	WT_STAT_CONN_LSM_MERGE_THROTTLE			1108
/*! LSM: rows merged in an LSM tree */
#define	WT_STAT_CONN_LSM_ROWS_MERGED			1109
/*! LSM: application work units currently queued */
#define	WT_STAT_CONN_LSM_WORK_QUEUE_APP			1110
/*! LSM: merge work units currently queued */
#define	WT_STAT_CONN_LSM_WORK_QUEUE_MANAGER		1111
/*! LSM: tree queue hit maximum */
#define	WT_STAT_CONN_LSM_WORK_QUEUE_MAX			1112
/*! LSM: switch work units currently queued */
#define	WT_STAT_CONN_LSM_WORK_QUEUE_SWITCH		1113
/*! LSM: tree maintenance operations scheduled */
#define	WT_STAT_CONN_LSM_WORK_UNITS_CREATED		1114
/*! LSM: tree maintenance operations discarded */
#define	WT_STAT_CONN_LSM_WORK_UNITS_DISCARDED		1115
/*! LSM: tree maintenance operations executed */
#define	WT_STAT_CONN_LSM_WORK_UNITS_DONE		1116
/*! connection: memory allocations */
#define	WT_STAT_CONN_MEMORY_ALLOCATION			1117
/*! connection: memory frees */
#define	WT_STAT_CONN_MEMORY_FREE			1118
/*! connection: memory re-allocations */
#define	WT_STAT_CONN_MEMORY_GROW			1119
/*! thread-yield: page acquire busy blocked */
#define	WT_STAT_CONN_PAGE_BUSY_BLOCKED			1120
/*! thread-yield: page acquire eviction blocked */
#define	WT_STAT_CONN_PAGE_FORCIBLE_EVICT_BLOCKED	1121
/*! thread-yield: page acquire locked blocked */
#define	WT_STAT_CONN_PAGE_LOCKED_BLOCKED		1122
/*! thread-yield: page acquire read blocked */
#define	WT_STAT_CONN_PAGE_READ_BLOCKED			1123
/*! thread-yield: page acquire time sleeping (usecs) */
#define	WT_STAT_CONN_PAGE_SLEEP				1124
/*! connection: total read I/Os */
#define	WT_STAT_CONN_READ_IO				1125
/*! reconciliation: page reconciliation calls */
#define	WT_STAT_CONN_REC_PAGES				1126
/*! reconciliation: page reconciliation calls for eviction */
#define	WT_STAT_CONN_REC_PAGES_EVICTION			1127
/*! reconciliation: page reconciliation block requires lookaside records */
#define	WT_STAT_CONN_REC_PAGES_LOOKASIDE		1128
/*! reconciliation: page reconciliation block requires in-memory
 * restoration */
#define	WT_STAT_CONN_REC_PAGES_RESTORE			1129
/*! reconciliation: split bytes currently awaiting free */
#define	WT_STAT_CONN_REC_SPLIT_STASHED_BYTES		1130
/*! reconciliation: split objects currently awaiting free */
#define	WT_STAT_CONN_REC_SPLIT_STASHED_OBJECTS		1131
/*! connection: pthread mutex shared lock read-lock calls */
#define	WT_STAT_CONN_RWLOCK_READ			1132
/*! connection: pthread mutex shared lock write-lock calls */
#define	WT_STAT_CONN_RWLOCK_WRITE			1133
/*! session: open cursor count */
#define	WT_STAT_CONN_SESSION_CURSOR_OPEN		1134
/*! session: open session count */
#define	WT_STAT_CONN_SESSION_OPEN			1135
/*! transaction: transaction begins */
#define	WT_STAT_CONN_TXN_BEGIN				1136
/*! transaction: transaction checkpoints */
#define	WT_STAT_CONN_TXN_CHECKPOINT			1137
/*! transaction: transaction checkpoint generation */
#define	WT_STAT_CONN_TXN_CHECKPOINT_GENERATION		1138
/*! transaction: transaction checkpoint currently running */
#define	WT_STAT_CONN_TXN_CHECKPOINT_RUNNING		1139
/*! transaction: transaction checkpoint max time (msecs) */
#define	WT_STAT_CONN_TXN_CHECKPOINT_TIME_MAX		1140
/*! transaction: transaction checkpoint min time (msecs) */
#define	WT_STAT_CONN_TXN_CHECKPOINT_TIME_MIN		1141
/*! transaction: transaction checkpoint most recent time (msecs) */
#define	WT_STAT_CONN_TXN_CHECKPOINT_TIME_RECENT		1142
/*! transaction: transaction checkpoint total time (msecs) */
#define	WT_STAT_CONN_TXN_CHECKPOINT_TIME_TOTAL		1143
/*! transaction: transactions committed */
#define	WT_STAT_CONN_TXN_COMMIT				1144
/*! transaction: transaction failures due to cache overflow */
#define	WT_STAT_CONN_TXN_FAIL_CACHE			1145
/*! transaction: transaction range of IDs currently pinned by a checkpoint */
#define	WT_STAT_CONN_TXN_PINNED_CHECKPOINT_RANGE	1146
/*! transaction: transaction range of IDs currently pinned */
#define	WT_STAT_CONN_TXN_PINNED_RANGE			1147
/*! transaction: transactions rolled back */
#define	WT_STAT_CONN_TXN_ROLLBACK			1148
/*! transaction: transaction sync calls */
#define	WT_STAT_CONN_TXN_SYNC				1149
/*! connection: total write I/Os */
#define	WT_STAT_CONN_WRITE_IO				1150

/*!
 * @}
 * @name Statistics for data sources
 * @anchor statistics_dsrc
 * @{
 */
/*! block-manager: file allocation unit size */
#define	WT_STAT_DSRC_ALLOCATION_SIZE			2000
/*! block-manager: blocks allocated */
#define	WT_STAT_DSRC_BLOCK_ALLOC			2001
/*! block-manager: checkpoint size */
#define	WT_STAT_DSRC_BLOCK_CHECKPOINT_SIZE		2002
/*! block-manager: allocations requiring file extension */
#define	WT_STAT_DSRC_BLOCK_EXTENSION			2003
/*! block-manager: blocks freed */
#define	WT_STAT_DSRC_BLOCK_FREE				2004
/*! block-manager: file magic number */
#define	WT_STAT_DSRC_BLOCK_MAGIC			2005
/*! block-manager: file major version number */
#define	WT_STAT_DSRC_BLOCK_MAJOR			2006
/*! block-manager: minor version number */
#define	WT_STAT_DSRC_BLOCK_MINOR			2007
/*! block-manager: file bytes available for reuse */
#define	WT_STAT_DSRC_BLOCK_REUSE_BYTES			2008
/*! block-manager: file size in bytes */
#define	WT_STAT_DSRC_BLOCK_SIZE				2009
/*! LSM: bloom filters in the LSM tree */
#define	WT_STAT_DSRC_BLOOM_COUNT			2010
/*! LSM: bloom filter false positives */
#define	WT_STAT_DSRC_BLOOM_FALSE_POSITIVE		2011
/*! LSM: bloom filter hits */
#define	WT_STAT_DSRC_BLOOM_HIT				2012
/*! LSM: bloom filter misses */
#define	WT_STAT_DSRC_BLOOM_MISS				2013
/*! LSM: bloom filter pages evicted from cache */
#define	WT_STAT_DSRC_BLOOM_PAGE_EVICT			2014
/*! LSM: bloom filter pages read into cache */
#define	WT_STAT_DSRC_BLOOM_PAGE_READ			2015
/*! LSM: total size of bloom filters */
#define	WT_STAT_DSRC_BLOOM_SIZE				2016
/*! btree: btree checkpoint generation */
#define	WT_STAT_DSRC_BTREE_CHECKPOINT_GENERATION	2017
/*! btree: column-store variable-size deleted values */
#define	WT_STAT_DSRC_BTREE_COLUMN_DELETED		2018
/*! btree: column-store fixed-size leaf pages */
#define	WT_STAT_DSRC_BTREE_COLUMN_FIX			2019
/*! btree: column-store internal pages */
#define	WT_STAT_DSRC_BTREE_COLUMN_INTERNAL		2020
/*! btree: column-store variable-size leaf pages */
#define	WT_STAT_DSRC_BTREE_COLUMN_VARIABLE		2021
/*! btree: pages rewritten by compaction */
#define	WT_STAT_DSRC_BTREE_COMPACT_REWRITE		2022
/*! btree: number of key/value pairs */
#define	WT_STAT_DSRC_BTREE_ENTRIES			2023
/*! btree: fixed-record size */
#define	WT_STAT_DSRC_BTREE_FIXED_LEN			2024
/*! btree: maximum tree depth */
#define	WT_STAT_DSRC_BTREE_MAXIMUM_DEPTH		2025
/*! btree: maximum internal page key size */
#define	WT_STAT_DSRC_BTREE_MAXINTLKEY			2026
/*! btree: maximum internal page size */
#define	WT_STAT_DSRC_BTREE_MAXINTLPAGE			2027
/*! btree: maximum leaf page key size */
#define	WT_STAT_DSRC_BTREE_MAXLEAFKEY			2028
/*! btree: maximum leaf page size */
#define	WT_STAT_DSRC_BTREE_MAXLEAFPAGE			2029
/*! btree: maximum leaf page value size */
#define	WT_STAT_DSRC_BTREE_MAXLEAFVALUE			2030
/*! btree: overflow pages */
#define	WT_STAT_DSRC_BTREE_OVERFLOW			2031
/*! btree: row-store internal pages */
#define	WT_STAT_DSRC_BTREE_ROW_INTERNAL			2032
/*! btree: row-store leaf pages */
#define	WT_STAT_DSRC_BTREE_ROW_LEAF			2033
/*! cache: bytes read into cache */
#define	WT_STAT_DSRC_CACHE_BYTES_READ			2034
/*! cache: bytes written from cache */
#define	WT_STAT_DSRC_CACHE_BYTES_WRITE			2035
/*! cache: checkpoint blocked page eviction */
#define	WT_STAT_DSRC_CACHE_EVICTION_CHECKPOINT		2036
/*! cache: unmodified pages evicted */
#define	WT_STAT_DSRC_CACHE_EVICTION_CLEAN		2037
/*! cache: page split during eviction deepened the tree */
#define	WT_STAT_DSRC_CACHE_EVICTION_DEEPEN		2038
/*! cache: modified pages evicted */
#define	WT_STAT_DSRC_CACHE_EVICTION_DIRTY		2039
/*! cache: data source pages selected for eviction unable to be evicted */
#define	WT_STAT_DSRC_CACHE_EVICTION_FAIL		2040
/*! cache: hazard pointer blocked page eviction */
#define	WT_STAT_DSRC_CACHE_EVICTION_HAZARD		2041
/*! cache: internal pages evicted */
#define	WT_STAT_DSRC_CACHE_EVICTION_INTERNAL		2042
/*! cache: pages split during eviction */
#define	WT_STAT_DSRC_CACHE_EVICTION_SPLIT		2043
/*! cache: in-memory page splits */
#define	WT_STAT_DSRC_CACHE_INMEM_SPLIT			2044
/*! cache: overflow values cached in memory */
#define	WT_STAT_DSRC_CACHE_OVERFLOW_VALUE		2045
/*! cache: pages read into cache */
#define	WT_STAT_DSRC_CACHE_READ				2046
/*! cache: pages read into cache requiring lookaside entries */
#define	WT_STAT_DSRC_CACHE_READ_LOOKASIDE		2047
/*! cache: overflow pages read into cache */
#define	WT_STAT_DSRC_CACHE_READ_OVERFLOW		2048
/*! cache: pages written from cache */
#define	WT_STAT_DSRC_CACHE_WRITE			2049
/*! compression: raw compression call failed, no additional data available */
#define	WT_STAT_DSRC_COMPRESS_RAW_FAIL			2050
/*! compression: raw compression call failed, additional data available */
#define	WT_STAT_DSRC_COMPRESS_RAW_FAIL_TEMPORARY	2051
/*! compression: raw compression call succeeded */
#define	WT_STAT_DSRC_COMPRESS_RAW_OK			2052
/*! compression: compressed pages read */
#define	WT_STAT_DSRC_COMPRESS_READ			2053
/*! compression: compressed pages written */
#define	WT_STAT_DSRC_COMPRESS_WRITE			2054
/*! compression: page written failed to compress */
#define	WT_STAT_DSRC_COMPRESS_WRITE_FAIL		2055
/*! compression: page written was too small to compress */
#define	WT_STAT_DSRC_COMPRESS_WRITE_TOO_SMALL		2056
/*! cursor: create calls */
#define	WT_STAT_DSRC_CURSOR_CREATE			2057
/*! cursor: insert calls */
#define	WT_STAT_DSRC_CURSOR_INSERT			2058
/*! cursor: bulk-loaded cursor-insert calls */
#define	WT_STAT_DSRC_CURSOR_INSERT_BULK			2059
/*! cursor: cursor-insert key and value bytes inserted */
#define	WT_STAT_DSRC_CURSOR_INSERT_BYTES		2060
/*! cursor: next calls */
#define	WT_STAT_DSRC_CURSOR_NEXT			2061
/*! cursor: prev calls */
#define	WT_STAT_DSRC_CURSOR_PREV			2062
/*! cursor: remove calls */
#define	WT_STAT_DSRC_CURSOR_REMOVE			2063
/*! cursor: cursor-remove key bytes removed */
#define	WT_STAT_DSRC_CURSOR_REMOVE_BYTES		2064
/*! cursor: reset calls */
#define	WT_STAT_DSRC_CURSOR_RESET			2065
/*! cursor: restarted searches */
#define	WT_STAT_DSRC_CURSOR_RESTART			2066
/*! cursor: search calls */
#define	WT_STAT_DSRC_CURSOR_SEARCH			2067
/*! cursor: search near calls */
#define	WT_STAT_DSRC_CURSOR_SEARCH_NEAR			2068
/*! cursor: update calls */
#define	WT_STAT_DSRC_CURSOR_UPDATE			2069
/*! cursor: cursor-update value bytes updated */
#define	WT_STAT_DSRC_CURSOR_UPDATE_BYTES		2070
/*! LSM: sleep for LSM checkpoint throttle */
#define	WT_STAT_DSRC_LSM_CHECKPOINT_THROTTLE		2071
/*! LSM: chunks in the LSM tree */
#define	WT_STAT_DSRC_LSM_CHUNK_COUNT			2072
/*! LSM: highest merge generation in the LSM tree */
#define	WT_STAT_DSRC_LSM_GENERATION_MAX			2073
/*! LSM: queries that could have benefited from a Bloom filter that did
 * not exist */
#define	WT_STAT_DSRC_LSM_LOOKUP_NO_BLOOM		2074
/*! LSM: sleep for LSM merge throttle */
#define	WT_STAT_DSRC_LSM_MERGE_THROTTLE			2075
/*! reconciliation: dictionary matches */
#define	WT_STAT_DSRC_REC_DICTIONARY			2076
/*! reconciliation: internal page multi-block writes */
#define	WT_STAT_DSRC_REC_MULTIBLOCK_INTERNAL		2077
/*! reconciliation: leaf page multi-block writes */
#define	WT_STAT_DSRC_REC_MULTIBLOCK_LEAF		2078
/*! reconciliation: maximum blocks required for a page */
#define	WT_STAT_DSRC_REC_MULTIBLOCK_MAX			2079
/*! reconciliation: internal-page overflow keys */
#define	WT_STAT_DSRC_REC_OVERFLOW_KEY_INTERNAL		2080
/*! reconciliation: leaf-page overflow keys */
#define	WT_STAT_DSRC_REC_OVERFLOW_KEY_LEAF		2081
/*! reconciliation: overflow values written */
#define	WT_STAT_DSRC_REC_OVERFLOW_VALUE			2082
/*! reconciliation: pages deleted */
#define	WT_STAT_DSRC_REC_PAGE_DELETE			2083
/*! reconciliation: page checksum matches */
#define	WT_STAT_DSRC_REC_PAGE_MATCH			2084
/*! reconciliation: page reconciliation calls */
#define	WT_STAT_DSRC_REC_PAGES				2085
/*! reconciliation: page reconciliation calls for eviction */
#define	WT_STAT_DSRC_REC_PAGES_EVICTION			2086
/*! reconciliation: page reconciliation block requires lookaside records */
#define	WT_STAT_DSRC_REC_PAGES_LOOKASIDE		2087
/*! reconciliation: leaf page key bytes discarded using prefix compression */
#define	WT_STAT_DSRC_REC_PREFIX_COMPRESSION		2088
/*! reconciliation: internal page key bytes discarded using suffix
 * compression */
#define	WT_STAT_DSRC_REC_SUFFIX_COMPRESSION		2089
/*! session: object compaction */
#define	WT_STAT_DSRC_SESSION_COMPACT			2090
/*! session: open cursor count */
#define	WT_STAT_DSRC_SESSION_CURSOR_OPEN		2091
/*! transaction: update conflicts */
#define	WT_STAT_DSRC_TXN_UPDATE_CONFLICT		2092
/*! @} */
/*
 * Statistics section: END
 * DO NOT EDIT: automatically built by dist/api_stat.py.
 */
/*!
 * @name Log record and operation types
 * @anchor log_types
 * @{
 */
/*
 * DO NOT EDIT: automatically built by dist/log.py.
 * Log record declarations: BEGIN
 */
/*! invalid operation */
#define	WT_LOGOP_INVALID	0
/*! checkpoint */
#define	WT_LOGREC_CHECKPOINT	0
/*! transaction commit */
#define	WT_LOGREC_COMMIT	1
/*! file sync */
#define	WT_LOGREC_FILE_SYNC	2
/*! message */
#define	WT_LOGREC_MESSAGE	3
/*! column put */
#define	WT_LOGOP_COL_PUT	1
/*! column remove */
#define	WT_LOGOP_COL_REMOVE	2
/*! column truncate */
#define	WT_LOGOP_COL_TRUNCATE	3
/*! row put */
#define	WT_LOGOP_ROW_PUT	4
/*! row remove */
#define	WT_LOGOP_ROW_REMOVE	5
/*! row truncate */
#define	WT_LOGOP_ROW_TRUNCATE	6
/*
 * Log record declarations: END
 * DO NOT EDIT: automatically built by dist/log.py.
 */
/*! @} */
/*! @} */

#undef __F

#if defined(__cplusplus)
}
#endif
#endif /* __WIREDTIGER_H_ */<|MERGE_RESOLUTION|>--- conflicted
+++ resolved
@@ -3722,71 +3722,37 @@
 /*! log: log records not compressed */
 #define	WT_STAT_CONN_LOG_COMPRESS_WRITE_FAILS		1085
 /*! log: log records compressed */
-<<<<<<< HEAD
 #define	WT_STAT_CONN_LOG_COMPRESS_WRITES		1086
+/*! log: log records written directly */
+#define	WT_STAT_CONN_LOG_DIRECT_WRITES			1087
 /*! log: maximum log file size */
-#define	WT_STAT_CONN_LOG_MAX_FILESIZE			1087
+#define	WT_STAT_CONN_LOG_MAX_FILESIZE			1088
 /*! log: pre-allocated log files prepared */
-#define	WT_STAT_CONN_LOG_PREALLOC_FILES			1088
+#define	WT_STAT_CONN_LOG_PREALLOC_FILES			1089
 /*! log: number of pre-allocated log files to create */
-#define	WT_STAT_CONN_LOG_PREALLOC_MAX			1089
+#define	WT_STAT_CONN_LOG_PREALLOC_MAX			1090
 /*! log: pre-allocated log files used */
-#define	WT_STAT_CONN_LOG_PREALLOC_USED			1090
+#define	WT_STAT_CONN_LOG_PREALLOC_USED			1091
 /*! log: log release advances write LSN */
-#define	WT_STAT_CONN_LOG_RELEASE_WRITE_LSN		1091
+#define	WT_STAT_CONN_LOG_RELEASE_WRITE_LSN		1092
 /*! log: records processed by log scan */
-#define	WT_STAT_CONN_LOG_SCAN_RECORDS			1092
+#define	WT_STAT_CONN_LOG_SCAN_RECORDS			1093
 /*! log: log scan records requiring two reads */
-#define	WT_STAT_CONN_LOG_SCAN_REREADS			1093
+#define	WT_STAT_CONN_LOG_SCAN_REREADS			1094
 /*! log: log scan operations */
-#define	WT_STAT_CONN_LOG_SCANS				1094
+#define	WT_STAT_CONN_LOG_SCANS				1095
 /*! log: consolidated slot closures */
-#define	WT_STAT_CONN_LOG_SLOT_CLOSES			1095
+#define	WT_STAT_CONN_LOG_SLOT_CLOSES			1096
 /*! log: written slots coalesced */
-#define	WT_STAT_CONN_LOG_SLOT_COALESCED			1096
+#define	WT_STAT_CONN_LOG_SLOT_COALESCED			1097
 /*! log: logging bytes consolidated */
-#define	WT_STAT_CONN_LOG_SLOT_CONSOLIDATED		1097
+#define	WT_STAT_CONN_LOG_SLOT_CONSOLIDATED		1098
 /*! log: consolidated slot joins */
-#define	WT_STAT_CONN_LOG_SLOT_JOINS			1098
+#define	WT_STAT_CONN_LOG_SLOT_JOINS			1099
 /*! log: consolidated slot join races */
-#define	WT_STAT_CONN_LOG_SLOT_RACES			1099
+#define	WT_STAT_CONN_LOG_SLOT_RACES			1100
 /*! log: record size exceeded maximum */
-#define	WT_STAT_CONN_LOG_SLOT_TOOBIG			1100
-/*! log: failed to find a slot large enough for record */
-#define	WT_STAT_CONN_LOG_SLOT_TOOSMALL			1101
-=======
-#define	WT_STAT_CONN_LOG_COMPRESS_WRITES		1082
-/*! log: log records written directly */
-#define	WT_STAT_CONN_LOG_DIRECT_WRITES			1083
-/*! log: maximum log file size */
-#define	WT_STAT_CONN_LOG_MAX_FILESIZE			1084
-/*! log: pre-allocated log files prepared */
-#define	WT_STAT_CONN_LOG_PREALLOC_FILES			1085
-/*! log: number of pre-allocated log files to create */
-#define	WT_STAT_CONN_LOG_PREALLOC_MAX			1086
-/*! log: pre-allocated log files used */
-#define	WT_STAT_CONN_LOG_PREALLOC_USED			1087
-/*! log: log release advances write LSN */
-#define	WT_STAT_CONN_LOG_RELEASE_WRITE_LSN		1088
-/*! log: records processed by log scan */
-#define	WT_STAT_CONN_LOG_SCAN_RECORDS			1089
-/*! log: log scan records requiring two reads */
-#define	WT_STAT_CONN_LOG_SCAN_REREADS			1090
-/*! log: log scan operations */
-#define	WT_STAT_CONN_LOG_SCANS				1091
-/*! log: consolidated slot closures */
-#define	WT_STAT_CONN_LOG_SLOT_CLOSES			1092
-/*! log: written slots coalesced */
-#define	WT_STAT_CONN_LOG_SLOT_COALESCED			1093
-/*! log: logging bytes consolidated */
-#define	WT_STAT_CONN_LOG_SLOT_CONSOLIDATED		1094
-/*! log: consolidated slot joins */
-#define	WT_STAT_CONN_LOG_SLOT_JOINS			1095
-/*! log: consolidated slot join races */
-#define	WT_STAT_CONN_LOG_SLOT_RACES			1096
-/*! log: record size exceeded maximum */
-#define	WT_STAT_CONN_LOG_SLOT_TOOBIG			1097
->>>>>>> cf53696e
+#define	WT_STAT_CONN_LOG_SLOT_TOOBIG			1101
 /*! log: consolidated slot join transitions */
 #define	WT_STAT_CONN_LOG_SLOT_TRANSITIONS		1102
 /*! log: log sync operations */
