--- conflicted
+++ resolved
@@ -95,15 +95,9 @@
 	 * Flags.
 	 */
 #define	WT_EVICT_ACTIVE		0x01	/* Eviction server is active */
-<<<<<<< HEAD
-#define	WT_EVICT_NO_PROGRESS	0x02	/* Check if pages are being evicted */
-#define	WT_EVICT_STUCK		0x04	/* Eviction server is stuck */
-=======
 #define	WT_EVICT_CLEAR_WALKS	0x02	/* Clear eviction walks */
-#define	WT_EVICT_INTERNAL	0x04	/* Check for deep internal trees */
-#define	WT_EVICT_NO_PROGRESS	0x08	/* Check if pages are being evicted */
-#define	WT_EVICT_STUCK		0x10	/* Eviction server is stuck */
->>>>>>> e1dd7c6b
+#define	WT_EVICT_NO_PROGRESS	0x04	/* Check if pages are being evicted */
+#define	WT_EVICT_STUCK		0x08	/* Eviction server is stuck */
 	uint32_t flags;
 };
 
