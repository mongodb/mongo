/*-
 * Copyright (c) 2014-2017 MongoDB, Inc.
 * Copyright (c) 2008-2014 WiredTiger, Inc.
 *	All rights reserved.
 *
 * See the file LICENSE for redistribution information.
 */

/*
 * __wt_ref_is_root --
 *	Return if the page reference is for the root page.
 */
static inline bool
__wt_ref_is_root(WT_REF *ref)
{
	return (ref->home == NULL);
}

/*
 * __wt_page_is_empty --
 *	Return if the page is empty.
 */
static inline bool
__wt_page_is_empty(WT_PAGE *page)
{
	return (page->modify != NULL &&
	    page->modify->rec_result == WT_PM_REC_EMPTY);
}

/*
 * __wt_page_is_modified --
 *	Return if the page is dirty.
 */
static inline bool
__wt_page_is_modified(WT_PAGE *page)
{
	return (page->modify != NULL && page->modify->write_gen != 0);
}

/*
 * __wt_btree_block_free --
 *	Helper function to free a block from the current tree.
 */
static inline int
__wt_btree_block_free(
    WT_SESSION_IMPL *session, const uint8_t *addr, size_t addr_size)
{
	WT_BM *bm;
	WT_BTREE *btree;

	btree = S2BT(session);
	bm = btree->bm;

	return (bm->free(bm, session, addr, addr_size));
}

/*
 * __wt_btree_bytes_inuse --
 *	Return the number of bytes in use.
 */
static inline uint64_t
__wt_btree_bytes_inuse(WT_SESSION_IMPL *session)
{
	WT_BTREE *btree;
	WT_CACHE *cache;

	btree = S2BT(session);
	cache = S2C(session)->cache;

	return (__wt_cache_bytes_plus_overhead(cache, btree->bytes_inmem));
}

/*
 * __wt_btree_bytes_evictable --
 *	Return the number of bytes that can be evicted (i.e. bytes apart from
 *	the pinned root page).
 */
static inline uint64_t
__wt_btree_bytes_evictable(WT_SESSION_IMPL *session)
{
	WT_BTREE *btree;
	WT_CACHE *cache;
	WT_PAGE *root_page;
	uint64_t bytes_inmem, bytes_root;

	btree = S2BT(session);
	cache = S2C(session)->cache;
	root_page = btree->root.page;

	bytes_inmem = btree->bytes_inmem;
	bytes_root = root_page == NULL ? 0 : root_page->memory_footprint;

	return (bytes_inmem <= bytes_root ? 0 :
	    __wt_cache_bytes_plus_overhead(cache, bytes_inmem - bytes_root));
}

/*
 * __wt_btree_dirty_inuse --
 *	Return the number of dirty bytes in use.
 */
static inline uint64_t
__wt_btree_dirty_inuse(WT_SESSION_IMPL *session)
{
	WT_BTREE *btree;
	WT_CACHE *cache;

	btree = S2BT(session);
	cache = S2C(session)->cache;

	return (__wt_cache_bytes_plus_overhead(cache,
	    btree->bytes_dirty_intl + btree->bytes_dirty_leaf));
}

/*
 * __wt_btree_dirty_leaf_inuse --
 *	Return the number of bytes in use by dirty leaf pages.
 */
static inline uint64_t
__wt_btree_dirty_leaf_inuse(WT_SESSION_IMPL *session)
{
	WT_BTREE *btree;
	WT_CACHE *cache;

	btree = S2BT(session);
	cache = S2C(session)->cache;

	return (__wt_cache_bytes_plus_overhead(cache, btree->bytes_dirty_leaf));
}

/*
 * __wt_cache_page_inmem_incr --
 *	Increment a page's memory footprint in the cache.
 */
static inline void
__wt_cache_page_inmem_incr(WT_SESSION_IMPL *session, WT_PAGE *page, size_t size)
{
	WT_BTREE *btree;
	WT_CACHE *cache;

	WT_ASSERT(session, size < WT_EXABYTE);
	btree = S2BT(session);
	cache = S2C(session)->cache;

	(void)__wt_atomic_add64(&btree->bytes_inmem, size);
	(void)__wt_atomic_add64(&cache->bytes_inmem, size);
	(void)__wt_atomic_addsize(&page->memory_footprint, size);
	if (__wt_page_is_modified(page)) {
		(void)__wt_atomic_addsize(&page->modify->bytes_dirty, size);
		if (WT_PAGE_IS_INTERNAL(page)) {
			(void)__wt_atomic_add64(&btree->bytes_dirty_intl, size);
			(void)__wt_atomic_add64(&cache->bytes_dirty_intl, size);
		} else if (!btree->lsm_primary) {
			(void)__wt_atomic_add64(&btree->bytes_dirty_leaf, size);
			(void)__wt_atomic_add64(&cache->bytes_dirty_leaf, size);
		}
	}
	/* Track internal size in cache. */
	if (WT_PAGE_IS_INTERNAL(page))
		(void)__wt_atomic_add64(&cache->bytes_internal, size);
}

/*
 * __wt_cache_decr_check_size --
 *	Decrement a size_t cache value and check for underflow.
 */
static inline void
__wt_cache_decr_check_size(
    WT_SESSION_IMPL *session, size_t *vp, size_t v, const char *fld)
{
	if (__wt_atomic_subsize(vp, v) < WT_EXABYTE)
		return;

#ifdef HAVE_DIAGNOSTIC
	(void)__wt_atomic_addsize(vp, v);

	{
	static bool first = true;

	if (!first)
		return;
	__wt_errx(session, "%s underflow: decrementing %" WT_SIZET_FMT, fld, v);
	first = false;
	}
#else
	WT_UNUSED(fld);
	WT_UNUSED(session);
#endif
}

/*
 * __wt_cache_decr_check_uint64 --
 *	Decrement a uint64_t cache value and check for underflow.
 */
static inline void
__wt_cache_decr_check_uint64(
    WT_SESSION_IMPL *session, uint64_t *vp, size_t v, const char *fld)
{
	if (__wt_atomic_sub64(vp, v) < WT_EXABYTE)
		return;

#ifdef HAVE_DIAGNOSTIC
	(void)__wt_atomic_add64(vp, v);

	{
	static bool first = true;

	if (!first)
		return;
	__wt_errx(session, "%s underflow: decrementing %" WT_SIZET_FMT, fld, v);
	first = false;
	}
#else
	WT_UNUSED(fld);
	WT_UNUSED(session);
#endif
}

/*
 * __wt_cache_decr_zero_uint64 --
 *	Decrement a uint64_t cache value and zero it on underflow.
 */
static inline void
__wt_cache_decr_zero_uint64(
    WT_SESSION_IMPL *session, uint64_t *vp, size_t v, const char *fld)
{
	if (__wt_atomic_sub64(vp, v) < WT_EXABYTE)
		return;

	__wt_errx(
	    session, "%s went negative: decrementing %" WT_SIZET_FMT, fld, v);
	*vp = 0;
}

/*
 * __wt_cache_page_byte_dirty_decr --
 *	Decrement the page's dirty byte count, guarding from underflow.
 */
static inline void
__wt_cache_page_byte_dirty_decr(
    WT_SESSION_IMPL *session, WT_PAGE *page, size_t size)
{
	WT_BTREE *btree;
	WT_CACHE *cache;
	size_t decr, orig;
	int i;

	btree = S2BT(session);
	cache = S2C(session)->cache;
	decr = 0;			/* [-Wconditional-uninitialized] */

	/*
	 * We don't have exclusive access and there are ways of decrementing the
	 * page's dirty byte count by a too-large value. For example:
	 *	T1: __wt_cache_page_inmem_incr(page, size)
	 *		page is clean, don't increment dirty byte count
	 *	T2: mark page dirty
	 *	T1: __wt_cache_page_inmem_decr(page, size)
	 *		page is dirty, decrement dirty byte count
	 * and, of course, the reverse where the page is dirty at the increment
	 * and clean at the decrement.
	 *
	 * The page's dirty-byte value always reflects bytes represented in the
	 * cache's dirty-byte count, decrement the page/cache as much as we can
	 * without underflow. If we can't decrement the dirty byte counts after
	 * few tries, give up: the cache's value will be wrong, but consistent,
	 * and we'll fix it the next time this page is marked clean, or evicted.
	 */
	for (i = 0; i < 5; ++i) {
		/*
		 * Take care to read the dirty-byte count only once in case
		 * we're racing with updates.
		 */
		orig = page->modify->bytes_dirty;
		decr = WT_MIN(size, orig);
		if (__wt_atomic_cassize(
		    &page->modify->bytes_dirty, orig, orig - decr))
			break;
	}

	if (i == 5)
		return;

	if (WT_PAGE_IS_INTERNAL(page)) {
		__wt_cache_decr_check_uint64(session, &btree->bytes_dirty_intl,
		    decr, "WT_BTREE.bytes_dirty_intl");
		__wt_cache_decr_check_uint64(session, &cache->bytes_dirty_intl,
		    decr, "WT_CACHE.bytes_dirty_intl");
	} else if (!btree->lsm_primary) {
		__wt_cache_decr_check_uint64(session, &btree->bytes_dirty_leaf,
		    decr, "WT_BTREE.bytes_dirty_leaf");
		__wt_cache_decr_check_uint64(session, &cache->bytes_dirty_leaf,
		    decr, "WT_CACHE.bytes_dirty_leaf");
	}
}

/*
 * __wt_cache_page_inmem_decr --
 *	Decrement a page's memory footprint in the cache.
 */
static inline void
__wt_cache_page_inmem_decr(WT_SESSION_IMPL *session, WT_PAGE *page, size_t size)
{
	WT_CACHE *cache;

	cache = S2C(session)->cache;

	WT_ASSERT(session, size < WT_EXABYTE);

	__wt_cache_decr_check_uint64(
	    session, &S2BT(session)->bytes_inmem, size, "WT_BTREE.bytes_inmem");
	__wt_cache_decr_check_uint64(
	    session, &cache->bytes_inmem, size, "WT_CACHE.bytes_inmem");
	__wt_cache_decr_check_size(
	    session, &page->memory_footprint, size, "WT_PAGE.memory_footprint");
	if (__wt_page_is_modified(page))
		__wt_cache_page_byte_dirty_decr(session, page, size);
	/* Track internal size in cache. */
	if (WT_PAGE_IS_INTERNAL(page))
		__wt_cache_decr_check_uint64(session,
		    &cache->bytes_internal, size, "WT_CACHE.bytes_internal");
}

/*
 * __wt_cache_dirty_incr --
 *	Page switch from clean to dirty: increment the cache dirty page/byte
 * counts.
 */
static inline void
__wt_cache_dirty_incr(WT_SESSION_IMPL *session, WT_PAGE *page)
{
	WT_BTREE *btree;
	WT_CACHE *cache;
	size_t size;

	btree = S2BT(session);
	cache = S2C(session)->cache;

	/*
	 * Take care to read the memory_footprint once in case we are racing
	 * with updates.
	 */
	size = page->memory_footprint;
	if (WT_PAGE_IS_INTERNAL(page)) {
		(void)__wt_atomic_add64(&btree->bytes_dirty_intl, size);
		(void)__wt_atomic_add64(&cache->bytes_dirty_intl, size);
		(void)__wt_atomic_add64(&cache->pages_dirty_intl, 1);
	} else {
		if (!btree->lsm_primary) {
			(void)__wt_atomic_add64(&btree->bytes_dirty_leaf, size);
			(void)__wt_atomic_add64(&cache->bytes_dirty_leaf, size);
		}
		(void)__wt_atomic_add64(&cache->pages_dirty_leaf, 1);
	}
	(void)__wt_atomic_addsize(&page->modify->bytes_dirty, size);
}

/*
 * __wt_cache_dirty_decr --
 *	Page switch from dirty to clean: decrement the cache dirty page/byte
 * counts.
 */
static inline void
__wt_cache_dirty_decr(WT_SESSION_IMPL *session, WT_PAGE *page)
{
	WT_CACHE *cache;
	WT_PAGE_MODIFY *modify;

	cache = S2C(session)->cache;

	if (WT_PAGE_IS_INTERNAL(page))
		__wt_cache_decr_zero_uint64(session,
		    &cache->pages_dirty_intl, 1, "dirty internal page count");
	else
		__wt_cache_decr_zero_uint64(session,
		    &cache->pages_dirty_leaf, 1, "dirty leaf page count");

	modify = page->modify;
	if (modify != NULL && modify->bytes_dirty != 0)
		__wt_cache_page_byte_dirty_decr(
		    session, page, modify->bytes_dirty);
}

/*
 * __wt_cache_page_image_decr --
 *	Decrement a page image's size to the cache.
 */
static inline void
__wt_cache_page_image_decr(WT_SESSION_IMPL *session, uint32_t size)
{
	WT_CACHE *cache;

	cache = S2C(session)->cache;

	__wt_cache_decr_check_uint64(
	    session, &cache->bytes_image, size, "WT_CACHE.image_inmem");
}

/*
 * __wt_cache_page_image_incr --
 *	Increment a page image's size to the cache.
 */
static inline void
__wt_cache_page_image_incr(WT_SESSION_IMPL *session, uint32_t size)
{
	WT_CACHE *cache;

	cache = S2C(session)->cache;
	(void)__wt_atomic_add64(&cache->bytes_image, size);
}

/*
 * __wt_cache_page_evict --
 *	Evict pages from the cache.
 */
static inline void
__wt_cache_page_evict(WT_SESSION_IMPL *session, WT_PAGE *page, bool rewrite)
{
	WT_BTREE *btree;
	WT_CACHE *cache;
	WT_PAGE_MODIFY *modify;

	btree = S2BT(session);
	cache = S2C(session)->cache;
	modify = page->modify;

	/* Update the bytes in-memory to reflect the eviction. */
	__wt_cache_decr_check_uint64(session, &btree->bytes_inmem,
	    page->memory_footprint, "WT_BTREE.bytes_inmem");
	__wt_cache_decr_check_uint64(session, &cache->bytes_inmem,
	    page->memory_footprint, "WT_CACHE.bytes_inmem");

	/* Update the bytes_internal value to reflect the eviction */
	if (WT_PAGE_IS_INTERNAL(page))
		__wt_cache_decr_check_uint64(session,
		    &cache->bytes_internal,
		    page->memory_footprint, "WT_CACHE.bytes_internal");

	/* Update the cache's dirty-byte count. */
	if (modify != NULL && modify->bytes_dirty != 0) {
		if (WT_PAGE_IS_INTERNAL(page)) {
			__wt_cache_decr_zero_uint64(session,
			    &btree->bytes_dirty_intl,
			    modify->bytes_dirty, "WT_BTREE.bytes_dirty_intl");
			__wt_cache_decr_zero_uint64(session,
			    &cache->bytes_dirty_intl,
			    modify->bytes_dirty, "WT_CACHE.bytes_dirty_intl");
		} else if (!btree->lsm_primary) {
			__wt_cache_decr_zero_uint64(session,
			    &btree->bytes_dirty_leaf,
			    modify->bytes_dirty, "WT_BTREE.bytes_dirty_leaf");
			__wt_cache_decr_zero_uint64(session,
			    &cache->bytes_dirty_leaf,
			    modify->bytes_dirty, "WT_CACHE.bytes_dirty_leaf");
		}
	}

	/* Update pages and bytes evicted. */
	(void)__wt_atomic_add64(&cache->bytes_evict, page->memory_footprint);

	/*
	 * Don't count rewrites as eviction: there's no guarantee we are making
	 * real progress.
	 */
	if (rewrite)
		(void)__wt_atomic_subv64(&cache->pages_inmem, 1);
	else
		(void)__wt_atomic_addv64(&cache->pages_evict, 1);
}

/*
 * __wt_update_list_memsize --
 *      The size in memory of a list of updates.
 */
static inline size_t
__wt_update_list_memsize(WT_UPDATE *upd)
{
	size_t upd_size;

	for (upd_size = 0; upd != NULL; upd = upd->next)
		upd_size += WT_UPDATE_MEMSIZE(upd);

	return (upd_size);
}

/*
 * __wt_page_modify_init --
 *	A page is about to be modified, allocate the modification structure.
 */
static inline int
__wt_page_modify_init(WT_SESSION_IMPL *session, WT_PAGE *page)
{
	return (page->modify == NULL ?
	    __wt_page_modify_alloc(session, page) : 0);
}

/*
 * __wt_page_only_modify_set --
 *	Mark the page (but only the page) dirty.
 */
static inline void
__wt_page_only_modify_set(WT_SESSION_IMPL *session, WT_PAGE *page)
{
	uint64_t last_running;

	WT_ASSERT(session, !F_ISSET(session->dhandle, WT_DHANDLE_DEAD));

	last_running = 0;
	if (page->modify->write_gen == 0)
		last_running = S2C(session)->txn_global.last_running;

	/*
	 * We depend on atomic-add being a write barrier, that is, a barrier to
	 * ensure all changes to the page are flushed before updating the page
	 * write generation and/or marking the tree dirty, otherwise checkpoints
	 * and/or page reconciliation might be looking at a clean page/tree.
	 *
	 * Every time the page transitions from clean to dirty, update the cache
	 * and transactional information.
	 */
	if (__wt_atomic_add32(&page->modify->write_gen, 1) == 1) {
		__wt_cache_dirty_incr(session, page);

		/*
		 * We won the race to dirty the page, but another thread could
		 * have committed in the meantime, and the last_running field
		 * been updated past it.  That is all very unlikely, but not
		 * impossible, so we take care to read the global state before
		 * the atomic increment.
		 *
		 * If the page was dirty on entry, then last_running == 0. The
		 * page could have become clean since then, if reconciliation
		 * completed. In that case, we leave the previous value for
		 * first_dirty_txn rather than potentially racing to update it,
		 * at worst, we'll unnecessarily write a page in a checkpoint.
		 */
		if (last_running != 0)
			page->modify->first_dirty_txn = last_running;
	}

	/* Check if this is the largest transaction ID to update the page. */
	if (WT_TXNID_LT(page->modify->update_txn, session->txn.id))
		page->modify->update_txn = session->txn.id;
}

/*
 * __wt_tree_modify_set --
 *	Mark the tree dirty.
 */
static inline void
__wt_tree_modify_set(WT_SESSION_IMPL *session)
{
	/*
	 * Test before setting the dirty flag, it's a hot cache line.
	 *
	 * The tree's modified flag is cleared by the checkpoint thread: set it
	 * and insert a barrier before dirtying the page.  (I don't think it's
	 * a problem if the tree is marked dirty with all the pages clean, it
	 * might result in an extra checkpoint that doesn't do any work but it
	 * shouldn't cause problems; regardless, let's play it safe.)
	 */
	if (!S2BT(session)->modified) {
		/* Assert we never dirty a checkpoint handle. */
		WT_ASSERT(session, session->dhandle->checkpoint == NULL);

		S2BT(session)->modified = true;
		WT_FULL_BARRIER();
	}

	/*
	 * The btree may already be marked dirty while the connection is still
	 * clean; mark the connection dirty outside the test of the btree state.
	 */
	if (!S2C(session)->modified)
		S2C(session)->modified = true;
}

/*
 * __wt_page_modify_clear --
 *	Clean a modified page.
 */
static inline void
__wt_page_modify_clear(WT_SESSION_IMPL *session, WT_PAGE *page)
{
	/*
	 * The page must be held exclusive when this call is made, this call
	 * can only be used when the page is owned by a single thread.
	 *
	 * Allow the call to be made on clean pages.
	 */
	if (__wt_page_is_modified(page)) {
		page->modify->write_gen = 0;
		__wt_cache_dirty_decr(session, page);
	}
}

/*
 * __wt_page_modify_set --
 *	Mark the page and tree dirty.
 */
static inline void
__wt_page_modify_set(WT_SESSION_IMPL *session, WT_PAGE *page)
{
	/*
	 * Mark the tree dirty (even if the page is already marked dirty), newly
	 * created pages to support "empty" files are dirty, but the file isn't
	 * marked dirty until there's a real change needing to be written.
	 */
	__wt_tree_modify_set(session);

	__wt_page_only_modify_set(session, page);
}

/*
 * __wt_page_parent_modify_set --
 *	Mark the parent page, and optionally the tree, dirty.
 */
static inline int
__wt_page_parent_modify_set(
    WT_SESSION_IMPL *session, WT_REF *ref, bool page_only)
{
	WT_PAGE *parent;

	/*
	 * This function exists as a place to stash this comment.  There are a
	 * few places where we need to dirty a page's parent.  The trick is the
	 * page's parent might split at any point, and the page parent might be
	 * the wrong parent at any particular time.  We ignore this and dirty
	 * whatever page the page's reference structure points to.  This is safe
	 * because if we're pointing to the wrong parent, that parent must have
	 * split, deepening the tree, which implies marking the original parent
	 * and all of the newly-created children as dirty.  In other words, if
	 * we have the wrong parent page, everything was marked dirty already.
	 */
	parent = ref->home;
	WT_RET(__wt_page_modify_init(session, parent));
	if (page_only)
		__wt_page_only_modify_set(session, parent);
	else
		__wt_page_modify_set(session, parent);
	return (0);
}

/*
 * __wt_off_page --
 *	Return if a pointer references off-page data.
 */
static inline bool
__wt_off_page(WT_PAGE *page, const void *p)
{
	/*
	 * There may be no underlying page, in which case the reference is
	 * off-page by definition.
	 */
	return (page->dsk == NULL ||
	    p < (void *)page->dsk ||
	    p >= (void *)((uint8_t *)page->dsk + page->dsk->mem_size));
}

/*
 * __wt_ref_addr_free --
 *	Free the address in a reference, if necessary.
 */
static inline void
__wt_ref_addr_free(WT_SESSION_IMPL *session, WT_REF *ref)
{
	if (ref->addr == NULL)
		return;

	if (ref->home == NULL || __wt_off_page(ref->home, ref->addr)) {
		__wt_free(session, ((WT_ADDR *)ref->addr)->addr);
		__wt_free(session, ref->addr);
	}
	ref->addr = NULL;
}

/*
 * __wt_ref_key --
 *	Return a reference to a row-store internal page key as cheaply as
 * possible.
 */
static inline void
__wt_ref_key(WT_PAGE *page, WT_REF *ref, void *keyp, size_t *sizep)
{
	uintptr_t v;

	/*
	 * An internal page key is in one of two places: if we instantiated the
	 * key (for example, when reading the page), WT_REF.ref_ikey references
	 * a WT_IKEY structure, otherwise WT_REF.ref_ikey references an on-page
	 * key offset/length pair.
	 *
	 * Now the magic: allocated memory must be aligned to store any standard
	 * type, and we expect some standard type to require at least quad-byte
	 * alignment, so allocated memory should have some clear low-order bits.
	 * On-page objects consist of an offset/length pair: the maximum page
	 * size currently fits into 29 bits, so we use the low-order bits of the
	 * pointer to mark the other bits of the pointer as encoding the key's
	 * location and length.  This breaks if allocated memory isn't aligned,
	 * of course.
	 *
	 * In this specific case, we use bit 0x01 to mark an on-page key, else
	 * it's a WT_IKEY reference.  The bit pattern for internal row-store
	 * on-page keys is:
	 *	32 bits		key length
	 *	31 bits		page offset of the key's bytes,
	 *	 1 bits		flags
	 */
#define	WT_IK_FLAG			0x01
#define	WT_IK_ENCODE_KEY_LEN(v)		((uintptr_t)(v) << 32)
#define	WT_IK_DECODE_KEY_LEN(v)		((v) >> 32)
#define	WT_IK_ENCODE_KEY_OFFSET(v)	((uintptr_t)(v) << 1)
#define	WT_IK_DECODE_KEY_OFFSET(v)	(((v) & 0xFFFFFFFF) >> 1)
	v = (uintptr_t)ref->ref_ikey;
	if (v & WT_IK_FLAG) {
		*(void **)keyp =
		    WT_PAGE_REF_OFFSET(page, WT_IK_DECODE_KEY_OFFSET(v));
		*sizep = WT_IK_DECODE_KEY_LEN(v);
	} else {
		*(void **)keyp = WT_IKEY_DATA(ref->ref_ikey);
		*sizep = ((WT_IKEY *)ref->ref_ikey)->size;
	}
}

/*
 * __wt_ref_key_onpage_set --
 *	Set a WT_REF to reference an on-page key.
 */
static inline void
__wt_ref_key_onpage_set(WT_PAGE *page, WT_REF *ref, WT_CELL_UNPACK *unpack)
{
	uintptr_t v;

	/*
	 * See the comment in __wt_ref_key for an explanation of the magic.
	 */
	v = WT_IK_ENCODE_KEY_LEN(unpack->size) |
	    WT_IK_ENCODE_KEY_OFFSET(WT_PAGE_DISK_OFFSET(page, unpack->data)) |
	    WT_IK_FLAG;
	ref->ref_ikey = (void *)v;
}

/*
 * __wt_ref_key_instantiated --
 *	Return if a WT_REF key is instantiated.
 */
static inline WT_IKEY *
__wt_ref_key_instantiated(WT_REF *ref)
{
	uintptr_t v;

	/*
	 * See the comment in __wt_ref_key for an explanation of the magic.
	 */
	v = (uintptr_t)ref->ref_ikey;
	return (v & WT_IK_FLAG ? NULL : ref->ref_ikey);
}

/*
 * __wt_ref_key_clear --
 *	Clear a WT_REF key.
 */
static inline void
__wt_ref_key_clear(WT_REF *ref)
{
	/*
	 * The key union has 2 8B fields; this is equivalent to:
	 *
	 *	ref->ref_recno = WT_RECNO_OOB;
	 *	ref->ref_ikey = NULL;
	 */
	ref->ref_recno = 0;
}

/*
 * __wt_row_leaf_key_info --
 *	Return a row-store leaf page key referenced by a WT_ROW if it can be
 * had without unpacking a cell, and information about the cell, if the key
 * isn't cheaply available.
 */
static inline bool
__wt_row_leaf_key_info(WT_PAGE *page, void *copy,
    WT_IKEY **ikeyp, WT_CELL **cellp, void *datap, size_t *sizep)
{
	WT_IKEY *ikey;
	uintptr_t v;

	v = (uintptr_t)copy;

	/*
	 * A row-store leaf page key is in one of two places: if instantiated,
	 * the WT_ROW pointer references a WT_IKEY structure, otherwise, it
	 * references an on-page offset.  Further, on-page keys are in one of
	 * two states: if the key is a simple key (not an overflow key, prefix
	 * compressed or Huffman encoded, all of which are likely), the key's
	 * offset/size is encoded in the pointer.  Otherwise, the offset is to
	 * the key's on-page cell.
	 *
	 * Now the magic: allocated memory must be aligned to store any standard
	 * type, and we expect some standard type to require at least quad-byte
	 * alignment, so allocated memory should have some clear low-order bits.
	 * On-page objects consist of an offset/length pair: the maximum page
	 * size currently fits into 29 bits, so we use the low-order bits of the
	 * pointer to mark the other bits of the pointer as encoding the key's
	 * location and length.  This breaks if allocated memory isn't aligned,
	 * of course.
	 *
	 * In this specific case, we use bit 0x01 to mark an on-page cell, bit
	 * 0x02 to mark an on-page key, 0x03 to mark an on-page key/value pair,
	 * otherwise it's a WT_IKEY reference. The bit pattern for on-page cells
	 * is:
	 *	29 bits		page offset of the key's cell,
	 *	 2 bits		flags
	 *
	 * The bit pattern for on-page keys is:
	 *	32 bits		key length,
	 *	29 bits		page offset of the key's bytes,
	 *	 2 bits		flags
	 *
	 * But, while that allows us to skip decoding simple key cells, we also
	 * want to skip decoding the value cell in the case where the value cell
	 * is also simple/short.  We use bit 0x03 to mark an encoded on-page key
	 * and value pair.  The bit pattern for on-page key/value pairs is:
	 *	 9 bits		key length,
	 *	13 bits		value length,
	 *	20 bits		page offset of the key's bytes,
	 *	20 bits		page offset of the value's bytes,
	 *	 2 bits		flags
	 *
	 * These bit patterns are in-memory only, of course, so can be modified
	 * (we could even tune for specific workloads).  Generally, the fields
	 * are larger than the anticipated values being stored (512B keys, 8KB
	 * values, 1MB pages), hopefully that won't be necessary.
	 *
	 * This function returns a list of things about the key (instantiation
	 * reference, cell reference and key/length pair).  Our callers know
	 * the order in which we look things up and the information returned;
	 * for example, the cell will never be returned if we are working with
	 * an on-page key.
	 */
#define	WT_CELL_FLAG			0x01
#define	WT_CELL_ENCODE_OFFSET(v)	((uintptr_t)(v) << 2)
#define	WT_CELL_DECODE_OFFSET(v)	(((v) & 0xFFFFFFFF) >> 2)

#define	WT_K_FLAG			0x02
#define	WT_K_ENCODE_KEY_LEN(v)		((uintptr_t)(v) << 32)
#define	WT_K_DECODE_KEY_LEN(v)		((v) >> 32)
#define	WT_K_ENCODE_KEY_OFFSET(v)	((uintptr_t)(v) << 2)
#define	WT_K_DECODE_KEY_OFFSET(v)	(((v) & 0xFFFFFFFF) >> 2)

#define	WT_KV_FLAG			0x03
#define	WT_KV_ENCODE_KEY_LEN(v)		((uintptr_t)(v) << 55)
#define	WT_KV_DECODE_KEY_LEN(v)		((v) >> 55)
#define	WT_KV_MAX_KEY_LEN		(0x200 - 1)
#define	WT_KV_ENCODE_VALUE_LEN(v)	((uintptr_t)(v) << 42)
#define	WT_KV_DECODE_VALUE_LEN(v)	(((v) & 0x007FFC0000000000) >> 42)
#define	WT_KV_MAX_VALUE_LEN		(0x2000 - 1)
#define	WT_KV_ENCODE_KEY_OFFSET(v)	((uintptr_t)(v) << 22)
#define	WT_KV_DECODE_KEY_OFFSET(v)	(((v) & 0x000003FFFFC00000) >> 22)
#define	WT_KV_MAX_KEY_OFFSET		(0x100000 - 1)
#define	WT_KV_ENCODE_VALUE_OFFSET(v)	((uintptr_t)(v) << 2)
#define	WT_KV_DECODE_VALUE_OFFSET(v)	(((v) & 0x00000000003FFFFC) >> 2)
#define	WT_KV_MAX_VALUE_OFFSET		(0x100000 - 1)
	switch (v & 0x03) {
	case WT_CELL_FLAG:
		/* On-page cell: no instantiated key. */
		if (ikeyp != NULL)
			*ikeyp = NULL;
		if (cellp != NULL)
			*cellp =
			    WT_PAGE_REF_OFFSET(page, WT_CELL_DECODE_OFFSET(v));
		return (false);
	case WT_K_FLAG:
		/* Encoded key: no instantiated key, no cell. */
		if (cellp != NULL)
			*cellp = NULL;
		if (ikeyp != NULL)
			*ikeyp = NULL;
		if (datap != NULL) {
			*(void **)datap =
			    WT_PAGE_REF_OFFSET(page, WT_K_DECODE_KEY_OFFSET(v));
			*sizep = WT_K_DECODE_KEY_LEN(v);
			return (true);
		}
		return (false);
	case WT_KV_FLAG:
		/* Encoded key/value pair: no instantiated key, no cell. */
		if (cellp != NULL)
			*cellp = NULL;
		if (ikeyp != NULL)
			*ikeyp = NULL;
		if (datap != NULL) {
			*(void **)datap = WT_PAGE_REF_OFFSET(
			    page, WT_KV_DECODE_KEY_OFFSET(v));
			*sizep = WT_KV_DECODE_KEY_LEN(v);
			return (true);
		}
		return (false);

	}

	/* Instantiated key. */
	ikey = copy;
	if (ikeyp != NULL)
		*ikeyp = copy;
	if (cellp != NULL)
		*cellp = WT_PAGE_REF_OFFSET(page, ikey->cell_offset);
	if (datap != NULL) {
		*(void **)datap = WT_IKEY_DATA(ikey);
		*sizep = ikey->size;
		return (true);
	}
	return (false);
}

/*
 * __wt_row_leaf_key_set_cell --
 *	Set a WT_ROW to reference an on-page row-store leaf cell.
 */
static inline void
__wt_row_leaf_key_set_cell(WT_PAGE *page, WT_ROW *rip, WT_CELL *cell)
{
	uintptr_t v;

	/*
	 * See the comment in __wt_row_leaf_key_info for an explanation of the
	 * magic.
	 */
	v = WT_CELL_ENCODE_OFFSET(WT_PAGE_DISK_OFFSET(page, cell)) |
	    WT_CELL_FLAG;
	WT_ROW_KEY_SET(rip, v);
}

/*
 * __wt_row_leaf_key_set --
 *	Set a WT_ROW to reference an on-page row-store leaf key.
 */
static inline void
__wt_row_leaf_key_set(WT_PAGE *page, WT_ROW *rip, WT_CELL_UNPACK *unpack)
{
	uintptr_t v;

	/*
	 * See the comment in __wt_row_leaf_key_info for an explanation of the
	 * magic.
	 */
	v = WT_K_ENCODE_KEY_LEN(unpack->size) |
	    WT_K_ENCODE_KEY_OFFSET(WT_PAGE_DISK_OFFSET(page, unpack->data)) |
	    WT_K_FLAG;
	WT_ROW_KEY_SET(rip, v);
}

/*
 * __wt_row_leaf_value_set --
 *	Set a WT_ROW to reference an on-page row-store leaf value.
 */
static inline void
__wt_row_leaf_value_set(WT_PAGE *page, WT_ROW *rip, WT_CELL_UNPACK *unpack)
{
	uintptr_t key_len, key_offset, value_offset, v;

	v = (uintptr_t)WT_ROW_KEY_COPY(rip);

	/*
	 * See the comment in __wt_row_leaf_key_info for an explanation of the
	 * magic.
	 */
	if (!(v & WT_K_FLAG))			/* Already an encoded key */
		return;

	key_len = WT_K_DECODE_KEY_LEN(v);	/* Key length */
	if (key_len > WT_KV_MAX_KEY_LEN)
		return;
	if (unpack->size > WT_KV_MAX_VALUE_LEN)	/* Value length */
		return;

	key_offset = WT_K_DECODE_KEY_OFFSET(v);	/* Page offsets */
	if (key_offset > WT_KV_MAX_KEY_OFFSET)
		return;
	value_offset = WT_PAGE_DISK_OFFSET(page, unpack->data);
	if (value_offset > WT_KV_MAX_VALUE_OFFSET)
		return;

	v = WT_KV_ENCODE_KEY_LEN(key_len) |
	    WT_KV_ENCODE_VALUE_LEN(unpack->size) |
	    WT_KV_ENCODE_KEY_OFFSET(key_offset) |
	    WT_KV_ENCODE_VALUE_OFFSET(value_offset) | WT_KV_FLAG;
	WT_ROW_KEY_SET(rip, v);
}

/*
 * __wt_row_leaf_key --
 *	Set a buffer to reference a row-store leaf page key as cheaply as
 * possible.
 */
static inline int
__wt_row_leaf_key(WT_SESSION_IMPL *session,
    WT_PAGE *page, WT_ROW *rip, WT_ITEM *key, bool instantiate)
{
	void *copy;

	/*
	 * A front-end for __wt_row_leaf_key_work, here to inline fast paths.
	 *
	 * The row-store key can change underfoot; explicitly take a copy.
	 */
	copy = WT_ROW_KEY_COPY(rip);

	/*
	 * All we handle here are on-page keys (which should be a common case),
	 * and instantiated keys (which start out rare, but become more common
	 * as a leaf page is searched, instantiating prefix-compressed keys).
	 */
	if (__wt_row_leaf_key_info(
	    page, copy, NULL, NULL, &key->data, &key->size))
		return (0);

	/*
	 * The alternative is an on-page cell with some kind of compressed or
	 * overflow key that's never been instantiated.  Call the underlying
	 * worker function to figure it out.
	 */
	return (__wt_row_leaf_key_work(session, page, rip, key, instantiate));
}

/*
 * __wt_row_leaf_value_cell --
 *	Return a pointer to the value cell for a row-store leaf page key, or
 * NULL if there isn't one.
 */
static inline WT_CELL *
__wt_row_leaf_value_cell(WT_PAGE *page, WT_ROW *rip, WT_CELL_UNPACK *kpack)
{
	WT_CELL *kcell, *vcell;
	WT_CELL_UNPACK unpack;
	void *copy, *key;
	size_t size;

	/* If we already have an unpacked key cell, use it. */
	if (kpack != NULL)
		vcell = (WT_CELL *)
		    ((uint8_t *)kpack->cell + __wt_cell_total_len(kpack));
	else {
		/*
		 * The row-store key can change underfoot; explicitly take a
		 * copy.
		 */
		copy = WT_ROW_KEY_COPY(rip);

		/*
		 * Figure out where the key is, step past it to the value cell.
		 * The test for a cell not being set tells us that we have an
		 * on-page key, otherwise we're looking at an instantiated key
		 * or on-page cell, both of which require an unpack of the key's
		 * cell to find the value cell that follows.
		 */
		if (__wt_row_leaf_key_info(
		    page, copy, NULL, &kcell, &key, &size) && kcell == NULL)
			vcell = (WT_CELL *)((uint8_t *)key + size);
		else {
			__wt_cell_unpack(kcell, &unpack);
			vcell = (WT_CELL *)((uint8_t *)
			    unpack.cell + __wt_cell_total_len(&unpack));
		}
	}

	return (__wt_cell_leaf_value_parse(page, vcell));
}

/*
 * __wt_row_leaf_value --
 *	Return the value for a row-store leaf page encoded key/value pair.
 */
static inline bool
__wt_row_leaf_value(WT_PAGE *page, WT_ROW *rip, WT_ITEM *value)
{
	uintptr_t v;

	/* The row-store key can change underfoot; explicitly take a copy. */
	v = (uintptr_t)WT_ROW_KEY_COPY(rip);

	/*
	 * See the comment in __wt_row_leaf_key_info for an explanation of the
	 * magic.
	 */
	if ((v & 0x03) == WT_KV_FLAG) {
		value->data =
		    WT_PAGE_REF_OFFSET(page, WT_KV_DECODE_VALUE_OFFSET(v));
		value->size = WT_KV_DECODE_VALUE_LEN(v);
		return (true);
	}
	return (false);
}

/*
 * __wt_ref_info --
 *	Return the addr/size and type triplet for a reference.
 */
static inline void
__wt_ref_info(WT_REF *ref, const uint8_t **addrp, size_t *sizep, u_int *typep)
{
	WT_ADDR *addr;
	WT_CELL_UNPACK *unpack, _unpack;

	addr = ref->addr;
	unpack = &_unpack;

	/*
	 * If NULL, there is no location.
	 * If off-page, the pointer references a WT_ADDR structure.
	 * If on-page, the pointer references a cell.
	 *
	 * The type is of a limited set: internal, leaf or no-overflow leaf.
	 */
	if (addr == NULL) {
		*addrp = NULL;
		*sizep = 0;
		if (typep != NULL)
			*typep = 0;
	} else if (__wt_off_page(ref->home, addr)) {
		*addrp = addr->addr;
		*sizep = addr->size;
		if (typep != NULL)
			switch (addr->type) {
			case WT_ADDR_INT:
				*typep = WT_CELL_ADDR_INT;
				break;
			case WT_ADDR_LEAF:
				*typep = WT_CELL_ADDR_LEAF;
				break;
			case WT_ADDR_LEAF_NO:
				*typep = WT_CELL_ADDR_LEAF_NO;
				break;
			default:
				*typep = 0;
				break;
			}
	} else {
		__wt_cell_unpack((WT_CELL *)addr, unpack);
		*addrp = unpack->data;
		*sizep = unpack->size;
		if (typep != NULL)
			*typep = unpack->type;
	}
}

/*
 * __wt_ref_block_free --
 *	Free the on-disk block for a reference and clear the address.
 */
static inline int
__wt_ref_block_free(WT_SESSION_IMPL *session, WT_REF *ref)
{
	const uint8_t *addr;
	size_t addr_size;

	if (ref->addr == NULL)
		return (0);

	__wt_ref_info(ref, &addr, &addr_size, NULL);
	WT_RET(__wt_btree_block_free(session, addr, addr_size));

	/* Clear the address (so we don't free it twice). */
	__wt_ref_addr_free(session, ref);
	return (0);
}

/*
 * __wt_leaf_page_can_split --
 *	Check whether a page can be split in memory.
 */
static inline bool
__wt_leaf_page_can_split(WT_SESSION_IMPL *session, WT_PAGE *page)
{
	WT_BTREE *btree;
	WT_INSERT_HEAD *ins_head;
	WT_INSERT *ins;
	size_t size;
	int count;

	btree = S2BT(session);

	/*
	 * Only split a page once, otherwise workloads that update in the middle
	 * of the page could continually split without benefit.
	 */
	if (F_ISSET_ATOMIC(page, WT_PAGE_SPLIT_INSERT))
		return (false);

	/*
	 * Check for pages with append-only workloads. A common application
	 * pattern is to have multiple threads frantically appending to the
	 * tree. We want to reconcile and evict this page, but we'd like to
	 * do it without making the appending threads wait. See if it's worth
	 * doing a split to let the threads continue before doing eviction.
	 *
	 * Ignore anything other than large, dirty leaf pages. We depend on the
	 * page being dirty for correctness (the page must be reconciled again
	 * before being evicted after the split, information from a previous
	 * reconciliation will be wrong, so we can't evict immediately).
	 */
	if (page->memory_footprint < btree->splitmempage)
		return (false);
	if (WT_PAGE_IS_INTERNAL(page))
		return (false);
	if (!__wt_page_is_modified(page))
		return (false);

	/*
	 * There is no point doing an in-memory split unless there is a lot of
	 * data in the last skiplist on the page.  Split if there are enough
	 * items and the skiplist does not fit within a single disk page.
	 */
	ins_head = page->type == WT_PAGE_ROW_LEAF ?
	    (page->entries == 0 ?
	    WT_ROW_INSERT_SMALLEST(page) :
	    WT_ROW_INSERT_SLOT(page, page->entries - 1)) :
	    WT_COL_APPEND(page);
	if (ins_head == NULL)
		return (false);

	/*
	 * In the extreme case, where the page is much larger than the maximum
	 * size, split as soon as there are 5 items on the page.
	 */
#define	WT_MAX_SPLIT_COUNT	5
	if (page->memory_footprint > btree->maxleafpage * 2) {
		for (count = 0, ins = ins_head->head[0];
		    ins != NULL;
		    ins = ins->next[0]) {
			if (++count < WT_MAX_SPLIT_COUNT)
				continue;

			WT_STAT_CONN_INCR(session, cache_inmem_splittable);
			WT_STAT_DATA_INCR(session, cache_inmem_splittable);
			return (true);
		}

		return (false);
	}

	/*
	 * Rather than scanning the whole list, walk a higher level, which
	 * gives a sample of the items -- at level 0 we have all the items, at
	 * level 1 we have 1/4 and at level 2 we have 1/16th.  If we see more
	 * than 30 items and more data than would fit in a disk page, split.
	 */
#define	WT_MIN_SPLIT_DEPTH	2
#define	WT_MIN_SPLIT_COUNT	30
#define	WT_MIN_SPLIT_MULTIPLIER 16      /* At level 2, we see 1/16th entries */

	for (count = 0, size = 0, ins = ins_head->head[WT_MIN_SPLIT_DEPTH];
	    ins != NULL;
	    ins = ins->next[WT_MIN_SPLIT_DEPTH]) {
		count += WT_MIN_SPLIT_MULTIPLIER;
		size += WT_MIN_SPLIT_MULTIPLIER *
		    (WT_INSERT_KEY_SIZE(ins) + WT_UPDATE_MEMSIZE(ins->upd));
		if (count > WT_MIN_SPLIT_COUNT &&
		    size > (size_t)btree->maxleafpage) {
			WT_STAT_CONN_INCR(session, cache_inmem_splittable);
			WT_STAT_DATA_INCR(session, cache_inmem_splittable);
			return (true);
		}
	}
	return (false);
}

/*
 * __wt_page_can_evict --
 *	Check whether a page can be evicted.
 */
static inline bool
__wt_page_can_evict(
    WT_SESSION_IMPL *session, WT_REF *ref, uint32_t *evict_flagsp)
{
	WT_BTREE *btree;
	WT_PAGE *page;
	WT_PAGE_MODIFY *mod;
	bool modified;

	btree = S2BT(session);
	page = ref->page;
	mod = page->modify;

	/* Pages that have never been modified can always be evicted. */
	if (mod == NULL)
		return (true);

	/*
	 * We can't split or evict multiblock row-store pages where the parent's
	 * key for the page is an overflow item, because the split into the
	 * parent frees the backing blocks for any no-longer-used overflow keys,
	 * which will corrupt the checkpoint's block management.
	 */
	if (btree->checkpointing != WT_CKPT_OFF &&
	    F_ISSET_ATOMIC(ref->home, WT_PAGE_OVERFLOW_KEYS))
		return (false);

	/*
	 * Check for in-memory splits before other eviction tests. If the page
	 * should split in-memory, return success immediately and skip more
	 * detailed eviction tests. We don't need further tests since the page
	 * won't be written or discarded from the cache.
	 */
	if (__wt_leaf_page_can_split(session, page)) {
		if (evict_flagsp != NULL)
			FLD_SET(*evict_flagsp, WT_EVICT_INMEM_SPLIT);
		return (true);
	}

	modified = __wt_page_is_modified(page);

	/*
	 * If the file is being checkpointed, we can't evict dirty pages:
	 * if we write a page and free the previous version of the page, that
	 * previous version might be referenced by an internal page already
	 * been written in the checkpoint, leaving the checkpoint inconsistent.
	 */
	if (modified && btree->checkpointing != WT_CKPT_OFF) {
		WT_STAT_CONN_INCR(session, cache_eviction_checkpoint);
		WT_STAT_DATA_INCR(session, cache_eviction_checkpoint);
		return (false);
	}

	/*
	 * If a split created new internal pages, those newly created internal
	 * pages cannot be evicted until all threads are known to have exited
	 * the original parent page's index, because evicting an internal page
	 * discards its WT_REF array, and a thread traversing the original
	 * parent page index might see a freed WT_REF.
	 *
	 * One special case where we know this is safe is if the handle is
	 * locked exclusive (e.g., when the whole tree is being evicted).  In
	 * that case, no readers can be looking at an old index.
	 */
	if (!F_ISSET(session->dhandle, WT_DHANDLE_EXCLUSIVE) &&
<<<<<<< HEAD
	    WT_PAGE_IS_INTERNAL(page) && !__wt_split_obsolete(
	    session, page->pg_intl_split_gen))
=======
	    WT_PAGE_IS_INTERNAL(page) &&
	    page->pg_intl_split_gen >= __wt_gen_oldest(session, WT_GEN_SPLIT))
>>>>>>> ad515323
		return (false);

	/*
	 * If the page is clean but has modifications that appear too new to
	 * evict, skip it.
	 */
	if (!modified && !__wt_txn_visible_all(session, mod->rec_max_txn))
		return (false);

	return (true);
}

/*
 * __wt_page_release --
 *	Release a reference to a page.
 */
static inline int
__wt_page_release(WT_SESSION_IMPL *session, WT_REF *ref, uint32_t flags)
{
	WT_BTREE *btree;
	WT_PAGE *page;

	btree = S2BT(session);

	/*
	 * Discard our hazard pointer.  Ignore pages we don't have and the root
	 * page, which sticks in memory, regardless.
	 */
	if (ref == NULL || ref->page == NULL || __wt_ref_is_root(ref))
		return (0);

	/*
	 * If hazard pointers aren't necessary for this file, we can't be
	 * evicting, we're done.
	 */
	if (F_ISSET(btree, WT_BTREE_IN_MEMORY))
		return (0);

	/*
	 * Attempt to evict pages with the special "oldest" read generation.
	 * This is set for pages that grow larger than the configured
	 * memory_page_max setting, when we see many deleted items, and when we
	 * are attempting to scan without trashing the cache.
	 *
	 * Fast checks if eviction is disabled for this handle, operation or
	 * tree, then perform a general check if eviction will be possible.
	 */
	page = ref->page;
	if (page->read_gen != WT_READGEN_OLDEST ||
	    LF_ISSET(WT_READ_NO_EVICT) ||
	    F_ISSET(session, WT_SESSION_NO_EVICTION) ||
	    btree->evict_disabled > 0 ||
	    !__wt_page_can_evict(session, ref, NULL))
		return (__wt_hazard_clear(session, ref));

	WT_RET_BUSY_OK(__wt_page_release_evict(session, ref));
	return (0);
}

/*
 * __wt_page_swap_func --
 *	Swap one page's hazard pointer for another one when hazard pointer
 * coupling up/down the tree.
 */
static inline int
__wt_page_swap_func(
    WT_SESSION_IMPL *session, WT_REF *held, WT_REF *want, uint32_t flags
#ifdef HAVE_DIAGNOSTIC
    , const char *file, int line
#endif
    )
{
	WT_DECL_RET;
	bool acquired;

	/*
	 * This function is here to simplify the error handling during hazard
	 * pointer coupling so we never leave a hazard pointer dangling.  The
	 * assumption is we're holding a hazard pointer on "held", and want to
	 * acquire a hazard pointer on "want", releasing the hazard pointer on
	 * "held" when we're done.
	 *
	 * When walking the tree, we sometimes swap to the same page. Fast-path
	 * that to avoid thinking about error handling.
	 */
	if (held == want)
		return (0);

	/* Get the wanted page. */
	ret = __wt_page_in_func(session, want, flags
#ifdef HAVE_DIAGNOSTIC
	    , file, line
#endif
	    );

	/*
	 * Expected failures: page not found or restart. Our callers list the
	 * errors they're expecting to handle.
	 */
	if (LF_ISSET(WT_READ_NOTFOUND_OK) && ret == WT_NOTFOUND)
		return (WT_NOTFOUND);
	if (LF_ISSET(WT_READ_RESTART_OK) && ret == WT_RESTART)
		return (WT_RESTART);

	/* Discard the original held page on either success or error. */
	acquired = ret == 0;
	WT_TRET(__wt_page_release(session, held, flags));

	/* Fast-path expected success. */
	if (ret == 0)
		return (0);

	/*
	 * If there was an error at any point that our caller isn't prepared to
	 * handle, discard any page we acquired.
	 */
	if (acquired)
		WT_TRET(__wt_page_release(session, want, flags));

	/*
	 * If we're returning an error, don't let it be one our caller expects
	 * to handle as returned by page-in: the expectation includes the held
	 * page not having been released, and that's not the case.
	 */
	if (LF_ISSET(WT_READ_NOTFOUND_OK) && ret == WT_NOTFOUND)
		WT_RET_MSG(session,
		    EINVAL, "page-release WT_NOTFOUND error mapped to EINVAL");
	if (LF_ISSET(WT_READ_RESTART_OK) && ret == WT_RESTART)
		WT_RET_MSG(session,
		    EINVAL, "page-release WT_RESTART error mapped to EINVAL");

	return (ret);
}

/*
 * __wt_skip_choose_depth --
 *	Randomly choose a depth for a skiplist insert.
 */
static inline u_int
__wt_skip_choose_depth(WT_SESSION_IMPL *session)
{
	u_int d;

	for (d = 1; d < WT_SKIP_MAXDEPTH &&
	    __wt_random(&session->rnd) < WT_SKIP_PROBABILITY; d++)
		;
	return (d);
}

/*
 * __wt_btree_lsm_over_size --
 *	Return if the size of an in-memory tree with a single leaf page is over
 * a specified maximum.  If called on anything other than a simple tree with a
 * single leaf page, returns true so our LSM caller will switch to a new tree.
 */
static inline bool
__wt_btree_lsm_over_size(WT_SESSION_IMPL *session, uint64_t maxsize)
{
	WT_BTREE *btree;
	WT_PAGE *child, *root;
	WT_PAGE_INDEX *pindex;
	WT_REF *first;

	btree = S2BT(session);
	root = btree->root.page;

	/* Check for a non-existent tree. */
	if (root == NULL)
		return (false);

	/* A tree that can be evicted always requires a switch. */
	if (btree->evict_disabled == 0)
		return (true);

	/* Check for a tree with a single leaf page. */
	WT_INTL_INDEX_GET(session, root, pindex);
	if (pindex->entries != 1)		/* > 1 child page, switch */
		return (true);

	first = pindex->index[0];
	if (first->state != WT_REF_MEM)		/* no child page, ignore */
		return (false);

	/*
	 * We're reaching down into the page without a hazard pointer, but
	 * that's OK because we know that no-eviction is set and so the page
	 * cannot disappear.
	 */
	child = first->page;
	if (child->type != WT_PAGE_ROW_LEAF)	/* not a single leaf page */
		return (true);

	return (child->memory_footprint > maxsize);
}

/*
 * __wt_split_descent_race --
 *	Return if we raced with an internal page split when descending the tree.
 */
static inline bool
__wt_split_descent_race(
    WT_SESSION_IMPL *session, WT_REF *ref, WT_PAGE_INDEX *saved_pindex)
{
	WT_PAGE_INDEX *pindex;

	/* No test when starting the descent (there's no home to check). */
	if (__wt_ref_is_root(ref))
		return (false);

	/*
	 * A place to hang this comment...
	 *
	 * There's a page-split race when we walk the tree: if we're splitting
	 * an internal page into its parent, we update the parent's page index
	 * before updating the split page's page index, and it's not an atomic
	 * update. A thread can read the parent page's original page index and
	 * then read the split page's replacement index.
	 *
	 * Because internal page splits work by truncating the original page to
	 * the initial part of the original page, the result of this race is we
	 * will have a search key that points past the end of the current page.
	 * This is only an issue when we search past the end of the page, if we
	 * find a WT_REF in the page with the namespace we're searching for, we
	 * don't care if the WT_REF moved or not while we were searching, we
	 * have the correct page.
	 *
	 * For example, imagine an internal page with 3 child pages, with the
	 * namespaces a-f, g-h and i-j; the first child page splits. The parent
	 * starts out with the following page-index:
	 *
	 *	| ... | a | g | i | ... |
	 *
	 * which changes to this:
	 *
	 *	| ... | a | c | e | g | i | ... |
	 *
	 * The child starts out with the following page-index:
	 *
	 *	| a | b | c | d | e | f |
	 *
	 * which changes to this:
	 *
	 *	| a | b |
	 *
	 * The thread searches the original parent page index for the key "cat",
	 * it couples to the "a" child page; if it uses the replacement child
	 * page index, it will search past the end of the page and couple to the
	 * "b" page, which is wrong.
	 *
	 * To detect the problem, we remember the parent page's page index used
	 * to descend the tree. Whenever we search past the end of a page, we
	 * check to see if the parent's page index has changed since our use of
	 * it during descent. As the problem only appears if we read the split
	 * page's replacement index, the parent page's index must already have
	 * changed, ensuring we detect the problem.
	 *
	 * It's possible for the opposite race to happen (a thread could read
	 * the parent page's replacement page index and then read the split
	 * page's original index). This isn't a problem because internal splits
	 * work by truncating the split page, so the split page search is for
	 * content the split page retains after the split, and we ignore this
	 * race.
	 */
	WT_INTL_INDEX_GET(session, ref->home, pindex);
	return (pindex != saved_pindex);
}<|MERGE_RESOLUTION|>--- conflicted
+++ resolved
@@ -1333,13 +1333,8 @@
 	 * that case, no readers can be looking at an old index.
 	 */
 	if (!F_ISSET(session->dhandle, WT_DHANDLE_EXCLUSIVE) &&
-<<<<<<< HEAD
-	    WT_PAGE_IS_INTERNAL(page) && !__wt_split_obsolete(
-	    session, page->pg_intl_split_gen))
-=======
 	    WT_PAGE_IS_INTERNAL(page) &&
 	    page->pg_intl_split_gen >= __wt_gen_oldest(session, WT_GEN_SPLIT))
->>>>>>> ad515323
 		return (false);
 
 	/*
