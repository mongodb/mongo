--- conflicted
+++ resolved
@@ -132,13 +132,8 @@
     for (ReplicaSetConfig::MemberIterator member = _replConfig.membersBegin();
          member != _replConfig.membersEnd();
          ++member) {
-<<<<<<< HEAD
-        if (member->getHostInternalAndPort() != HostAndPort(_primaryHost)) {
-            secondaries.push_back(member->getHostInternalAndPort().toString());
-=======
         if (member->getInternalHostAndPort() != HostAndPort(_primaryHost)) {
             secondaries.push_back(member->getInternalHostAndPort().toString());
->>>>>>> 9ce9d944
         }
     }
 
@@ -309,9 +304,7 @@
             hostsField.push_back(hostMemberBuilder.obj());
         }
 
-        std::sort(hostsField.begin(),
-                  hostsField.end(),
-                  SimpleBSONObjComparator::kInstance.makeLessThan());
+        sort(hostsField.begin(), hostsField.end());
 
         // TODO: syncingTo
 
