--- conflicted
+++ resolved
@@ -271,20 +271,12 @@
     for (ReplicaSetConfig::MemberIterator member = oldConfig.membersBegin();
          member != oldConfig.membersEnd();
          ++member) {
-<<<<<<< HEAD
-        if (member->getHostInternalAndPort() == toRemove) {
-=======
         if (member->getInternalHostAndPort() == toRemove) {
->>>>>>> 9ce9d944
             continue;
         }
 
         membersBuilder.append(
-<<<<<<< HEAD
-            BSON("_id" << member->getId() << "host" << member->getHostInternalAndPort().toString()));
-=======
             BSON("_id" << member->getId() << "host" << member->getInternalHostAndPort().toString()));
->>>>>>> 9ce9d944
     }
 
     membersBuilder.done();
