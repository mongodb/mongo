/**
 *    Copyright (C) 2012 10gen Inc.
 *
 *    This program is free software: you can redistribute it and/or  modify
 *    it under the terms of the GNU Affero General Public License, version 3,
 *    as published by the Free Software Foundation.
 *
 *    This program is distributed in the hope that it will be useful,
 *    but WITHOUT ANY WARRANTY; without even the implied warranty of
 *    MERCHANTABILITY or FITNESS FOR A PARTICULAR PURPOSE.  See the
 *    GNU Affero General Public License for more details.
 *
 *    You should have received a copy of the GNU Affero General Public License
 *    along with this program.  If not, see <http://www.gnu.org/licenses/>.
 *
 *    As a special exception, the copyright holders give permission to link the
 *    code of portions of this program with the OpenSSL library under certain
 *    conditions as described in each individual source file and distribute
 *    linked combinations including the program with the OpenSSL library. You
 *    must comply with the GNU Affero General Public License in all respects
 *    for all of the code used other than as permitted herein. If you modify
 *    file(s) with this exception, you may extend this exception to your
 *    version of the file(s), but you are not obligated to do so. If you do not
 *    wish to do so, delete this exception statement from your version. If you
 *    delete this exception statement from all source files in the program,
 *    then also delete it in the license file.
 */

#include "mongo/platform/basic.h"

#include <set>
#include <vector>

#include "mongo/client/connpool.h"
#include "mongo/client/dbclient_rs.h"
#include "mongo/client/dbclientinterface.h"
#include "mongo/client/replica_set_monitor.h"
#include "mongo/client/replica_set_monitor_internal.h"
#include "mongo/dbtests/mock/mock_conn_registry.h"
#include "mongo/dbtests/mock/mock_replica_set.h"
#include "mongo/unittest/unittest.h"

namespace mongo {
namespace {

using std::map;
using std::vector;
using std::set;
using std::string;
using std::unique_ptr;
using unittest::assertGet;

// TODO: Port these existing tests here: replmonitor_bad_seed.js, repl_monitor_refresh.js

/**
 * Warning: Tests running this fixture cannot be run in parallel with other tests
 * that uses ConnectionString::setConnectionHook
 */
class ReplicaSetMonitorTest : public mongo::unittest::Test {
protected:
    void setUp() {
        _replSet.reset(new MockReplicaSet("test", 3));
        _originalConnectionHook = ConnectionString::getConnectionHook();
        ConnectionString::setConnectionHook(mongo::MockConnRegistry::get()->getConnStrHook());
    }

    void tearDown() {
        ConnectionString::setConnectionHook(_originalConnectionHook);
        ReplicaSetMonitor::cleanup();
        _replSet.reset();
        mongo::ScopedDbConnection::clearPool();
    }

    MockReplicaSet* getReplSet() {
        return _replSet.get();
    }

private:
    ConnectionString::ConnectionHook* _originalConnectionHook;
    std::unique_ptr<MockReplicaSet> _replSet;
};

TEST_F(ReplicaSetMonitorTest, SeedWithPriOnlySecDown) {
    // Test to make sure that the monitor doesn't crash when
    // ConnectionString::connect returns NULL
    MockReplicaSet* replSet = getReplSet();
    replSet->kill(replSet->getSecondaries());

    // Create a monitor with primary as the only seed list and the two secondaries
    // down so a NULL connection object will be stored for these secondaries in
    // the _nodes vector.
    const string replSetName(replSet->getSetName());
    set<HostAndPort> seedList;
    seedList.insert(HostAndPort(replSet->getPrimary()));
    auto monitor = ReplicaSetMonitor::createIfNeeded(replSetName, seedList);

    replSet->kill(replSet->getPrimary());

    // Trigger calls to Node::getConnWithRefresh
    monitor->startOrContinueRefresh().refreshAll();
    monitor.reset();
}

namespace {
/**
 * Takes a repl::ReplicaSetConfig and a node to remove and returns a new config with equivalent
 * members minus the one specified to be removed.  NOTE: Does not copy over properties of the
 * members other than their id and host.
 */
repl::ReplicaSetConfig _getConfigWithMemberRemoved(const repl::ReplicaSetConfig& oldConfig,
                                                   const HostAndPort& toRemove) {
    BSONObjBuilder newConfigBuilder;
    newConfigBuilder.append("_id", oldConfig.getReplSetName());
    newConfigBuilder.append("version", oldConfig.getConfigVersion());

    BSONArrayBuilder membersBuilder(newConfigBuilder.subarrayStart("members"));
    for (repl::ReplicaSetConfig::MemberIterator member = oldConfig.membersBegin();
         member != oldConfig.membersEnd();
         ++member) {
<<<<<<< HEAD
        if (member->getHostInternalAndPort() == toRemove) {
=======
        if (member->getInternalHostAndPort() == toRemove) {
>>>>>>> 9ce9d944
            continue;
        }

        membersBuilder.append(
<<<<<<< HEAD
            BSON("_id" << member->getId() << "host" << member->getHostInternalAndPort().toString()));
=======
            BSON("_id" << member->getId() << "host" << member->getInternalHostAndPort().toString()));
>>>>>>> 9ce9d944
    }

    membersBuilder.done();
    repl::ReplicaSetConfig newConfig;
    ASSERT_OK(newConfig.initialize(newConfigBuilder.obj()));
    ASSERT_OK(newConfig.validate());
    return newConfig;
}
}  // namespace

// Stress test case for a node that is previously a primary being removed from the set.
// This test goes through configurations with different positions for the primary node
// in the host list returned from the isMaster command. The test here is to make sure
// that the ReplicaSetMonitor will not crash under these situations.
TEST(ReplicaSetMonitorTest, PrimaryRemovedFromSetStress) {
    const size_t NODE_COUNT = 5;
    MockReplicaSet replSet("test", NODE_COUNT);
    ConnectionString::ConnectionHook* originalConnHook = ConnectionString::getConnectionHook();
    ConnectionString::setConnectionHook(mongo::MockConnRegistry::get()->getConnStrHook());

    const string replSetName(replSet.getSetName());
    set<HostAndPort> seedList;
    seedList.insert(HostAndPort(replSet.getPrimary()));
    auto replMonitor = ReplicaSetMonitor::createIfNeeded(replSetName, seedList);

    const repl::ReplicaSetConfig& origConfig = replSet.getReplConfig();

    for (size_t idxToRemove = 0; idxToRemove < NODE_COUNT; idxToRemove++) {
        replSet.setConfig(origConfig);
        // Make sure the monitor sees the change
        replMonitor->startOrContinueRefresh().refreshAll();

        string hostToRemove;
        {
            BSONObjBuilder monitorStateBuilder;
            replMonitor->appendInfo(monitorStateBuilder);
            BSONObj monitorState = monitorStateBuilder.done();

            BSONElement hostsElem = monitorState["hosts"];
            BSONElement addrElem = hostsElem[mongo::str::stream() << idxToRemove]["addr"];
            hostToRemove = addrElem.String();
        }

        replSet.setPrimary(hostToRemove);
        // Make sure the monitor sees the new primary
        replMonitor->startOrContinueRefresh().refreshAll();
<<<<<<< HEAD
        // FIND_THIS
        repl::ReplicaSetConfig newConfig =
            _getConfigWithMemberRemoved(origConfig, HostAndPort(hostToRemove));
        replSet.setConfig(newConfig);
        replSet.setPrimary(newConfig.getMemberAt(0).getHostInternalAndPort().toString());
=======
        repl::ReplicaSetConfig newConfig =
            _getConfigWithMemberRemoved(origConfig, HostAndPort(hostToRemove));
        replSet.setConfig(newConfig);
        replSet.setPrimary(newConfig.getMemberAt(0).getInternalHostAndPort().toString());
>>>>>>> 9ce9d944
        // Force refresh -> should not crash
        replMonitor->startOrContinueRefresh().refreshAll();
    }

    replMonitor.reset();
    ReplicaSetMonitor::cleanup();
    ConnectionString::setConnectionHook(originalConnHook);
    mongo::ScopedDbConnection::clearPool();
}

/**
 * Warning: Tests running this fixture cannot be run in parallel with other tests
 * that use ConnectionString::setConnectionHook.
 */
class TwoNodeWithTags : public mongo::unittest::Test {
protected:
    void setUp() {
        _replSet.reset(new MockReplicaSet("test", 2));
        _originalConnectionHook = ConnectionString::getConnectionHook();
        ConnectionString::setConnectionHook(mongo::MockConnRegistry::get()->getConnStrHook());

        repl::ReplicaSetConfig oldConfig = _replSet->getReplConfig();

        mongo::BSONObjBuilder newConfigBuilder;
        newConfigBuilder.append("_id", oldConfig.getReplSetName());
        newConfigBuilder.append("version", oldConfig.getConfigVersion());

        mongo::BSONArrayBuilder membersBuilder(newConfigBuilder.subarrayStart("members"));

        {
            const string host(_replSet->getPrimary());
            const mongo::repl::MemberConfig* member =
                oldConfig.findMemberByHostAndPort(HostAndPort(host));
            membersBuilder.append(
                BSON("_id" << member->getId() << "host" << host << "tags" << BSON("dc"
                                                                                  << "ny"
                                                                                  << "num"
                                                                                  << "1")));
        }

        {
            const string host(_replSet->getSecondaries().front());
            const mongo::repl::MemberConfig* member =
                oldConfig.findMemberByHostAndPort(HostAndPort(host));
            membersBuilder.append(
                BSON("_id" << member->getId() << "host" << host << "tags" << BSON("dc"
                                                                                  << "ny"
                                                                                  << "num"
                                                                                  << "2")));
        }

        membersBuilder.done();

        repl::ReplicaSetConfig newConfig;
        fassert(28572, newConfig.initialize(newConfigBuilder.done()));
        fassert(28571, newConfig.validate());
        _replSet->setConfig(newConfig);
    }

    void tearDown() {
        ConnectionString::setConnectionHook(_originalConnectionHook);
        ReplicaSetMonitor::cleanup();
        _replSet.reset();
    }

    MockReplicaSet* getReplSet() {
        return _replSet.get();
    }

private:
    ConnectionString::ConnectionHook* _originalConnectionHook;
    std::unique_ptr<MockReplicaSet> _replSet;
};

// Tests the case where the connection to secondary went bad and the replica set
// monitor needs to perform a refresh of it's local view then retry the node selection
// again after the refresh.
TEST_F(TwoNodeWithTags, SecDownRetryNoTag) {
    MockReplicaSet* replSet = getReplSet();

    set<HostAndPort> seedList;
    seedList.insert(HostAndPort(replSet->getPrimary()));
    auto monitor = ReplicaSetMonitor::createIfNeeded(replSet->getSetName(), seedList);

    const string secHost(replSet->getSecondaries().front());
    replSet->kill(secHost);

    // Make sure monitor sees the dead secondary
    monitor->startOrContinueRefresh().refreshAll();

    replSet->restore(secHost);

    HostAndPort node = assertGet(monitor->getHostOrRefresh(
        ReadPreferenceSetting(mongo::ReadPreference::SecondaryOnly, TagSet()), Milliseconds(0)));

    ASSERT_FALSE(monitor->isPrimary(node));
    ASSERT_EQUALS(secHost, node.toString());
    monitor.reset();
}

// Tests the case where the connection to secondary went bad and the replica set
// monitor needs to perform a refresh of it's local view then retry the node selection
// with tags again after the refresh.
TEST_F(TwoNodeWithTags, SecDownRetryWithTag) {
    MockReplicaSet* replSet = getReplSet();

    set<HostAndPort> seedList;
    seedList.insert(HostAndPort(replSet->getPrimary()));
    auto monitor = ReplicaSetMonitor::createIfNeeded(replSet->getSetName(), seedList);

    const string secHost(replSet->getSecondaries().front());
    replSet->kill(secHost);

    // Make sure monitor sees the dead secondary
    monitor->startOrContinueRefresh().refreshAll();

    replSet->restore(secHost);

    TagSet tags(BSON_ARRAY(BSON("dc"
                                << "ny")));
    HostAndPort node = assertGet(monitor->getHostOrRefresh(
        ReadPreferenceSetting(mongo::ReadPreference::SecondaryOnly, tags), Milliseconds(0)));

    ASSERT_FALSE(monitor->isPrimary(node));
    ASSERT_EQUALS(secHost, node.toString());
    monitor.reset();
}

}  // namespace
}  // namespace mongo<|MERGE_RESOLUTION|>--- conflicted
+++ resolved
@@ -28,20 +28,21 @@
 
 #include "mongo/platform/basic.h"
 
-#include <set>
-#include <vector>
-
 #include "mongo/client/connpool.h"
+#include "mongo/client/dbclientinterface.h"
 #include "mongo/client/dbclient_rs.h"
-#include "mongo/client/dbclientinterface.h"
 #include "mongo/client/replica_set_monitor.h"
 #include "mongo/client/replica_set_monitor_internal.h"
 #include "mongo/dbtests/mock/mock_conn_registry.h"
 #include "mongo/dbtests/mock/mock_replica_set.h"
 #include "mongo/unittest/unittest.h"
 
-namespace mongo {
+#include <set>
+#include <vector>
+
 namespace {
+
+using namespace mongo;
 
 using std::map;
 using std::vector;
@@ -92,13 +93,13 @@
     const string replSetName(replSet->getSetName());
     set<HostAndPort> seedList;
     seedList.insert(HostAndPort(replSet->getPrimary()));
-    auto monitor = ReplicaSetMonitor::createIfNeeded(replSetName, seedList);
+    ReplicaSetMonitor::createIfNeeded(replSetName, seedList);
 
     replSet->kill(replSet->getPrimary());
 
+    ReplicaSetMonitorPtr monitor = ReplicaSetMonitor::get(replSet->getSetName());
     // Trigger calls to Node::getConnWithRefresh
     monitor->startOrContinueRefresh().refreshAll();
-    monitor.reset();
 }
 
 namespace {
@@ -117,20 +118,12 @@
     for (repl::ReplicaSetConfig::MemberIterator member = oldConfig.membersBegin();
          member != oldConfig.membersEnd();
          ++member) {
-<<<<<<< HEAD
-        if (member->getHostInternalAndPort() == toRemove) {
-=======
         if (member->getInternalHostAndPort() == toRemove) {
->>>>>>> 9ce9d944
             continue;
         }
 
         membersBuilder.append(
-<<<<<<< HEAD
-            BSON("_id" << member->getId() << "host" << member->getHostInternalAndPort().toString()));
-=======
             BSON("_id" << member->getId() << "host" << member->getInternalHostAndPort().toString()));
->>>>>>> 9ce9d944
     }
 
     membersBuilder.done();
@@ -154,9 +147,10 @@
     const string replSetName(replSet.getSetName());
     set<HostAndPort> seedList;
     seedList.insert(HostAndPort(replSet.getPrimary()));
-    auto replMonitor = ReplicaSetMonitor::createIfNeeded(replSetName, seedList);
+    ReplicaSetMonitor::createIfNeeded(replSetName, seedList);
 
     const repl::ReplicaSetConfig& origConfig = replSet.getReplConfig();
+    mongo::ReplicaSetMonitorPtr replMonitor = ReplicaSetMonitor::get(replSetName);
 
     for (size_t idxToRemove = 0; idxToRemove < NODE_COUNT; idxToRemove++) {
         replSet.setConfig(origConfig);
@@ -177,23 +171,14 @@
         replSet.setPrimary(hostToRemove);
         // Make sure the monitor sees the new primary
         replMonitor->startOrContinueRefresh().refreshAll();
-<<<<<<< HEAD
-        // FIND_THIS
-        repl::ReplicaSetConfig newConfig =
-            _getConfigWithMemberRemoved(origConfig, HostAndPort(hostToRemove));
-        replSet.setConfig(newConfig);
-        replSet.setPrimary(newConfig.getMemberAt(0).getHostInternalAndPort().toString());
-=======
         repl::ReplicaSetConfig newConfig =
             _getConfigWithMemberRemoved(origConfig, HostAndPort(hostToRemove));
         replSet.setConfig(newConfig);
         replSet.setPrimary(newConfig.getMemberAt(0).getInternalHostAndPort().toString());
->>>>>>> 9ce9d944
         // Force refresh -> should not crash
         replMonitor->startOrContinueRefresh().refreshAll();
     }
 
-    replMonitor.reset();
     ReplicaSetMonitor::cleanup();
     ConnectionString::setConnectionHook(originalConnHook);
     mongo::ScopedDbConnection::clearPool();
@@ -271,11 +256,12 @@
 
     set<HostAndPort> seedList;
     seedList.insert(HostAndPort(replSet->getPrimary()));
-    auto monitor = ReplicaSetMonitor::createIfNeeded(replSet->getSetName(), seedList);
+    ReplicaSetMonitor::createIfNeeded(replSet->getSetName(), seedList);
 
     const string secHost(replSet->getSecondaries().front());
     replSet->kill(secHost);
 
+    ReplicaSetMonitorPtr monitor = ReplicaSetMonitor::get(replSet->getSetName());
     // Make sure monitor sees the dead secondary
     monitor->startOrContinueRefresh().refreshAll();
 
@@ -286,7 +272,6 @@
 
     ASSERT_FALSE(monitor->isPrimary(node));
     ASSERT_EQUALS(secHost, node.toString());
-    monitor.reset();
 }
 
 // Tests the case where the connection to secondary went bad and the replica set
@@ -297,11 +282,12 @@
 
     set<HostAndPort> seedList;
     seedList.insert(HostAndPort(replSet->getPrimary()));
-    auto monitor = ReplicaSetMonitor::createIfNeeded(replSet->getSetName(), seedList);
+    ReplicaSetMonitor::createIfNeeded(replSet->getSetName(), seedList);
 
     const string secHost(replSet->getSecondaries().front());
     replSet->kill(secHost);
 
+    ReplicaSetMonitorPtr monitor = ReplicaSetMonitor::get(replSet->getSetName());
     // Make sure monitor sees the dead secondary
     monitor->startOrContinueRefresh().refreshAll();
 
@@ -314,8 +300,6 @@
 
     ASSERT_FALSE(monitor->isPrimary(node));
     ASSERT_EQUALS(secHost, node.toString());
-    monitor.reset();
-}
-
-}  // namespace
+}
+
 }  // namespace mongo