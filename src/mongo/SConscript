# -*- mode: python; -*-

# This SConscript describes build rules for the "mongo" project.

import os
import itertools
from buildscripts import utils

Import("env")
Import("shellEnv")
Import("testEnv")
Import("has_option")
Import("usesm usev8")
Import("installSetup")
Import("enforce_glibc")
Import("darwin windows solaris linux nix")

env.SConscript(['base/SConscript',
                'db/auth/SConscript',
                'db/fts/SConscript',
                'db/ops/SConscript',
                'db/SConscript',
                'platform/SConscript',
                's/SConscript',
                'unittest/SConscript'])

def add_exe( v ):
    return "${PROGPREFIX}%s${PROGSUFFIX}" % v

# ------    SOURCE FILE SETUP -----------

env.StaticLibrary('foundation',
                  [ 'util/assert_util.cpp',
                    'util/concurrency/mutexdebugger.cpp',
                    'util/debug_util.cpp',
                    'util/exception_filter_win32.cpp',
                    'util/file.cpp',
                    'util/log.cpp',
                    'util/platform_init.cpp',
                    'util/signal_handlers.cpp',
                    'util/text.cpp',
                    'util/time_support.cpp',
                    'util/timer.cpp'
                    ],
                  LIBDEPS=['stacktrace',
                           '$BUILD_DIR/mongo/base/base',
                           '$BUILD_DIR/mongo/platform/platform',
                           '$BUILD_DIR/third_party/shim_allocator',
                           '$BUILD_DIR/third_party/shim_boost'])

env.CppUnitTest('text_test', 'util/text_test.cpp', LIBDEPS=['foundation'])

env.StaticLibrary('stringutils', ['util/stringutils.cpp', 'util/base64.cpp',])

env.StaticLibrary('md5', [
        'util/md5.cpp'
        ])

env.CppUnitTest( "md5_test", ["util/md5_test.cpp", "util/md5main.cpp" ],
                 LIBDEPS=["md5"] )

env.CppUnitTest( "stringutils_test", [ "util/stringutils_test.cpp" ],
                 LIBDEPS=["stringutils"] )

env.StaticLibrary('bson', [
        'bson/mutable/document.cpp',
        'bson/mutable/element.cpp',
        'bson/util/bson_extract.cpp',
        'util/safe_num.cpp',
        'bson/bson_validate.cpp',
        'bson/oid.cpp',
        'db/jsobj.cpp',
        'db/json.cpp'
        ], LIBDEPS=[
        'base/base',
        'md5',
        'stringutils',
        '$BUILD_DIR/mongo/platform/platform',
        ])

env.StaticLibrary('mutable_bson_test_utils', [
        'bson/mutable/mutable_bson_test_utils.cpp'
        ], LIBDEPS=['bson'])

env.CppUnitTest('builder_test', ['bson/util/builder_test.cpp'],
                LIBDEPS=['bson'])

env.CppUnitTest('mutable_bson_test', ['bson/mutable/mutable_bson_test.cpp'],
                 LIBDEPS=['bson', 'mutable_bson_test_utils'])

env.CppUnitTest('mutable_bson_algo_test', ['bson/mutable/mutable_bson_algo_test.cpp'],
                LIBDEPS=['bson', 'mutable_bson_test_utils'])

env.CppUnitTest('safe_num_test', ['util/safe_num_test.cpp'],
                LIBDEPS=['bson'])

env.CppUnitTest('string_map_test', ['util/string_map_test.cpp'],
                LIBDEPS=['bson','foundation'])


env.CppUnitTest('bson_field_test', ['bson/bson_field_test.cpp'],
                LIBDEPS=['bson'])

env.CppUnitTest('bson_validate_test', ['bson/bson_validate_test.cpp'],
                LIBDEPS=['bson'])

env.CppUnitTest('namespacestring_test', ['db/namespacestring_test.cpp'],
                LIBDEPS=['bson'])

env.CppUnitTest('index_set_test', ['db/index_set_test.cpp'],
                LIBDEPS=['bson','index_set'])


env.CppUnitTest('bson_extract_test', ['bson/util/bson_extract_test.cpp'], LIBDEPS=['bson'])

env.CppUnitTest('descriptive_stats_test',
                ['util/descriptive_stats_test.cpp'],
                LIBDEPS=['foundation', 'bson']);

env.CppUnitTest('sock_test', ['util/net/sock_test.cpp'],
                LIBDEPS=['mongocommon'],
                NO_CRUTCH=True)

env.StaticLibrary( 'mongohasher', [ "db/hasher.cpp" ] )

env.StaticLibrary('synchronization', [ 'util/concurrency/synchronization.cpp' ])

commonFiles = [ "pch.cpp",
                "buildinfo.cpp",
                "db/lasterror.cpp",
                "db/namespace.cpp",
                "shell/mongo.cpp",
                "util/background.cpp",
                "util/intrusive_counter.cpp",
                "util/util.cpp",
                "util/file_allocator.cpp",
                "util/trace.cpp",
                "util/ramlog.cpp",
                "util/progress_meter.cpp",
                "util/concurrency/task.cpp",
                "util/concurrency/thread_pool.cpp",
                "util/password.cpp",
                "util/concurrency/rwlockimpl.cpp",
                "util/histogram.cpp",
                "util/concurrency/spin_lock.cpp",
                "util/text_startuptest.cpp",
                "util/stack_introspect.cpp",
                "util/net/sock.cpp",
                "util/net/ssl_manager.cpp",
                "util/net/httpclient.cpp",
                "util/net/message.cpp",
                "util/net/message_port.cpp",
                "util/net/listen.cpp",
                "util/startup_test.cpp",
                "util/version.cpp",
                "client/connpool.cpp",
                "client/dbclient.cpp",
                "client/dbclient_rs.cpp",
                "client/dbclientcursor.cpp",
                "client/model.cpp",
                'client/sasl_client_authenticate.cpp',
                "client/syncclusterconnection.cpp",
                "db/dbmessage.cpp"
                ]

commonSysLibdeps = []

if env['MONGO_BUILD_SASL_CLIENT']:
    commonFiles.extend(['client/sasl_client_authenticate_impl.cpp',
                        'util/gsasl_session.cpp'])
    commonSysLibdeps.append('gsasl')

# handle processinfo*
processInfoFiles = [ "util/processinfo.cpp" ]

processInfoPlatformFile = env.File( "util/processinfo_${PYSYSPLATFORM}.cpp" )
# NOTE( schwerin ): This is a very un-scons-y way to make this decision, and prevents one from using
# code generation to produce util/processinfo_$PYSYSPLATFORM.cpp.
if not os.path.exists( str( processInfoPlatformFile ) ):
    processInfoPlatformFile = env.File( "util/processinfo_none.cpp" )

processInfoFiles.append( processInfoPlatformFile )

env.StaticLibrary("processinfo",
                  processInfoFiles,
                  LIBDEPS=["foundation", "bson"])

env.CppUnitTest("processinfo_test",
                ["util/processinfo_test.cpp"],
                LIBDEPS=["processinfo"])

env.StaticLibrary("server_parameters",
                  ["db/server_parameters.cpp"],
                  LIBDEPS=["foundation","bson"])

env.CppUnitTest("server_parameters_test",
                [ "db/server_parameters_test.cpp" ],
                LIBDEPS=["server_parameters"] )


env.StaticLibrary("fail_point",
                  ["util/fail_point.cpp",
                   "util/fail_point_registry.cpp",
                   "util/fail_point_service.cpp"],
                  LIBDEPS=["foundation", "bson"])

env.StaticLibrary('mongocommon', commonFiles,
                  LIBDEPS=['bson',
                           'foundation',
                           'mongohasher',
                           'md5',
                           'processinfo',
                           'synchronization',
                           'stacktrace',
                           'stringutils',
                           'fail_point',
                           '$BUILD_DIR/third_party/pcrecpp',
                           '$BUILD_DIR/third_party/murmurhash3/murmurhash3',
                           '$BUILD_DIR/third_party/shim_boost'],
                  SYSLIBDEPS=commonSysLibdeps)

env.StaticLibrary("coredb", [
        "client/parallel.cpp",
        "db/commands.cpp",
        "db/commands/authentication_commands.cpp",
        "db/commands/connection_status.cpp",
        "db/commands/fail_point_cmd.cpp",
        "db/commands/find_and_modify_common.cpp",
        "db/commands/hashcmd.cpp",
        "db/commands/isself.cpp",
        "db/commands/mr_common.cpp",
        "db/commands/rename_collection_common.cpp",
        "db/commands/server_status.cpp",
        "db/commands/parameters.cpp",
        "db/pipeline/pipeline.cpp",
        "db/dbcommands_generic.cpp",
        "db/dbwebserver.cpp",
        "db/keypattern.cpp",
        "db/matcher.cpp",
        "db/pipeline/accumulator.cpp",
        "db/pipeline/accumulator_add_to_set.cpp",
        "db/pipeline/accumulator_avg.cpp",
        "db/pipeline/accumulator_first.cpp",
        "db/pipeline/accumulator_last.cpp",
        "db/pipeline/accumulator_min_max.cpp",
        "db/pipeline/accumulator_push.cpp",
        "db/pipeline/accumulator_single_value.cpp",
        "db/pipeline/accumulator_sum.cpp",
        "db/pipeline/builder.cpp",
        "db/pipeline/doc_mem_monitor.cpp",
        "db/pipeline/document.cpp",
        "db/pipeline/document_source.cpp",
        "db/pipeline/document_source_bson_array.cpp",
        "db/pipeline/document_source_command_shards.cpp",
        "db/pipeline/document_source_filter.cpp",
        "db/pipeline/document_source_filter_base.cpp",
        "db/pipeline/document_source_geo_near.cpp",
        "db/pipeline/document_source_group.cpp",
        "db/pipeline/document_source_limit.cpp",
        "db/pipeline/document_source_match.cpp",
        "db/pipeline/document_source_out.cpp",
        "db/pipeline/document_source_project.cpp",
        "db/pipeline/document_source_skip.cpp",
        "db/pipeline/document_source_sort.cpp",
        "db/pipeline/document_source_unwind.cpp",
        "db/pipeline/expression.cpp",
        "db/pipeline/expression_context.cpp",
        "db/pipeline/field_path.cpp",
        "db/pipeline/value.cpp",
        "db/projection.cpp",
        "db/querypattern.cpp",
        "db/queryutil.cpp",
        "db/stats/timer_stats.cpp",
        "db/stats/top.cpp",
        "s/shardconnection.cpp",
        ],
                  LIBDEPS=['db/auth/serverauth',
                           'db/common',
                           'server_parameters',
                           'geoparser',
                           'geoquery',
                           '$BUILD_DIR/mongo/foundation'])

coreServerFiles = [ "db/client_basic.cpp",
                    "util/net/miniwebserver.cpp",
                    "db/indexkey.cpp",
                    "db/stats/counters.cpp",
                    "db/stats/service_stats.cpp",
                    ]

env.StaticLibrary('ntservice', ['util/ntservice.cpp'], LIBDEPS=['foundation'])
if windows:
    env.CppUnitTest('ntservice_test', 'util/ntservice_test.cpp',
                    LIBDEPS=['ntservice'],
                    LIBS=['shell32', env['LIBS']])

scripting_common_files = [ "scripting/engine.cpp",
                           "scripting/utils.cpp",
                           "scripting/bench.cpp",
                           ]

env.StaticLibrary('bson_template_evaluator', ["scripting/bson_template_evaluator.cpp"],
                  LIBDEPS=['bson'])
env.CppUnitTest('bson_template_evaluator_test', ['scripting/bson_template_evaluator_test.cpp'],
                LIBDEPS=['bson_template_evaluator'])

if usesm:
    env.StaticLibrary('scripting', scripting_common_files + ['scripting/engine_spidermonkey.cpp',
                                                             'scripting/sm_db.cpp'],
                      LIBDEPS=['$BUILD_DIR/third_party/js-1.7/js', 'bson_template_evaluator'])
elif usev8:
    env.StaticLibrary('scripting', scripting_common_files + ['scripting/engine_v8.cpp',
                                                             'scripting/v8_db.cpp',
                                                             'scripting/v8_utils.cpp',
                                                             'scripting/v8_profiler.cpp'],
                       LIBDEPS=['bson_template_evaluator', '$BUILD_DIR/third_party/shim_v8'])
else:
    env.StaticLibrary('scripting', scripting_common_files + ['scripting/engine_none.cpp'],
                      LIBDEPS=['bson_template_evaluator'])

mmapFiles = [ "util/mmap.cpp" ]

if has_option( "mm" ):
    mmapFiles += [ "util/mmap_mm.cpp" ]
else:
    mmapFiles += [ "util/mmap_${OS_FAMILY}.cpp" ]

# handle systeminfo*
systemInfoPlatformFile = env.File( "util/systeminfo_${PYSYSPLATFORM}.cpp" )
# NOTE( schwerin ): This is a very un-scons-y way to make this decision, and prevents one from using
# code generation to produce util/systeminfo_$PYSYSPLATFORM.cpp.
if not os.path.exists( str( systemInfoPlatformFile ) ):
    systemInfoPlatformFile = env.File( "util/systeminfo_none.cpp" )

coreServerFiles.append( systemInfoPlatformFile )

if has_option( "asio" ):
    coreServerFiles += [ "util/net/message_server_asio.cpp" ]

env.StaticLibrary('index_set', [ 'db/index_set.cpp' ] )

# mongod files - also files used in tools. present in dbtests, but not in mongos and not in client libs.
serverOnlyFiles = [ "db/curop.cpp",
                    "db/kill_current_op.cpp",
                    "db/memconcept.cpp",
                    "db/interrupt_status_mongod.cpp",
                    "db/d_globals.cpp",
                    "db/pagefault.cpp",
                    "util/compress.cpp",
                    "db/ttl.cpp",
                    "db/d_concurrency.cpp",
                    "db/lockstat.cpp",
                    "db/lockstate.cpp",
                    "db/key.cpp",
                    "db/btreebuilder.cpp",
                    "util/logfile.cpp",
                    "util/alignedbuilder.cpp",
                    "util/elapsed_tracker.cpp",
                    "util/touch_pages.cpp",
                    "db/mongommf.cpp",
                    "db/dur.cpp",
                    "db/durop.cpp",
                    "db/dur_writetodatafiles.cpp",
                    "db/dur_preplogbuffer.cpp",
                    "db/dur_commitjob.cpp",
                    "db/dur_recover.cpp",
                    "db/dur_journal.cpp",
                    "db/introspect.cpp",
                    "db/btree.cpp",
                    "db/btree_stats.cpp",
                    "db/clientcursor.cpp",
                    "db/tests.cpp",
                    "db/repl/repl_start.cpp",
                    "db/repl/rs.cpp",
                    "db/repl/consensus.cpp",
                    "db/repl/rs_initiate.cpp",
                    "db/repl/replset_commands.cpp",
                    "db/repl/manager.cpp",
                    "db/repl/health.cpp",
                    "db/repl/heartbeat.cpp",
                    "db/repl/rs_config.cpp",
                    "db/repl/rs_rollback.cpp",
                    "db/repl/rs_sync.cpp",
                    "db/repl/rs_initialsync.cpp",
                    "db/repl/bgsync.cpp",
                    "db/repl/master_slave.cpp",
                    "db/repl/finding_start_cursor.cpp",
                    "db/repl/sync.cpp",
                    "db/repl/optime.cpp",
                    "db/repl/oplogreader.cpp",
                    "db/repl/replication_server_status.cpp",
                    "db/repl/repl_reads_ok.cpp",
                    "db/repl/oplog.cpp",
                    "db/prefetch.cpp",
                    "db/repl/write_concern.cpp",
                    "db/btreecursor.cpp",
                    "db/index/btree_access_method.cpp",
                    "db/index/btree_index_cursor.cpp",
                    "db/index/btree_interface.cpp",
                    "db/index/btree_key_generator.cpp",
                    "db/index/hash_access_method.cpp",
                    "db/index/hash_index_cursor.cpp",
                    "db/index/s2_access_method.cpp",
                    "db/index/s2_index_cursor.cpp",
                    "db/index/s2_near_cursor.cpp",
                    "db/index/s2_simple_cursor.cpp",
                    "db/intervalbtreecursor.cpp",
                    "db/btreeposition.cpp",
                    "db/cloner.cpp",
                    "db/namespace_details.cpp",
                    "db/cap.cpp",
                    "db/matcher_covered.cpp",
                    "db/dbeval.cpp",
                    "db/restapi.cpp",
                    "db/dbhelpers.cpp",
                    "db/instance.cpp",
                    "db/client.cpp",
                    "db/database.cpp",
                    "db/pdfile.cpp",
                    "db/record.cpp",
                    "db/cursor.cpp",
                    "db/query_optimizer.cpp",
                    "db/query_optimizer_internal.cpp",
                    "db/queryoptimizercursorimpl.cpp",
                    "db/query_plan.cpp",
                    "db/query_plan_selection_policy.cpp",
                    "db/extsort.cpp",
                    "db/index.cpp",
                    "db/index_builder.cpp",
                    "db/index_update.cpp",
                    "db/index_rebuilder.cpp",
                    "db/scanandorder.cpp",
                    "db/explain.cpp",
                    "db/geo/2d.cpp",
                    "db/geo/geonear.cpp",
                    "db/geo/haystack.cpp",
                    "db/geo/s2common.cpp",
                    "db/geo/s2cursor.cpp",
                    "db/geo/s2index.cpp",
                    "db/geo/s2nearcursor.cpp",
                    "db/hashindex.cpp",
                    "db/ops/count.cpp",
                    "db/ops/delete.cpp",
                    "db/ops/query.cpp",
                    "db/ops/update.cpp",
                    "db/ops/update_internal.cpp",
                    "db/parsed_query.cpp",
                    "db/dbcommands.cpp",
                    "db/compact.cpp",
                    "db/dbcommands_admin.cpp",

                    # most commands are only for mongod
                    "db/commands/apply_ops.cpp",
                    "db/commands/fsync.cpp",
                    "db/commands/distinct.cpp",
                    "db/commands/find_and_modify.cpp",
                    "db/commands/group.cpp",
                    "db/commands/index_stats.cpp",
                    "db/commands/mr.cpp",
                    "db/commands/pipeline_command.cpp",
                    "db/commands/storage_details.cpp",
                    "db/pipeline/pipeline_d.cpp",
                    "db/pipeline/document_source_cursor.cpp",
                    "db/driverHelpers.cpp" ]

env.Library( "dbcmdline", "db/cmdline.cpp", LIBDEPS=['bson', 'server_parameters'] )
env.CppUnitTest('cmdline_test', 'db/cmdline_test.cpp', LIBDEPS=['dbcmdline'])

env.CppUnitTest('diskloc_test', 'db/diskloc_test.cpp', LIBDEPS=[])

env.CppUnitTest('v8_deadline_monitor_test', 'scripting/v8_deadline_monitor_test.cpp', LIBDEPS=[])

env.Library('stacktrace', 'util/stacktrace.cpp')

env.Program('lame_stacktrace_test', 'util/lame_stacktrace_test.cpp',
            LIBDEPS=['stacktrace', 'foundation', 'unittest/unittest_crutch',
                     '$BUILD_DIR/mongo/base/base'])

serverOnlyFiles += mmapFiles

serverOnlyFiles += [ "db/stats/snapshots.cpp" ]

env.Library('coreshard', ['client/distlock.cpp',
                          's/config.cpp',
                          's/grid.cpp',
                          's/chunk.cpp',
                          's/shard.cpp',
                          's/shardkey.cpp'],
            LIBDEPS=['s/base']);
    
mongosLibraryFiles = [
    "s/interrupt_status_mongos.cpp",
    "s/strategy.cpp",
    "s/strategy_shard.cpp",
    "s/strategy_single.cpp",
    "s/commands_admin.cpp",
    "s/commands_public.cpp",
    "s/request.cpp",
    "s/client_info.cpp",
    "s/cursors.cpp",
    "s/s_only.cpp",
    "s/balance.cpp",
    "s/balancer_policy.cpp",
    "s/writeback_listener.cpp",
    "s/version_manager.cpp",
    ]

env.Library( "mongoscore",
             mongosLibraryFiles,
             LIBDEPS=['db/auth/authmongos',
                      'db/fts/ftsmongos'
                      ] )

env.CppUnitTest( "balancer_policy_test" , [ "s/balancer_policy_tests.cpp" ] ,
                 LIBDEPS=["mongoscore", "coreshard", "mongocommon","coreserver","coredb","dbcmdline","mongodandmongos"] ,
                 NO_CRUTCH=True)

env.CppUnitTest("dbclient_rs_test", [ "client/dbclient_rs_test.cpp" ],
                 LIBDEPS=[
                    "coredb",
                    "coreserver",
                    "coreshard",
                    "dbcmdline",
                    "mocklib",
                    "mongocommon",
                    "mongodandmongos",
                    "mongoscore"],
                 NO_CRUTCH=True)

env.CppUnitTest("scoped_db_conn_test", [ "client/scoped_db_conn_test.cpp" ],
                 LIBDEPS=[
                    "coredb",
                    "coreserver",
                    "coreshard",
                    "dbcmdline",
                    "mongocommon",
                    "mongodandmongos",
                    "mongoscore"],
                 NO_CRUTCH=True)

env.CppUnitTest("shard_conn_test", [ "s/shard_conn_test.cpp" ],
                 LIBDEPS=[
                    "mongoscore",
                    "coreshard",
                    "mongocommon",
                    "coreserver",
                    "coredb",
                    "dbcmdline",
                    "mongodandmongos",
                    "mocklib"],
                 NO_CRUTCH=True)

env.CppUnitTest("shard_test", [ "s/shard_test.cpp" ],
                LIBDEPS=[ "mongoscore",
                          "coreshard",
                          "mongocommon",
                          "coreserver",
                          "coredb",
                          "dbcmdline",
                          "mongodandmongos",
                          "mocklib"],
                NO_CRUTCH=True)


# Should only need stuff from util, unittest and platform
env.CppUnitTest("fail_point_test", [ "util/fail_point_test.cpp" ],
                LIBDEPS=["fail_point"])

serverOnlyFiles += [ "s/d_logic.cpp",
                     "s/d_writeback.cpp",
                     "s/d_migrate.cpp",
                     "s/d_state.cpp",
                     "s/d_split.cpp",
                     "client/distlock_test.cpp",
                     "s/d_chunk_manager.cpp",
                     "db/module.cpp" ]

env.StaticLibrary("defaultversion", "s/default_version.cpp")

env.StaticLibrary("geometry", [ "db/geo/hash.cpp", "db/geo/shapes.cpp", ], LIBDEPS = [ "bson" ])
env.StaticLibrary("geoparser", [ "db/geo/geoparser.cpp", ],
                  LIBDEPS = [ "bson",
                              "geometry",
                              '$BUILD_DIR/third_party/s2/s2' ])
env.StaticLibrary("geoquery", [ "db/geo/geoquery.cpp", ],
                  LIBDEPS = [ "bson",
                              "geometry",
                              '$BUILD_DIR/third_party/s2/s2' ])

env.CppUnitTest("hash_test", [ "db/geo/hash_test.cpp" ], LIBDEPS = ["geometry" ])
env.CppUnitTest("geoparser_test", [ "db/geo/geoparser_test.cpp" ], LIBDEPS = ["geoparser"])

env.StaticLibrary("serveronly", serverOnlyFiles,
                  LIBDEPS=["coreshard",
                           "db/auth/authmongod",
                           "db/fts/ftsmongod",
                           "db/common",
                           "dbcmdline",
                           "defaultversion",
                           "geoparser",
                           "geoquery",
                           "index_set",
                           '$BUILD_DIR/third_party/shim_snappy'])

# These files go into mongos and mongod only, not into the shell or any tools.
mongodAndMongosFiles = [
    "db/initialize_server_global_state.cpp",
    "db/server_extra_log_context.cpp",
    "util/net/message_server_port.cpp",
    ]
env.StaticLibrary("mongodandmongos", mongodAndMongosFiles)

<<<<<<< HEAD
env.StaticLibrary("listens", ["util/net/message_server_port.cpp"])

# These files go into the tools, tests, shell, etc. but not mongod or mongos
everythingButMongodAndMongosFiles = [
    "client/connection_factory.cpp",
    ]
env.StaticLibrary("notmongodormongos", everythingButMongodAndMongosFiles)

mongodOnlyFiles = [ "db/db.cpp", "db/compact.cpp", "db/commands/touch.cpp" ]
=======
mongodOnlyFiles = [ "db/db.cpp", "db/commands/touch.cpp" ]
>>>>>>> 4f1a1a3a

# ----- TARGETS ------

env.StaticLibrary("gridfs", "client/gridfs.cpp")

if has_option( 'use-cpu-profiler' ):
    coreServerFiles.append( 'db/commands/cpuprofile.cpp' )
    env.Append(LIBS=['unwind'])

env.StaticLibrary("coreserver", coreServerFiles, LIBDEPS=["mongocommon", "scripting"])

# main db target
mongod = env.Install(
    '#/', env.Program( "mongod", mongodOnlyFiles,
                       LIBDEPS=["coredb",
                                "coreserver",
                                "mongodandmongos",
                                "ntservice",
                                "serveronly",
                                ] + env['MODULE_LIBDEPS_MONGOD'] ) )
Default( mongod )

# tools
allToolFiles = [ "tools/tool.cpp", "tools/stat_util.cpp" ]
env.StaticLibrary("alltools", allToolFiles, LIBDEPS=["serveronly", "coreserver", "coredb"])

normalTools = [ "dump", "restore", "export", "import", "stat", "top", "oplog" ]
env.Alias( "tools", [ "#/${PROGPREFIX}mongo" + x + "${PROGSUFFIX}" for x in normalTools ] )
for x in normalTools:
    env.Install( '#/', env.Program( "mongo" + x, [ "tools/" + x + ".cpp" ],
                                    LIBDEPS=["alltools"]) )

env.StaticLibrary("docgenerator", "tools/docgenerator.cpp")

#some special tools
env.Install( '#/', [
        env.Program( "mongofiles", "tools/files.cpp", LIBDEPS=["alltools", "gridfs"] ),
        env.Program( "docgen", "tools/docgeneratormain.cpp", LIBDEPS=["alltools", "docgenerator"] ),
        env.Program( "loadgen", "tools/loadgenerator.cpp", LIBDEPS=["alltools", "docgenerator"] ),
        env.Program( "bsondump", "tools/bsondump.cpp", LIBDEPS=["alltools"]),
        env.Program( "mongosink", "tools/sink.cpp" , LIBDEPS=["alltools", "listens"]),
        env.Program( "mongobridge", "tools/bridge.cpp", LIBDEPS=["alltools"]),
        env.Program( "mongoperf", "client/examples/mongoperf.cpp", LIBDEPS=["alltools"] ),
        ] )

# mongos
mongos = env.Program(
    "mongos", [ "s/server.cpp"] ,
    LIBDEPS=["mongoscore", "coreserver", "coredb", "mongocommon", "coreshard", "dbcmdline", "ntservice",
             "mongodandmongos", "s/upgrade"] + env['MODULE_LIBDEPS_MONGOS'])
env.Install( '#/', mongos )

env.Library("clientandshell", ["client/clientAndShell.cpp"],
                              LIBDEPS=["mongocommon",
                                       "defaultversion",
                                       "gridfs"])
env.Library("allclient", "client/clientOnly.cpp", LIBDEPS=["clientandshell"])

if has_option( "sharedclient" ):
    sharedClientLibName = str( env.SharedLibrary( "mongoclient", [], LIBDEPS=["allclient"] )[0] )

# dbtests test binary
env.StaticLibrary('testframework', ['dbtests/framework.cpp'], LIBDEPS=['unittest/unittest'])

env.StaticLibrary('mocklib', [
        'dbtests/mock/mock_conn_registry.cpp',
        'dbtests/mock/mock_dbclient_connection.cpp',
        'dbtests/mock/mock_dbclient_cursor.cpp',
        'dbtests/mock/mock_remote_db_server.cpp',
        'dbtests/mock/mock_replica_set.cpp'
    ],
    LIBDEPS=['mongocommon'])

test = testEnv.Install(
    '#/',
    testEnv.Program("test",
                    [ f for f in Glob("dbtests/*.cpp") if not str(f).endswith('framework.cpp') ],
                    LIBDEPS = [
                       "mongocommon",
                       "serveronly",
                       "coreserver",
                       "coredb",
                       "testframework",
                       "gridfs",
                       "s/upgrade",
                       "mocklib"]))

if len(testEnv.subst('$PROGSUFFIX')):
    testEnv.Alias( "test", "#/${PROGPREFIX}test${PROGSUFFIX}" )

env.Install( '#/', testEnv.Program( "perftest", [ "dbtests/perf/perftest.cpp" ], LIBDEPS=["serveronly", "coreserver", "coredb", "testframework" ] ) )

# --- sniffer ---
mongosniff_built = False
if darwin or env["_HAVEPCAP"]:
    mongosniff_built = True
    sniffEnv = env.Clone()
    sniffEnv.Append( CPPDEFINES="MONGO_EXPOSE_MACROS" )

    if not windows:
        sniffEnv.Append( LIBS=[ "pcap" ] )
    else:
        sniffEnv.Append( LIBS=[ "wpcap" ] )

    sniffEnv.Install( '#/', sniffEnv.Program( "mongosniff", "tools/sniffer.cpp",
                                              LIBDEPS=["gridfs", "serveronly", "coreserver", "coredb"]))

# --- shell ---

# if you add a file here, you need to add it in scripting/engine.cpp and shell/createCPPfromJavaScriptFiles.js as well
env.JSHeader("shell/mongo.cpp",
             ["shell/assert.js", "shell/types.js", "shell/utils.js", "shell/utils_sh.js",
              "shell/db.js", "shell/mongo.js", "shell/mr.js", "shell/query.js",
              "shell/collection.js"])

# if you add a file here, you need to add it in shell/shell_utils.cpp and shell/createCPPfromJavaScriptFiles.js as well
env.JSHeader("shell/mongo-server.cpp",
             ["shell/servers.js", "shell/shardingtest.js",
              "shell/servers_misc.js", "shell/replsettest.js", "shell/replsetbridge.js"])

coreShellFiles = [ "shell/dbshell.cpp",
                   "shell/shell_utils.cpp",
                   "shell/shell_utils_extended.cpp",
                   "shell/shell_utils_launcher.cpp",
                   "shell/mongo-server.cpp",
                   "shell/linenoise.cpp",
                   "shell/linenoise_utf8.cpp",
                   "shell/mk_wcwidth.cpp"]

if shellEnv is not None:
    mongo_shell = shellEnv.Program(
        "mongo",
        coreShellFiles,
        LIBDEPS=[ "clientandshell", "mongocommon", "scripting", 
                 "$BUILD_DIR/third_party/pcrecpp"] + env['MODULE_LIBDEPS_MONGOSHELL'] )

    shellEnv.Install( '#/', mongo_shell )

#  ----  INSTALL -------

# binaries

def checkGlibc(target,source,env):
    import subprocess
    import SCons.Errors
    stringProcess = subprocess.Popen( [ "strings", str( target[0] ) ], stdout=subprocess.PIPE )
    stringResult = stringProcess.communicate()[0]
    if stringResult.count( "GLIBC_2.4" ) > 0:
        print( "************* " + str( target[0] ) + " has GLIBC_2.4 dependencies!" )
        raise SCons.Errors.BuildError(
            node=target[0],
            errstr="target has GLIBC_2.4 dependencies!")

distBinaries = []

if windows:
    distBinaries.extend(['mongod.pdb', 'mongos.pdb'])

def installBinary( e, name ):
    global distBinaries

    name = add_exe( name )

    if enforce_glibc:
        e.AddPostAction( name, checkGlibc )

    if (solaris or linux) and (not has_option("nostrip")):
        name = e.Command('stripped/%s' % name, name, Copy('$TARGET', '$SOURCE'))[0]
        e.AddPostAction(name, 'strip $TARGET')

    distBinaries.append(name)

    if not installSetup.binaries:
        return

    inst = e.Install( "$INSTALL_DIR/bin", name )

    if nix:
        e.AddPostAction( inst, 'chmod 755 $TARGET' )

for t in ["mongo" + x for x in normalTools] + ["mongofiles", "bsondump", "mongoperf" ]:
    installBinary( env, t )
    env.Alias("tools", '#/' + add_exe(t))

env.Alias("tools", "#/" + add_exe("perftest"))
env.Alias("tools", "#/" + add_exe("mongobridge"))

if mongosniff_built:
    installBinary(env, "mongosniff")
    env.Alias("tools", '#/' + add_exe("mongosniff"))

installBinary( env, "mongod" )
installBinary( env, "mongos" )

if shellEnv is not None:
    installBinary( env, "mongo" )

env.Alias( "core", [ '#/%s' % b for b in [ add_exe( "mongo" ), add_exe( "mongod" ), add_exe( "mongos" ) ] ] )

#headers
if installSetup.headers:
    for id in [ "", "util/", "util/net/", "util/mongoutils/", "util/concurrency/", "db/",
                "db/stats/", "db/repl/", "db/ops/", "client/", "bson/", "bson/util/", "s/",
                "scripting/", "base/", "platform/" ]:
        env.Install( "$INSTALL_DIR/include/" + id, Glob( id + "*.h" ) )
        env.Install( "$INSTALL_DIR/include/" + id, Glob( id + "*.hpp" ) )

#lib
if installSetup.libraries:
    env.Install('$INSTALL_DIR/$NIX_LIB_DIR', '#${LIBPREFIX}mongoclient${LIBSUFFIX}')
    if has_option( "sharedclient" ):
        env.Install( "$INSTALL_DIR/$NIX_LIB_DIR",  '#${SHLIBPREFIX}mongoclient${SHLIBSUFFIX}')

# Stage the top-level mongodb banners
distsrc = env.Dir('#distsrc')
env.Append(MODULE_BANNERS = [distsrc.File('README'),
                             distsrc.File('THIRD-PARTY-NOTICES')])

# If no module has introduced a file named LICENSE.txt, then inject the AGPL.
if sum(itertools.imap(lambda x: x.name == "LICENSE.txt", env['MODULE_BANNERS'])) == 0:
    env.Append(MODULE_BANNERS = [distsrc.File('GNU-AGPL-3.0')])

# All module banners get staged to the top level of the tarfile, so we
# need to fail if we are going to have a name collision.
module_banner_filenames = set([f.name for f in env['MODULE_BANNERS']])
if not len(module_banner_filenames) == len(env['MODULE_BANNERS']):
    # TODO: Be nice and identify conflicts in error.
    print "ERROR: Filename conflicts exist in module banners."
    Exit(-1)

# Build a set of directories containing module banners, and use that
# to build a --transform option for each directory so that the files
# are tar'ed up to the proper location.
module_banner_dirs = set([Dir('#').rel_path(f.get_dir()) for f in env['MODULE_BANNERS']])
module_banner_transforms = ["--transform %s=$SERVER_DIST_BASENAME" % d for d in module_banner_dirs]

env.Command(
    '#/${SERVER_ARCHIVE}',
    ['#buildscripts/make_archive.py'] + env["MODULE_BANNERS"] + distBinaries,
    ' '.join(['$PYTHON ${SOURCES[0]} -o $TARGET'] + module_banner_transforms + [
            '--transform ${str(Dir(BUILD_DIR))}/mongo/stripped=$SERVER_DIST_BASENAME/bin',
            '--transform ${str(Dir(BUILD_DIR))}/mongo=$SERVER_DIST_BASENAME/bin',
            '${TEMPFILE(SOURCES[1:])}']))

#final alias
env.Alias( "install", "$INSTALL_DIR" )

env.Alias("clientBuild", ['#buildscripts/build_and_test_client.py',
                          '#/${PROGPREFIX}mongod${PROGSUFFIX}',
                          '#$CLIENT_ARCHIVE'],
          '$PYTHON ${SOURCES[0]} ${SOURCES[2]} ${EXTRAPATH and "--extrapath"} $EXTRAPATH'
          )
env.AlwaysBuild("clientBuild")<|MERGE_RESOLUTION|>--- conflicted
+++ resolved
@@ -610,19 +610,17 @@
     ]
 env.StaticLibrary("mongodandmongos", mongodAndMongosFiles)
 
-<<<<<<< HEAD
-env.StaticLibrary("listens", ["util/net/message_server_port.cpp"])
-
-# These files go into the tools, tests, shell, etc. but not mongod or mongos
-everythingButMongodAndMongosFiles = [
-    "client/connection_factory.cpp",
-    ]
-env.StaticLibrary("notmongodormongos", everythingButMongodAndMongosFiles)
-
-mongodOnlyFiles = [ "db/db.cpp", "db/compact.cpp", "db/commands/touch.cpp" ]
-=======
+#env.StaticLibrary("listens", ["util/net/message_server_port.cpp"])
+#
+## These files go into the tools, tests, shell, etc. but not mongod or mongos
+#everythingButMongodAndMongosFiles = [
+#    "client/connection_factory.cpp",
+#    ]
+#env.StaticLibrary("notmongodormongos", everythingButMongodAndMongosFiles)
+#
+#mongodOnlyFiles = [ "db/db.cpp", "db/compact.cpp", "db/commands/touch.cpp" ]
+
 mongodOnlyFiles = [ "db/db.cpp", "db/commands/touch.cpp" ]
->>>>>>> 4f1a1a3a
 
 # ----- TARGETS ------
 
