/* commands.cpp
   db "commands" (sent via db.$cmd.findOne(...))
 */

/*    Copyright 2009 10gen Inc.
 *
 *    This program is free software: you can redistribute it and/or  modify
 *    it under the terms of the GNU Affero General Public License, version 3,
 *    as published by the Free Software Foundation.
 *
 *    This program is distributed in the hope that it will be useful,
 *    but WITHOUT ANY WARRANTY; without even the implied warranty of
 *    MERCHANTABILITY or FITNESS FOR A PARTICULAR PURPOSE.  See the
 *    GNU Affero General Public License for more details.
 *
 *    You should have received a copy of the GNU Affero General Public License
 *    along with this program.  If not, see <http://www.gnu.org/licenses/>.
 *
 *    As a special exception, the copyright holders give permission to link the
 *    code of portions of this program with the OpenSSL library under certain
 *    conditions as described in each individual source file and distribute
 *    linked combinations including the program with the OpenSSL library. You
 *    must comply with the GNU Affero General Public License in all respects
 *    for all of the code used other than as permitted herein. If you modify
 *    file(s) with this exception, you may extend this exception to your
 *    version of the file(s), but you are not obligated to do so. If you do not
 *    wish to do so, delete this exception statement from your version. If you
 *    delete this exception statement from all source files in the program,
 *    then also delete it in the license file.
 */

#define MONGO_LOG_DEFAULT_COMPONENT ::mongo::logger::LogComponent::kCommand

#include "mongo/platform/basic.h"

#include "mongo/db/commands.h"

#include <map>
#include <string>
#include <vector>

#include "mongo/bson/bsonobjbuilder.h"
#include "mongo/bson/mutable/document.h"
#include "mongo/client/connpool.h"
#include "mongo/client/global_conn_pool.h"
#include "mongo/db/audit.h"
#include "mongo/db/auth/action_set.h"
#include "mongo/db/auth/action_type.h"
#include "mongo/db/auth/authorization_manager.h"
#include "mongo/db/auth/authorization_session.h"
#include "mongo/db/auth/privilege.h"
#include "mongo/db/client.h"
#include "mongo/db/curop.h"
#include "mongo/db/jsobj.h"
#include "mongo/db/namespace_string.h"
#include "mongo/db/server_parameters.h"
#include "mongo/rpc/get_status_from_command_result.h"
#include "mongo/rpc/metadata.h"
#include "mongo/s/client/shard_connection.h"
#include "mongo/s/stale_exception.h"
#include "mongo/s/write_ops/wc_error_detail.h"
#include "mongo/util/log.h"

namespace mongo {

<<<<<<< HEAD
using std::string;
using std::stringstream;
using std::endl;
=======
    using std::map;
    using std::string;
    using std::stringstream;
    using std::endl;
>>>>>>> 98c8378d

using logger::LogComponent;

Command::CommandMap* Command::_commandsByBestName;
Command::CommandMap* Command::_webCommands;
Command::CommandMap* Command::_commands;

int Command::testCommandsEnabled = 0;

Counter64 Command::unknownCommands;
static ServerStatusMetricField<Counter64> displayUnknownCommands("commands.<UNKNOWN>",
                                                                 &Command::unknownCommands);

namespace {
ExportedServerParameter<int> testCommandsParameter(ServerParameterSet::getGlobal(),
                                                   "enableTestCommands",
                                                   &Command::testCommandsEnabled,
                                                   true,
                                                   false);
}

string Command::parseNsFullyQualified(const string& dbname, const BSONObj& cmdObj) const {
    BSONElement first = cmdObj.firstElement();
    uassert(17005,
            mongoutils::str::stream()
                << "Main argument to " << first.fieldNameStringData()
                << " must be a fully qualified namespace string.  Found: " << first.toString(false),
            first.type() == mongo::String &&
                NamespaceString::validCollectionComponent(first.valuestr()));
    return first.String();
}

string Command::parseNsCollectionRequired(const string& dbname, const BSONObj& cmdObj) const {
    // Accepts both BSON String and Symbol for collection name per SERVER-16260
    // TODO(kangas) remove Symbol support in MongoDB 3.0 after Ruby driver audit
    BSONElement first = cmdObj.firstElement();
    uassert(17009,
            "no collection name specified",
            first.canonicalType() == canonicalizeBSONType(mongo::String) &&
                first.valuestrsize() > 0);
    std::string coll = first.valuestr();
    return dbname + '.' + coll;
}

/*virtual*/ string Command::parseNs(const string& dbname, const BSONObj& cmdObj) const {
    BSONElement first = cmdObj.firstElement();
    if (first.type() != mongo::String)
        return dbname;

    string coll = cmdObj.firstElement().valuestr();
#if defined(CLC)
    DEV if (mongoutils::str::startsWith(coll, dbname + '.')) {
        log() << "DEBUG parseNs Command's collection name looks like it includes the db name\n"
              << dbname << '\n' << coll << '\n' << cmdObj.toString() << endl;
        dassert(false);
    }
#endif
    return dbname + '.' + coll;
}

ResourcePattern Command::parseResourcePattern(const std::string& dbname,
                                              const BSONObj& cmdObj) const {
    std::string ns = parseNs(dbname, cmdObj);
    if (ns.find('.') == std::string::npos) {
        return ResourcePattern::forDatabaseName(ns);
    }
    return ResourcePattern::forExactNamespace(NamespaceString(ns));
}

void Command::htmlHelp(stringstream& ss) const {
    string helpStr;
    {
        stringstream h;
        help(h);
        helpStr = h.str();
    }
    ss << "\n<tr><td>";
    bool web = _webCommands->find(name) != _webCommands->end();
    if (web)
        ss << "<a href=\"/" << name << "?text=1\">";
    ss << name;
    if (web)
        ss << "</a>";
    ss << "</td>\n";
    ss << "<td>";
    if (isWriteCommandForConfigServer()) {
        ss << "W ";
    } else {
        ss << "R ";
    }
    if (slaveOk())
        ss << "S ";
    if (adminOnly())
        ss << "A";
    ss << "</td>";
    ss << "<td>";
    if (helpStr != "no help defined") {
        const char* p = helpStr.c_str();
        while (*p) {
            if (*p == '<') {
                ss << "&lt;";
                p++;
                continue;
            } else if (*p == '{')
                ss << "<code>";
            else if (*p == '}') {
                ss << "}</code>";
                p++;
                continue;
            }
            if (strncmp(p, "http:", 5) == 0) {
                ss << "<a href=\"";
                const char* q = p;
                while (*q && *q != ' ' && *q != '\n')
                    ss << *q++;
                ss << "\">";
                q = p;
                if (str::startsWith(q, "http://www.mongodb.org/display/"))
                    q += 31;
                while (*q && *q != ' ' && *q != '\n') {
                    ss << (*q == '+' ? ' ' : *q);
                    q++;
                    if (*q == '#')
                        while (*q && *q != ' ' && *q != '\n')
                            q++;
                }
                ss << "</a>";
                p = q;
                continue;
            }
            if (*p == '\n')
                ss << "<br>";
            else
                ss << *p;
            p++;
        }
    }
    ss << "</td>";
    ss << "</tr>\n";
}

Command::Command(StringData _name, bool web, StringData oldName)
    : name(_name.toString()),
      _commandsExecutedMetric("commands." + _name.toString() + ".total", &_commandsExecuted),
      _commandsFailedMetric("commands." + _name.toString() + ".failed", &_commandsFailed) {
    // register ourself.
    if (_commands == 0)
        _commands = new CommandMap();
    if (_commandsByBestName == 0)
        _commandsByBestName = new CommandMap();
    Command*& c = (*_commands)[name];
    if (c)
        log() << "warning: 2 commands with name: " << _name << endl;
    c = this;
    (*_commandsByBestName)[name] = this;

    if (web) {
        if (_webCommands == 0)
            _webCommands = new CommandMap();
        (*_webCommands)[name] = this;
    }

    if (!oldName.empty())
        (*_commands)[oldName.toString()] = this;
}

void Command::help(stringstream& help) const {
    help << "no help defined";
}

Command* Command::findCommand(StringData name) {
    CommandMap::const_iterator i = _commands->find(name);
    if (i == _commands->end())
        return 0;
    return i->second;
}

bool Command::appendCommandStatus(BSONObjBuilder& result, const Status& status) {
    appendCommandStatus(result, status.isOK(), status.reason());
    BSONObj tmp = result.asTempObj();
    if (!status.isOK() && !tmp.hasField("code")) {
        result.append("code", status.code());
    }
    return status.isOK();
}

void Command::appendCommandStatus(BSONObjBuilder& result, bool ok, const std::string& errmsg) {
    BSONObj tmp = result.asTempObj();
    bool have_ok = tmp.hasField("ok");
    bool have_errmsg = tmp.hasField("errmsg");

    if (!have_ok)
        result.append("ok", ok ? 1.0 : 0.0);

    if (!ok && !have_errmsg) {
        result.append("errmsg", errmsg);
    }
}

void Command::appendCommandWCStatus(BSONObjBuilder& result, const Status& status) {
    if (!status.isOK()) {
        WCErrorDetail wcError;
        wcError.setErrCode(status.code());
        wcError.setErrMessage(status.reason());
        result.append("writeConcernError", wcError.toBSON());
    }
}

Status Command::getStatusFromCommandResult(const BSONObj& result) {
    return mongo::getStatusFromCommandResult(result);
}

Status Command::parseCommandCursorOptions(const BSONObj& cmdObj,
                                          long long defaultBatchSize,
                                          long long* batchSize) {
    invariant(batchSize);
    *batchSize = defaultBatchSize;

    BSONElement cursorElem = cmdObj["cursor"];
    if (cursorElem.eoo()) {
        return Status::OK();
    }

    if (cursorElem.type() != mongo::Object) {
        return Status(ErrorCodes::TypeMismatch, "cursor field must be missing or an object");
    }

    BSONObj cursor = cursorElem.embeddedObject();
    BSONElement batchSizeElem = cursor["batchSize"];

    const int expectedNumberOfCursorFields = batchSizeElem.eoo() ? 0 : 1;
    if (cursor.nFields() != expectedNumberOfCursorFields) {
        return Status(ErrorCodes::BadValue,
                      "cursor object can't contain fields other than batchSize");
    }

    if (batchSizeElem.eoo()) {
        return Status::OK();
    }

    if (!batchSizeElem.isNumber()) {
        return Status(ErrorCodes::TypeMismatch, "cursor.batchSize must be a number");
    }

    // This can change in the future, but for now all negatives are reserved.
    if (batchSizeElem.numberLong() < 0) {
        return Status(ErrorCodes::BadValue, "cursor.batchSize must not be negative");
    }

<<<<<<< HEAD
    *batchSize = batchSizeElem.numberLong();
=======
    void Command::getCommandsSortedByName(map<string, Command *> & out) {
        for (CommandMap::const_iterator it=_commands->begin(); 
              it!=_commands->end(); 
              ++it) {
            out.emplace(it->first, it->second);
        }
    }

    void Command::logIfSlow( const Timer& timer, const string& msg ) {
        int ms = timer.millis();
        if (ms > serverGlobalParams.slowMS) {
            log() << msg << " took " << ms << " ms." << endl;
        }
    }
>>>>>>> 98c8378d

    return Status::OK();
}

Status Command::checkAuthForCommand(ClientBasic* client,
                                    const std::string& dbname,
                                    const BSONObj& cmdObj) {
    std::vector<Privilege> privileges;
    this->addRequiredPrivileges(dbname, cmdObj, &privileges);
    if (AuthorizationSession::get(client)->isAuthorizedForPrivileges(privileges))
        return Status::OK();
    return Status(ErrorCodes::Unauthorized, "unauthorized");
}

void Command::redactForLogging(mutablebson::Document* cmdObj) {}

BSONObj Command::getRedactedCopyForLogging(const BSONObj& cmdObj) {
    namespace mmb = mutablebson;
    mmb::Document cmdToLog(cmdObj, mmb::Document::kInPlaceDisabled);
    redactForLogging(&cmdToLog);
    BSONObjBuilder bob;
    cmdToLog.writeTo(&bob);
    return bob.obj();
}

void Command::logIfSlow(const Timer& timer, const string& msg) {
    int ms = timer.millis();
    if (ms > serverGlobalParams.slowMS) {
        log() << msg << " took " << ms << " ms." << endl;
    }
}

static Status _checkAuthorizationImpl(Command* c,
                                      ClientBasic* client,
                                      const std::string& dbname,
                                      const BSONObj& cmdObj) {
    namespace mmb = mutablebson;
    if (c->adminOnly() && dbname != "admin") {
        return Status(ErrorCodes::Unauthorized,
                      str::stream() << c->name << " may only be run against the admin database.");
    }
    if (AuthorizationSession::get(client)->getAuthorizationManager().isAuthEnabled()) {
        Status status = c->checkAuthForCommand(client, dbname, cmdObj);
        if (status == ErrorCodes::Unauthorized) {
            mmb::Document cmdToLog(cmdObj, mmb::Document::kInPlaceDisabled);
            c->redactForLogging(&cmdToLog);
            return Status(ErrorCodes::Unauthorized,
                          str::stream() << "not authorized on " << dbname << " to execute command "
                                        << cmdToLog.toString());
        }
        if (!status.isOK()) {
            return status;
        }
    } else if (c->adminOnly() && c->localHostOnlyIfNoAuth(cmdObj) &&
               !client->getIsLocalHostConnection()) {
        return Status(ErrorCodes::Unauthorized,
                      str::stream() << c->name
                                    << " must run from localhost when running db without auth");
    }
    return Status::OK();
}

Status Command::_checkAuthorization(Command* c,
                                    ClientBasic* client,
                                    const std::string& dbname,
                                    const BSONObj& cmdObj) {
    namespace mmb = mutablebson;
    Status status = _checkAuthorizationImpl(c, client, dbname, cmdObj);
    if (!status.isOK()) {
        log(LogComponent::kAccessControl) << status << std::endl;
    }
    audit::logCommandAuthzCheck(client, dbname, cmdObj, c, status.code());
    return status;
}

bool Command::isHelpRequest(const rpc::RequestInterface& request) {
    return request.getCommandArgs()["help"].trueValue();
}

void Command::generateHelpResponse(OperationContext* txn,
                                   const rpc::RequestInterface& request,
                                   rpc::ReplyBuilderInterface* replyBuilder,
                                   const Command& command) {
    std::stringstream ss;
    BSONObjBuilder helpBuilder;
    ss << "help for: " << command.name << " ";
    command.help(ss);
    helpBuilder.append("help", ss.str());
    helpBuilder.append("lockType", command.isWriteCommandForConfigServer() ? 1 : 0);

    replyBuilder->setMetadata(rpc::makeEmptyMetadata());
    replyBuilder->setCommandReply(helpBuilder.done());
}

namespace {

void _generateErrorResponse(OperationContext* txn,
                            rpc::ReplyBuilderInterface* replyBuilder,
                            const DBException& exception) {
    Command::registerError(txn, exception);

    // We could have thrown an exception after setting fields in the builder,
    // so we need to reset it to a clean state just to be sure.
    replyBuilder->reset();

    // No metadata is needed for an error reply.
    replyBuilder->setMetadata(rpc::makeEmptyMetadata());

    // We need to include some extra information for SendStaleConfig.
    if (exception.getCode() == ErrorCodes::SendStaleConfig) {
        const SendStaleConfigException& scex =
            static_cast<const SendStaleConfigException&>(exception);
        replyBuilder->setCommandReply(scex.toStatus(),
                                      BSON("ns" << scex.getns() << "vReceived"
                                                << scex.getVersionReceived().toBSON() << "vWanted"
                                                << scex.getVersionWanted().toBSON()));
    } else {
        replyBuilder->setCommandReply(exception.toStatus());
    }
}

}  // namespace

void Command::generateErrorResponse(OperationContext* txn,
                                    rpc::ReplyBuilderInterface* replyBuilder,
                                    const DBException& exception,
                                    const rpc::RequestInterface& request,
                                    Command* command) {
    LOG(1) << "assertion while executing command '" << request.getCommandName() << "' "
           << "on database '" << request.getDatabase() << "' "
           << "with arguments '" << command->getRedactedCopyForLogging(request.getCommandArgs())
           << "' "
           << "and metadata '" << request.getMetadata() << "': " << exception.toString();

    _generateErrorResponse(txn, replyBuilder, exception);
}

void Command::generateErrorResponse(OperationContext* txn,
                                    rpc::ReplyBuilderInterface* replyBuilder,
                                    const DBException& exception,
                                    const rpc::RequestInterface& request) {
    LOG(1) << "assertion while executing command '" << request.getCommandName() << "' "
           << "on database '" << request.getDatabase() << "': " << exception.toString();

    _generateErrorResponse(txn, replyBuilder, exception);
}

void Command::generateErrorResponse(OperationContext* txn,
                                    rpc::ReplyBuilderInterface* replyBuilder,
                                    const DBException& exception) {
    LOG(1) << "assertion while executing command: " << exception.toString();
    _generateErrorResponse(txn, replyBuilder, exception);
}

void runCommands(OperationContext* txn,
                 const rpc::RequestInterface& request,
                 rpc::ReplyBuilderInterface* replyBuilder) {
    try {
        dassert(replyBuilder->getState() == rpc::ReplyBuilderInterface::State::kMetadata);

        Command* c = nullptr;
        // In the absence of a Command object, no redaction is possible. Therefore
        // to avoid displaying potentially sensitive information in the logs,
        // we restrict the log message to the name of the unrecognized command.
        // However, the complete command object will still be echoed to the client.
        if (!(c = Command::findCommand(request.getCommandName()))) {
            Command::unknownCommands.increment();
            std::string msg = str::stream() << "no such command: '" << request.getCommandName()
                                            << "'";
            LOG(2) << msg;
            uasserted(ErrorCodes::CommandNotFound,
                      str::stream() << msg << ", bad cmd: '" << request.getCommandArgs() << "'");
        }

        LOG(2) << "run command " << request.getDatabase() << ".$cmd" << ' '
               << c->getRedactedCopyForLogging(request.getCommandArgs());

        Command::execCommand(txn, c, request, replyBuilder);
    }

    catch (const DBException& ex) {
        Command::generateErrorResponse(txn, replyBuilder, ex, request);
    }
}

class PoolFlushCmd : public Command {
public:
    PoolFlushCmd() : Command("connPoolSync", false, "connpoolsync") {}
    virtual void help(stringstream& help) const {
        help << "internal";
    }
    virtual bool isWriteCommandForConfigServer() const {
        return false;
    }
    virtual void addRequiredPrivileges(const std::string& dbname,
                                       const BSONObj& cmdObj,
                                       std::vector<Privilege>* out) {
        ActionSet actions;
        actions.addAction(ActionType::connPoolSync);
        out->push_back(Privilege(ResourcePattern::forClusterResource(), actions));
    }

    virtual bool run(OperationContext* txn,
                     const string&,
                     mongo::BSONObj&,
                     int,
                     std::string&,
                     mongo::BSONObjBuilder& result) {
        shardConnectionPool.flush();
        globalConnPool.flush();
        return true;
    }
    virtual bool slaveOk() const {
        return true;
    }

} poolFlushCmd;

class PoolStats : public Command {
public:
    PoolStats() : Command("connPoolStats") {}
    virtual void help(stringstream& help) const {
        help << "stats about connection pool";
    }
    virtual bool isWriteCommandForConfigServer() const {
        return false;
    }
    virtual void addRequiredPrivileges(const std::string& dbname,
                                       const BSONObj& cmdObj,
                                       std::vector<Privilege>* out) {
        ActionSet actions;
        actions.addAction(ActionType::connPoolStats);
        out->push_back(Privilege(ResourcePattern::forClusterResource(), actions));
    }
    virtual bool run(OperationContext* txn,
                     const string&,
                     mongo::BSONObj&,
                     int,
                     std::string&,
                     mongo::BSONObjBuilder& result) {
        globalConnPool.appendInfo(result);
        result.append("numDBClientConnection", DBClientConnection::getNumConnections());
        result.append("numAScopedConnection", AScopedConnection::getNumConnections());
        return true;
    }
    virtual bool slaveOk() const {
        return true;
    }

} poolStatsCmd;

}  // namespace mongo<|MERGE_RESOLUTION|>--- conflicted
+++ resolved
@@ -35,7 +35,6 @@
 
 #include "mongo/db/commands.h"
 
-#include <map>
 #include <string>
 #include <vector>
 
@@ -63,16 +62,9 @@
 
 namespace mongo {
 
-<<<<<<< HEAD
 using std::string;
 using std::stringstream;
 using std::endl;
-=======
-    using std::map;
-    using std::string;
-    using std::stringstream;
-    using std::endl;
->>>>>>> 98c8378d
 
 using logger::LogComponent;
 
@@ -322,24 +314,7 @@
         return Status(ErrorCodes::BadValue, "cursor.batchSize must not be negative");
     }
 
-<<<<<<< HEAD
     *batchSize = batchSizeElem.numberLong();
-=======
-    void Command::getCommandsSortedByName(map<string, Command *> & out) {
-        for (CommandMap::const_iterator it=_commands->begin(); 
-              it!=_commands->end(); 
-              ++it) {
-            out.emplace(it->first, it->second);
-        }
-    }
-
-    void Command::logIfSlow( const Timer& timer, const string& msg ) {
-        int ms = timer.millis();
-        if (ms > serverGlobalParams.slowMS) {
-            log() << msg << " took " << ms << " ms." << endl;
-        }
-    }
->>>>>>> 98c8378d
 
     return Status::OK();
 }
