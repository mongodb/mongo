/**
 *    Copyright (C) 2014 MongoDB Inc.
 *
 *    This program is free software: you can redistribute it and/or  modify
 *    it under the terms of the GNU Affero General Public License, version 3,
 *    as published by the Free Software Foundation.
 *
 *    This program is distributed in the hope that it will be useful,
 *    but WITHOUT ANY WARRANTY; without even the implied warranty of
 *    MERCHANTABILITY or FITNESS FOR A PARTICULAR PURPOSE.  See the
 *    GNU Affero General Public License for more details.
 *
 *    You should have received a copy of the GNU Affero General Public License
 *    along with this program.  If not, see <http://www.gnu.org/licenses/>.
 *
 *    As a special exception, the copyright holders give permission to link the
 *    code of portions of this program with the OpenSSL library under certain
 *    conditions as described in each individual source file and distribute
 *    linked combinations including the program with the OpenSSL library. You
 *    must comply with the GNU Affero General Public License in all respects for
 *    all of the code used other than as permitted herein. If you modify file(s)
 *    with this exception, you may extend this exception to your version of the
 *    file(s), but you are not obligated to do so. If you do not wish to do so,
 *    delete this exception statement from your version. If you delete this
 *    exception statement from all source files in the program, then also delete
 *    it in the license file.
 */

#define MONGO_LOG_DEFAULT_COMPONENT ::mongo::logger::LogComponent::kDefault

#include "mongo/platform/basic.h"

#include "mongo/db/operation_context_impl.h"

#include "mongo/db/client.h"
#include "mongo/db/concurrency/lock_state.h"
#include "mongo/db/curop.h"
#include "mongo/db/global_environment_experiment.h"
#include "mongo/db/namespace_string.h"
#include "mongo/db/repl/repl_coordinator_global.h"
#include "mongo/db/storage/storage_engine.h"
#include "mongo/platform/random.h"
#include "mongo/util/log.h"
#include "mongo/util/fail_point_service.h"

namespace mongo {

    OperationContextImpl::OperationContextImpl() {
        StorageEngine* storageEngine = getGlobalEnvironment()->getGlobalStorageEngine();
        invariant(storageEngine);
        _recovery.reset(storageEngine->newRecoveryUnit(this));

        if (storageEngine->supportsDocLocking()) {
            _locker.reset(new LockerImpl<false>());
        }
        else {
            _locker.reset(new LockerImpl<true>());
        }

<<<<<<< HEAD
        _client = &cc();
=======
        _client = currentClient.get(); // may be NULL
>>>>>>> 0b336ddb

        getGlobalEnvironment()->registerOperationContext(this);
    }

    OperationContextImpl::~OperationContextImpl() {
        getGlobalEnvironment()->unregisterOperationContext(this);
    }

    RecoveryUnit* OperationContextImpl::recoveryUnit() const {
        return _recovery.get();
    }

    RecoveryUnit* OperationContextImpl::releaseRecoveryUnit() {
<<<<<<< HEAD
        _recovery->beingReleasedFromOperationContext();
=======
        if ( _recovery.get() )
            _recovery->beingReleasedFromOperationContext();
>>>>>>> 0b336ddb
        return _recovery.release();
    }

    void OperationContextImpl::setRecoveryUnit(RecoveryUnit* unit) {
        _recovery.reset(unit);
<<<<<<< HEAD
        unit->beingSetOnOperationContext();
=======
        if ( unit )
            unit->beingSetOnOperationContext();
>>>>>>> 0b336ddb
    }

    Locker* OperationContextImpl::lockState() const {
        return _locker.get();
    }

    ProgressMeter* OperationContextImpl::setMessage(const char * msg,
                                                    const std::string &name,
                                                    unsigned long long progressMeterTotal,
                                                    int secondsBetween) {
        return &getCurOp()->setMessage(msg, name, progressMeterTotal, secondsBetween);
    }

    string OperationContextImpl::getNS() const {
        return getCurOp()->getNS();
    }

    bool OperationContextImpl::isGod() const {
        return getClient()->isGod();
    }

    Client* OperationContextImpl::getClient() const {
<<<<<<< HEAD
=======
        if ( _client == NULL )
            return currentClient.get();
>>>>>>> 0b336ddb
        return _client;
    }

    CurOp* OperationContextImpl::getCurOp() const {
        return getClient()->curop();
    }

    unsigned int OperationContextImpl::getOpID() const {
        return getCurOp()->opNum();
    }

    // Enabling the checkForInterruptFail fail point will start a game of random chance on the
    // connection specified in the fail point data, generating an interrupt with a given fixed
    // probability.  Example invocation:
    //
    // {configureFailPoint: "checkForInterruptFail",
    //  mode: "alwaysOn",
    //  data: {conn: 17, chance: .01, allowNested: true}}
    //
    // All three data fields must be specified.  In the above example, all interrupt points on
    // connection 17 will generate a kill on the current operation with probability p(.01),
    // including interrupt points of nested operations.  If "allowNested" is false, nested
    // operations are not targeted.  "chance" must be a double between 0 and 1, inclusive.
    MONGO_FP_DECLARE(checkForInterruptFail);

    namespace {

        // Global state for checkForInterrupt fail point.
        PseudoRandom checkForInterruptPRNG(static_cast<int64_t>(time(NULL)));

        // Helper function for checkForInterrupt fail point.  Decides whether the operation currently
        // being run by the given Client meet the (probabilistic) conditions for interruption as
        // specified in the fail point info.
        bool opShouldFail(const Client& c, const BSONObj& failPointInfo) {
            // Only target the client with the specified connection number.
            if (c.getConnectionId() != failPointInfo["conn"].safeNumberLong()) {
                return false;
            }

            // Only target nested operations if requested.
            if (!failPointInfo["allowNested"].trueValue() && c.curop()->parent() != NULL) {
                return false;
            }

            // Return true with (approx) probability p = "chance".  Recall: 0 <= chance <= 1.
            double next = static_cast<double>(std::abs(checkForInterruptPRNG.nextInt64()));
            double upperBound =
                std::numeric_limits<int64_t>::max() * failPointInfo["chance"].numberDouble();
            if (next > upperBound) {
                return false;
            }
            return true;
        }

    } // namespace

    void OperationContextImpl::checkForInterrupt(bool heedMutex) const {
        Client* c = getClient();

        if (heedMutex && lockState()->isWriteLocked() && c->hasWrittenSinceCheckpoint()) {
            return;
        }

        uassert(ErrorCodes::InterruptedAtShutdown,
                "interrupted at shutdown",
                !getGlobalEnvironment()->getKillAllOperations());

        if (c->curop()->maxTimeHasExpired()) {
            c->curop()->kill();
            uasserted(ErrorCodes::ExceededTimeLimit, "operation exceeded time limit");
        }

        MONGO_FAIL_POINT_BLOCK(checkForInterruptFail, scopedFailPoint) {
            if (opShouldFail(*c, scopedFailPoint.getData())) {
                log() << "set pending kill on " << (c->curop()->parent() ? "nested" : "top-level")
                      << " op " << c->curop()->opNum() << ", for checkForInterruptFail";
                c->curop()->kill();
            }
        }

        if (c->curop()->killPending()) {
            uasserted(ErrorCodes::Interrupted, "operation was interrupted");
        }
    }

    Status OperationContextImpl::checkForInterruptNoAssert() const {
        // TODO(spencer): Unify error codes and implementation with checkForInterrupt()
        Client* c = getClient();

        if (getGlobalEnvironment()->getKillAllOperations()) {
            return Status(ErrorCodes::Interrupted, "interrupted at shutdown");
        }

        if (c->curop()->maxTimeHasExpired()) {
            c->curop()->kill();
            return Status(ErrorCodes::Interrupted, "exceeded time limit");
        }

        MONGO_FAIL_POINT_BLOCK(checkForInterruptFail, scopedFailPoint) {
            if (opShouldFail(*c, scopedFailPoint.getData())) {
                log() << "set pending kill on " << (c->curop()->parent() ? "nested" : "top-level")
                      << " op " << c->curop()->opNum() << ", for checkForInterruptFail";
                c->curop()->kill();
            }
        }

        if (c->curop()->killPending()) {
            return Status(ErrorCodes::Interrupted, "interrupted");
        }

        return Status::OK();
    }

    bool OperationContextImpl::isPrimaryFor( const StringData& ns ) {
        return repl::getGlobalReplicationCoordinator()->canAcceptWritesForDatabase(
                NamespaceString(ns).db());
    }

}  // namespace mongo<|MERGE_RESOLUTION|>--- conflicted
+++ resolved
@@ -57,11 +57,7 @@
             _locker.reset(new LockerImpl<true>());
         }
 
-<<<<<<< HEAD
-        _client = &cc();
-=======
         _client = currentClient.get(); // may be NULL
->>>>>>> 0b336ddb
 
         getGlobalEnvironment()->registerOperationContext(this);
     }
@@ -75,23 +71,15 @@
     }
 
     RecoveryUnit* OperationContextImpl::releaseRecoveryUnit() {
-<<<<<<< HEAD
-        _recovery->beingReleasedFromOperationContext();
-=======
         if ( _recovery.get() )
             _recovery->beingReleasedFromOperationContext();
->>>>>>> 0b336ddb
         return _recovery.release();
     }
 
     void OperationContextImpl::setRecoveryUnit(RecoveryUnit* unit) {
         _recovery.reset(unit);
-<<<<<<< HEAD
-        unit->beingSetOnOperationContext();
-=======
         if ( unit )
             unit->beingSetOnOperationContext();
->>>>>>> 0b336ddb
     }
 
     Locker* OperationContextImpl::lockState() const {
@@ -114,11 +102,8 @@
     }
 
     Client* OperationContextImpl::getClient() const {
-<<<<<<< HEAD
-=======
         if ( _client == NULL )
             return currentClient.get();
->>>>>>> 0b336ddb
         return _client;
     }
 
