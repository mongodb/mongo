--- conflicted
+++ resolved
@@ -467,11 +467,6 @@
 /* ------------------------- ExpressionArrayElemAt -------------------------- */
 
 Value ExpressionArrayElemAt::evaluate(const Document& root) const {
-<<<<<<< HEAD
-
-=======
-    const Value array = vpOperand[0]->evaluate(root);
->>>>>>> 9ccc2f76
     const Value indexArg = vpOperand[1]->evaluate(root);
     long long i = indexArg.coerceToLong();
 
@@ -2058,7 +2053,6 @@
 
     vector<Value> output;
     auto& vars = getExpressionContext()->variables;
-<<<<<<< HEAD
 
     int count = 0;
     for (const auto& elem : input) {
@@ -2088,8 +2082,6 @@
     auto& vars = getExpressionContext()->variables;
 
     long counter = 0;
-=======
->>>>>>> 9ccc2f76
     for (const auto& elem : input) {
         vars.setValue(_varId, elem);
 
