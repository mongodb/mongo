--- conflicted
+++ resolved
@@ -2798,11 +2798,7 @@
 };
 
 intrusive_ptr<Expression> ExpressionIndexOfArray::optimize() {
-<<<<<<< HEAD
     // This is optimize all arguments to this expression.
-=======
-    // This is optimizes all arguments to this expression
->>>>>>> c7f9765f
     ExpressionNary::optimize();
 
     // If the input array is an ExpressionConstant we can optimize using a unordered_map instead of an
