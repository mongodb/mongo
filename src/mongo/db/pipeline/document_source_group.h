--- conflicted
+++ resolved
@@ -147,25 +147,7 @@
      */
     Value expandId(const Value& val);
 
-<<<<<<< HEAD
     std::vector<AccumulationStatement> _accumalatedFields;
-=======
-    struct Field {
-        std::string fieldName;
-        Accumulator::Factory accumulatorFactory;
-        boost::intrusive_ptr<Expression> expression;
-    };
-
-    /**
-     * '_fieldName' contains the field names for the result documents, '_accumulatorFactory'
-     * contains the accumulator factories for the result documents, and 'expression' contains the
-     * common expressions used by  instance of an accumulator in order to find the right-hand
-     * side of what gets added to the accumulator. Since these three variable are parallel to each
-     * other, it is stored as a struct in '_accumulatedFields'.
-     */
-    std::vector<Field> _accumalatedFields;
-
->>>>>>> 6c96f57d
 
     bool _doingMerge;
     size_t _memoryUsageBytes = 0;
