/**
 *    Copyright (C) 2013 10gen Inc.
 *
 *    This program is free software: you can redistribute it and/or  modify
 *    it under the terms of the GNU Affero General Public License, version 3,
 *    as published by the Free Software Foundation.
 *
 *    This program is distributed in the hope that it will be useful,
 *    but WITHOUT ANY WARRANTY; without even the implied warranty of
 *    MERCHANTABILITY or FITNESS FOR A PARTICULAR PURPOSE.  See the
 *    GNU Affero General Public License for more details.
 *
 *    You should have received a copy of the GNU Affero General Public License
 *    along with this program.  If not, see <http://www.gnu.org/licenses/>.
 *
 *    As a special exception, the copyright holders give permission to link the
 *    code of portions of this program with the OpenSSL library under certain
 *    conditions as described in each individual source file and distribute
 *    linked combinations including the program with the OpenSSL library. You
 *    must comply with the GNU Affero General Public License in all respects for
 *    all of the code used other than as permitted herein. If you modify file(s)
 *    with this exception, you may extend this exception to your version of the
 *    file(s), but you are not obligated to do so. If you do not wish to do so,
 *    delete this exception statement from your version. If you delete this
 *    exception statement from all source files in the program, then also delete
 *    it in the license file.
 */

#define MONGO_LOG_DEFAULT_COMPONENT ::mongo::logger::LogComponent::kCommands

#include "mongo/platform/basic.h"

#include "mongo/db/commands/write_commands/batch_executor.h"

#include <memory>

#include "mongo/base/error_codes.h"
#include "mongo/db/catalog/database.h"
#include "mongo/db/clientcursor.h"
#include "mongo/db/commands.h"
#include "mongo/db/instance.h"
#include "mongo/db/introspect.h"
#include "mongo/db/lasterror.h"
#include "mongo/db/namespace_string.h"
#include "mongo/db/catalog/index_create.h"
#include "mongo/db/concurrency/deadlock.h"
#include "mongo/db/ops/delete_executor.h"
#include "mongo/db/ops/delete_request.h"
#include "mongo/db/ops/insert.h"
#include "mongo/db/ops/update_executor.h"
#include "mongo/db/ops/update_lifecycle_impl.h"
#include "mongo/db/repl/oplog.h"
#include "mongo/db/repl/repl_coordinator_global.h"
#include "mongo/db/repl/repl_settings.h"
#include "mongo/db/server_parameters.h"
#include "mongo/db/stats/counters.h"
#include "mongo/db/operation_context_impl.h"
#include "mongo/db/write_concern.h"
#include "mongo/s/collection_metadata.h"
#include "mongo/s/d_state.h"
#include "mongo/s/shard_key_pattern.h"
#include "mongo/s/write_ops/batched_upsert_detail.h"
#include "mongo/s/write_ops/write_error_detail.h"
#include "mongo/util/elapsed_tracker.h"
#include "mongo/util/log.h"
#include "mongo/util/mongoutils/str.h"

namespace mongo {

    namespace {

        /**
         * Data structure to safely hold and clean up results of single write operations.
         */
        class WriteOpResult {
            MONGO_DISALLOW_COPYING(WriteOpResult);
        public:
            WriteOpResult() {}

            WriteOpStats& getStats() { return _stats; }

            WriteErrorDetail* getError() { return _error.get(); }
            WriteErrorDetail* releaseError() { return _error.release(); }
            void setError(WriteErrorDetail* error) { _error.reset(error); }

        private:
            WriteOpStats _stats;
            std::auto_ptr<WriteErrorDetail> _error;
        };

    }  // namespace

    // TODO: Determine queueing behavior we want here
    MONGO_EXPORT_SERVER_PARAMETER( queueForMigrationCommit, bool, true );

    using mongoutils::str::stream;

    WriteBatchExecutor::WriteBatchExecutor( OperationContext* txn,
                                            const BSONObj& wc,
                                            OpCounters* opCounters,
                                            LastError* le ) :
        _txn(txn),
        _defaultWriteConcern( wc ),
        _opCounters( opCounters ),
        _le( le ),
        _stats( new WriteBatchStats ) {
    }

    static WCErrorDetail* toWriteConcernError( const Status& wcStatus,
                                               const WriteConcernResult& wcResult ) {

        WCErrorDetail* wcError = new WCErrorDetail;

        wcError->setErrCode( wcStatus.code() );
        wcError->setErrMessage( wcStatus.reason() );
        if ( wcResult.wTimedOut )
            wcError->setErrInfo( BSON( "wtimeout" << true ) );

        return wcError;
    }

    static WriteErrorDetail* toWriteError( const Status& status ) {

        WriteErrorDetail* error = new WriteErrorDetail;

        // TODO: Complex transform here?
        error->setErrCode( status.code() );
        error->setErrMessage( status.reason() );

        return error;
    }

    static void toBatchError( const Status& status, BatchedCommandResponse* response ) {
        response->clear();
        response->setErrCode( status.code() );
        response->setErrMessage( status.reason() );
        response->setOk( false );
        dassert( response->isValid(NULL) );
    }

    static void noteInCriticalSection( WriteErrorDetail* staleError ) {
        BSONObjBuilder builder;
        if ( staleError->isErrInfoSet() )
            builder.appendElements( staleError->getErrInfo() );
        builder.append( "inCriticalSection", true );
        staleError->setErrInfo( builder.obj() );
    }

    // static
    Status WriteBatchExecutor::validateBatch( const BatchedCommandRequest& request ) {

        // Validate namespace
        const NamespaceString nss = NamespaceString( request.getNS() );
        if ( !nss.isValid() ) {
            return Status( ErrorCodes::InvalidNamespace,
                           nss.ns() + " is not a valid namespace" );
        }

        // Make sure we can write to the namespace
        Status allowedStatus = userAllowedWriteNS( nss );
        if ( !allowedStatus.isOK() ) {
            return allowedStatus;
        }

        // Validate insert index requests
        // TODO: Push insert index requests through createIndex once all upgrade paths support it
        string errMsg;
        if ( request.isInsertIndexRequest() && !request.isValidIndexRequest( &errMsg ) ) {
            return Status( ErrorCodes::InvalidOptions, errMsg );
        }

        return Status::OK();
    }

    void WriteBatchExecutor::executeBatch( const BatchedCommandRequest& request,
                                           BatchedCommandResponse* response ) {

        // Validate namespace
        Status isValid = validateBatch(request);
        if (!isValid.isOK()) {
            toBatchError( isValid, response );
            return;
        }

        // Validate write concern
        // TODO: Lift write concern parsing out of this entirely
        WriteConcernOptions writeConcern;

        BSONObj wcDoc;
        if ( request.isWriteConcernSet() ) {
            wcDoc = request.getWriteConcern();
        }

        Status wcStatus = Status::OK();
        if ( wcDoc.isEmpty() ) {

            // The default write concern if empty is w : 1
            // Specifying w : 0 is/was allowed, but is interpreted identically to w : 1

            wcStatus = writeConcern.parse(
                _defaultWriteConcern.isEmpty() ?
                    WriteConcernOptions::Acknowledged : _defaultWriteConcern );

            if ( writeConcern.wNumNodes == 0 && writeConcern.wMode.empty() ) {
                writeConcern.wNumNodes = 1;
            }
        }
        else {
            wcStatus = writeConcern.parse( wcDoc );
        }

        if ( wcStatus.isOK() ) {
            wcStatus = validateWriteConcern( writeConcern );
        }

        if ( !wcStatus.isOK() ) {
            toBatchError( wcStatus, response );
            return;
        }

        if ( request.sizeWriteOps() == 0u ) {
            toBatchError( Status( ErrorCodes::InvalidLength,
                                  "no write ops were included in the batch" ),
                          response );
            return;
        }

        // Validate batch size
        if ( request.sizeWriteOps() > BatchedCommandRequest::kMaxWriteBatchSize ) {
            toBatchError( Status( ErrorCodes::InvalidLength,
                                  stream() << "exceeded maximum write batch size of "
                                           << BatchedCommandRequest::kMaxWriteBatchSize ),
                          response );
            return;
        }

        //
        // End validation
        //

        bool silentWC = writeConcern.wMode.empty() && writeConcern.wNumNodes == 0
                        && writeConcern.syncMode == WriteConcernOptions::NONE;

        Timer commandTimer;

        OwnedPointerVector<WriteErrorDetail> writeErrorsOwned;
        vector<WriteErrorDetail*>& writeErrors = writeErrorsOwned.mutableVector();

        OwnedPointerVector<BatchedUpsertDetail> upsertedOwned;
        vector<BatchedUpsertDetail*>& upserted = upsertedOwned.mutableVector();

        //
        // Apply each batch item, possibly bulking some items together in the write lock.
        // Stops on error if batch is ordered.
        //

        bulkExecute( request, &upserted, &writeErrors );

        //
        // Try to enforce the write concern if everything succeeded (unordered or ordered)
        // OR if something succeeded and we're unordered.
        //

        auto_ptr<WCErrorDetail> wcError;
        bool needToEnforceWC = writeErrors.empty()
                               || ( !request.getOrdered()
                                    && writeErrors.size() < request.sizeWriteOps() );

        if ( needToEnforceWC ) {

            _txn->getCurOp()->setMessage( "waiting for write concern" );

            WriteConcernResult res;
            Status status = waitForWriteConcern( _txn, writeConcern, _txn->getClient()->getLastOp(), &res );

            if ( !status.isOK() ) {
                wcError.reset( toWriteConcernError( status, res ) );
            }
        }

        //
        // Refresh metadata if needed
        //

        bool staleBatch = !writeErrors.empty()
                          && writeErrors.back()->getErrCode() == ErrorCodes::StaleShardVersion;

        if ( staleBatch ) {

            const BatchedRequestMetadata* requestMetadata = request.getMetadata();
            dassert( requestMetadata );

            // Make sure our shard name is set or is the same as what was set previously
            if ( shardingState.setShardName( requestMetadata->getShardName() ) ) {

                //
                // First, we refresh metadata if we need to based on the requested version.
                //

                ChunkVersion latestShardVersion;
                shardingState.refreshMetadataIfNeeded( _txn,
                                                       request.getTargetingNS(),
                                                       requestMetadata->getShardVersion(),
                                                       &latestShardVersion );

                // Report if we're still changing our metadata
                // TODO: Better reporting per-collection
                if ( shardingState.inCriticalMigrateSection() ) {
                    noteInCriticalSection( writeErrors.back() );
                }

                if ( queueForMigrationCommit ) {

                    //
                    // Queue up for migration to end - this allows us to be sure that clients will
                    // not repeatedly try to refresh metadata that is not yet written to the config
                    // server.  Not necessary for correctness.
                    // Exposed as optional parameter to allow testing of queuing behavior with
                    // different network timings.
                    //

                    const ChunkVersion& requestShardVersion = requestMetadata->getShardVersion();

                    //
                    // Only wait if we're an older version (in the current collection epoch) and
                    // we're not write compatible, implying that the current migration is affecting
                    // writes.
                    //

                    if ( requestShardVersion.isOlderThan( latestShardVersion ) &&
                         !requestShardVersion.isWriteCompatibleWith( latestShardVersion ) ) {

                        while ( shardingState.inCriticalMigrateSection() ) {

                            log() << "write request to old shard version "
                                  << requestMetadata->getShardVersion().toString()
                                  << " waiting for migration commit" << endl;

                            shardingState.waitTillNotInCriticalSection( 10 /* secs */);
                        }
                    }
                }
            }
            else {
                // If our shard name is stale, our version must have been stale as well
                dassert( writeErrors.size() == request.sizeWriteOps() );
            }
        }

        //
        // Construct response
        //

        response->setOk( true );

        if ( !silentWC ) {

            if ( upserted.size() ) {
                response->setUpsertDetails( upserted );
            }

            if ( writeErrors.size() ) {
                response->setErrDetails( writeErrors );
            }

            if ( wcError.get() ) {
                response->setWriteConcernError( wcError.release() );
            }

            repl::ReplicationCoordinator* replCoord = repl::getGlobalReplicationCoordinator();
            const repl::ReplicationCoordinator::Mode replMode = replCoord->getReplicationMode();
            if (replMode != repl::ReplicationCoordinator::modeNone) {
                response->setLastOp( _txn->getClient()->getLastOp() );
                if (replMode == repl::ReplicationCoordinator::modeReplSet) {
                    response->setElectionId(replCoord->getElectionId());
                }
            }

            // Set the stats for the response
            response->setN( _stats->numInserted + _stats->numUpserted + _stats->numMatched
                            + _stats->numDeleted );
            if ( request.getBatchType() == BatchedCommandRequest::BatchType_Update )
                response->setNModified( _stats->numModified );
        }

        dassert( response->isValid( NULL ) );
    }

    // Translates write item type to wire protocol op code.
    // Helper for WriteBatchExecutor::applyWriteItem().
    static int getOpCode( BatchedCommandRequest::BatchType writeType ) {
        switch ( writeType ) {
        case BatchedCommandRequest::BatchType_Insert:
            return dbInsert;
        case BatchedCommandRequest::BatchType_Update:
            return dbUpdate;
        default:
            dassert( writeType == BatchedCommandRequest::BatchType_Delete );
            return dbDelete;
        }
        return 0;
    }

    static void buildStaleError( const ChunkVersion& shardVersionRecvd,
                                 const ChunkVersion& shardVersionWanted,
                                 WriteErrorDetail* error ) {

        // Write stale error to results
        error->setErrCode( ErrorCodes::StaleShardVersion );

        BSONObjBuilder infoB;
        shardVersionWanted.addToBSON( infoB, "vWanted" );
        error->setErrInfo( infoB.obj() );

        string errMsg = stream() << "stale shard version detected before write, received "
                                 << shardVersionRecvd.toString() << " but local version is "
                                 << shardVersionWanted.toString();
        error->setErrMessage( errMsg );
    }

    static bool checkShardVersion(OperationContext* txn,
                                  ShardingState* shardingState,
                                  const BatchedCommandRequest& request,
                                  WriteOpResult* result) {

        const NamespaceString nss( request.getTargetingNS() );
        txn->lockState()->assertWriteLocked( nss.ns() );

        ChunkVersion requestShardVersion =
            request.isMetadataSet() && request.getMetadata()->isShardVersionSet() ?
                request.getMetadata()->getShardVersion() : ChunkVersion::IGNORED();

        if ( shardingState->enabled() ) {

            CollectionMetadataPtr metadata = shardingState->getCollectionMetadata( nss.ns() );

            if ( !ChunkVersion::isIgnoredVersion( requestShardVersion ) ) {

                ChunkVersion shardVersion =
                    metadata ? metadata->getShardVersion() : ChunkVersion::UNSHARDED();

                if ( !requestShardVersion.isWriteCompatibleWith( shardVersion ) ) {
                    result->setError(new WriteErrorDetail);
                    buildStaleError(requestShardVersion, shardVersion, result->getError());
                    return false;
                }
            }
        }

        return true;
    }

    static bool checkIsMasterForDatabase(const std::string& ns, WriteOpResult* result) {
        if (!repl::getGlobalReplicationCoordinator()->canAcceptWritesForDatabase(
                NamespaceString(ns).db())) {
            WriteErrorDetail* errorDetail = new WriteErrorDetail;
            result->setError(errorDetail);
            errorDetail->setErrCode(ErrorCodes::NotMaster);
            errorDetail->setErrMessage("Not primary while writing to " + ns);
            return false;
        }
        return true;
    }

    static void buildUniqueIndexError( const BSONObj& keyPattern,
                                       const BSONObj& indexPattern,
                                       WriteErrorDetail* error ) {
        error->setErrCode( ErrorCodes::CannotCreateIndex );
        string errMsg = stream() << "cannot create unique index over " << indexPattern
                                 << " with shard key pattern " << keyPattern;
        error->setErrMessage( errMsg );
    }

    static bool checkIndexConstraints(OperationContext* txn,
                                      ShardingState* shardingState,
                                      const BatchedCommandRequest& request,
                                      WriteOpResult* result) {

        const NamespaceString nss( request.getTargetingNS() );
        txn->lockState()->assertWriteLocked( nss.ns() );

        if ( !request.isUniqueIndexRequest() )
            return true;

        if ( shardingState->enabled() ) {

            CollectionMetadataPtr metadata = shardingState->getCollectionMetadata( nss.ns() );

            if ( metadata ) {
                ShardKeyPattern shardKeyPattern(metadata->getKeyPattern());
                if (!shardKeyPattern.isUniqueIndexCompatible(request.getIndexKeyPattern())) {

                    result->setError(new WriteErrorDetail);
                    buildUniqueIndexError(metadata->getKeyPattern(),
                                          request.getIndexKeyPattern(),
                                          result->getError());

                    return false;
                }
            }
        }

        return true;
    }

    //
    // HELPERS FOR CUROP MANAGEMENT AND GLOBAL STATS
    //

    static CurOp* beginCurrentOp( Client* client, const BatchItemRef& currWrite ) {

        // Execute the write item as a child operation of the current operation.
        auto_ptr<CurOp> currentOp( new CurOp( client, client->curop() ) );

        // Set up the child op with more info
        HostAndPort remote =
            client->hasRemote() ? client->getRemote() : HostAndPort( "0.0.0.0", 0 );
        // TODO Modify CurOp "wrapped" constructor to take an opcode, so calling .reset()
        // is unneeded
        currentOp->reset( remote, getOpCode( currWrite.getRequest()->getBatchType() ) );
        currentOp->ensureStarted();
        currentOp->setNS( currWrite.getRequest()->getNS() );

        currentOp->debug().ns = currentOp->getNS().c_str();
        currentOp->debug().op = currentOp->getOp();

        if ( currWrite.getOpType() == BatchedCommandRequest::BatchType_Insert ) {
            currentOp->setQuery( currWrite.getDocument() );
            currentOp->debug().query = currWrite.getDocument();
            currentOp->debug().ninserted = 0;
        }
        else if ( currWrite.getOpType() == BatchedCommandRequest::BatchType_Update ) {
            currentOp->setQuery( currWrite.getUpdate()->getQuery() );
            currentOp->debug().query = currWrite.getUpdate()->getQuery();
            currentOp->debug().updateobj = currWrite.getUpdate()->getUpdateExpr();
            // Note: debug().nMatched, nModified and nmoved are set internally in update
        }
        else {
            dassert( currWrite.getOpType() == BatchedCommandRequest::BatchType_Delete );
            currentOp->setQuery( currWrite.getDelete()->getQuery() );
            currentOp->debug().query = currWrite.getDelete()->getQuery();
            currentOp->debug().ndeleted = 0;
        }

        return currentOp.release();
    }

    void WriteBatchExecutor::incOpStats( const BatchItemRef& currWrite ) {

        if ( currWrite.getOpType() == BatchedCommandRequest::BatchType_Insert ) {
            _opCounters->gotInsert();
        }
        else if ( currWrite.getOpType() == BatchedCommandRequest::BatchType_Update ) {
            _opCounters->gotUpdate();
        }
        else {
            dassert( currWrite.getOpType() == BatchedCommandRequest::BatchType_Delete );
            _opCounters->gotDelete();
        }
    }

    void WriteBatchExecutor::incWriteStats( const BatchItemRef& currWrite,
                                            const WriteOpStats& stats,
                                            const WriteErrorDetail* error,
                                            CurOp* currentOp ) {

        if ( currWrite.getOpType() == BatchedCommandRequest::BatchType_Insert ) {
            _stats->numInserted += stats.n;
            _le->nObjects = stats.n;
            currentOp->debug().ninserted += stats.n;
        }
        else if ( currWrite.getOpType() == BatchedCommandRequest::BatchType_Update ) {
            if ( stats.upsertedID.isEmpty() ) {
                _stats->numMatched += stats.n;
                _stats->numModified += stats.nModified;
            }
            else {
                ++_stats->numUpserted;
            }

            if ( !error ) {
                _le->recordUpdate( stats.upsertedID.isEmpty() && stats.n > 0,
                        stats.n,
                        stats.upsertedID );
            }
        }
        else {
            dassert( currWrite.getOpType() == BatchedCommandRequest::BatchType_Delete );
            _stats->numDeleted += stats.n;
            if ( !error ) {
                _le->recordDelete( stats.n );
            }
            currentOp->debug().ndeleted += stats.n;
        }

        if (error && !_le->disabled) {
            _le->raiseError(error->getErrCode(), error->getErrMessage().c_str());
        }
    }

    static void finishCurrentOp( OperationContext* txn,
                                 CurOp* currentOp,
                                 WriteErrorDetail* opError ) {

        currentOp->done();
        int executionTime = currentOp->debug().executionTime = currentOp->totalTimeMillis();
        currentOp->debug().recordStats();

        if ( opError ) {
            currentOp->debug().exceptionInfo = ExceptionInfo( opError->getErrMessage(),
                                                              opError->getErrCode() );

            LOG(3) << " Caught Assertion in " << opToString( currentOp->getOp() )
                   << ", continuing " << causedBy( opError->getErrMessage() ) << endl;
        }

        bool logAll = logger::globalLogDomain()->shouldLog( logger::LogSeverity::Debug( 1 ) );
        bool logSlow = executionTime
                       > ( serverGlobalParams.slowMS + currentOp->getExpectedLatencyMs() );

        if ( logAll || logSlow ) {
            LOG(0) << currentOp->debug().report( *currentOp ) << endl;
        }

        if ( currentOp->shouldDBProfile( executionTime ) ) {
            profile( txn, *txn->getClient(), currentOp->getOp(), *currentOp );
        }
    }

    // END HELPERS

    //
    // CORE WRITE OPERATIONS (declaration)
    // These functions write to the database and return stats and zero or one of:
    // - page fault
    // - error
    //

    static void singleInsert( OperationContext* txn,
                              const BSONObj& docToInsert,
                              Collection* collection,
                              WriteOpResult* result );

    static void singleCreateIndex( OperationContext* txn,
                                   const BSONObj& indexDesc,
                                   Collection* collection,
                                   WriteOpResult* result );

    static void multiUpdate( OperationContext* txn,
                             const BatchItemRef& updateItem,
                             WriteOpResult* result );

    static void multiRemove( OperationContext* txn,
                             const BatchItemRef& removeItem,
                             WriteOpResult* result );

    //
    // WRITE EXECUTION
    // In general, the exec* operations manage db lock state and stats before dispatching to the
    // core write operations, which are *only* responsible for performing a write and reporting
    // success or failure.
    //

    /**
     * Representation of the execution state of execInserts.  Used by a single
     * execution of execInserts in a single thread.
     */
    class WriteBatchExecutor::ExecInsertsState {
        MONGO_DISALLOW_COPYING(ExecInsertsState);
    public:
        /**
         * Constructs a new instance, for performing inserts described in "aRequest".
         */
        explicit ExecInsertsState(OperationContext* txn,
                                  const BatchedCommandRequest* aRequest);

        /**
         * Acquires the write lock and client context needed to perform the current write operation.
         * Returns true on success, after which it is safe to use the "context" and "collection"
         * members.  It is safe to call this function if this instance already holds the write lock.
         *
         * On failure, writeLock, context and collection will be NULL/clear.
         */
        bool lockAndCheck(WriteOpResult* result);

        /**
         * Releases the client context and write lock acquired by lockAndCheck.  Safe to call
         * regardless of whether or not this state object currently owns the lock.
         */
        void unlock();

        /**
         * Returns true if this executor has the lock on the target database.
         */
        bool hasLock() { return _writeLock.get(); }

        /**
         * Gets the lock-holding object.  Only valid if hasLock().
         */
        Lock::DBLock& getLock() { return *_writeLock; }

        /**
         * Gets the target collection for the batch operation.  Value is undefined
         * unless hasLock() is true.
         */
        Collection* getCollection() { return _collection; }

        OperationContext* txn;

        // Request object describing the inserts.
        const BatchedCommandRequest* request;

        // Index of the current insert operation to perform.
        size_t currIndex;

        // Translation of insert documents in "request" into insert-ready forms.  This vector has a
        // correspondence with elements of the "request", and "currIndex" is used to
        // index both.
        std::vector<StatusWith<BSONObj> > normalizedInserts;

    private:
        bool _lockAndCheckImpl(WriteOpResult* result, bool intentLock=true);

        // Guard object for the write lock on the target database.
        scoped_ptr<Lock::DBLock> _writeLock;
        scoped_ptr<Lock::CollectionLock> _collLock;

        // Context object on the target database.  Must appear after writeLock, so that it is
        // destroyed in proper order.
        scoped_ptr<Client::Context> _context;

        // Target collection.
        Collection* _collection;
    };

    void WriteBatchExecutor::bulkExecute( const BatchedCommandRequest& request,
                                          std::vector<BatchedUpsertDetail*>* upsertedIds,
                                          std::vector<WriteErrorDetail*>* errors ) {

        if ( request.getBatchType() == BatchedCommandRequest::BatchType_Insert ) {
            execInserts( request, errors );
        }
        else if ( request.getBatchType() == BatchedCommandRequest::BatchType_Update ) {
            for ( size_t i = 0; i < request.sizeWriteOps(); i++ ) {

                WriteErrorDetail* error = NULL;
                BSONObj upsertedId;
                execUpdate( BatchItemRef( &request, i ), &upsertedId, &error );

                if ( !upsertedId.isEmpty() ) {
                    BatchedUpsertDetail* batchUpsertedId = new BatchedUpsertDetail;
                    batchUpsertedId->setIndex( i );
                    batchUpsertedId->setUpsertedID( upsertedId );
                    upsertedIds->push_back( batchUpsertedId );
                }

                if ( error ) {
                    errors->push_back( error );
                    if ( request.getOrdered() )
                        break;
                }
            }
        }
        else {
            dassert( request.getBatchType() == BatchedCommandRequest::BatchType_Delete );
            for ( size_t i = 0; i < request.sizeWriteOps(); i++ ) {

                WriteErrorDetail* error = NULL;
                execRemove( BatchItemRef( &request, i ), &error );

                if ( error ) {
                    errors->push_back( error );
                    if ( request.getOrdered() )
                        break;
                }
            }
        }

        // Fill in stale version errors for unordered batches (update/delete can't do this on own)
        if ( !errors->empty() && !request.getOrdered() ) {

            const WriteErrorDetail* finalError = errors->back();

            if ( finalError->getErrCode() == ErrorCodes::StaleShardVersion ) {
                for ( size_t i = finalError->getIndex() + 1; i < request.sizeWriteOps(); i++ ) {
                    WriteErrorDetail* dupStaleError = new WriteErrorDetail;
                    finalError->cloneTo( dupStaleError );
                    errors->push_back( dupStaleError );
                }
            }
        }
    }

    // Goes over the request and preprocesses normalized versions of all the inserts in the request
    static void normalizeInserts( const BatchedCommandRequest& request,
                                  vector<StatusWith<BSONObj> >* normalizedInserts ) {

        normalizedInserts->reserve(request.sizeWriteOps());
        for ( size_t i = 0; i < request.sizeWriteOps(); ++i ) {
            BSONObj insertDoc = request.getInsertRequest()->getDocumentsAt( i );
            StatusWith<BSONObj> normalInsert = fixDocumentForInsert( insertDoc );
            normalizedInserts->push_back( normalInsert );
            if ( request.getOrdered() && !normalInsert.isOK() )
                break;
        }
    }

    void WriteBatchExecutor::execInserts( const BatchedCommandRequest& request,
                                          std::vector<WriteErrorDetail*>* errors ) {

        // Theory of operation:
        //
        // Instantiates an ExecInsertsState, which represents all of the state involved in the batch
        // insert execution algorithm.  Most importantly, encapsulates the lock state.
        //
        // Every iteration of the loop in execInserts() processes one document insertion, by calling
        // insertOne() exactly once for a given value of state.currIndex.
        //
        // If the ExecInsertsState indicates that the requisite write locks are not held, insertOne
        // acquires them and performs lock-acquisition-time checks.  However, on non-error
        // execution, it does not release the locks.  Therefore, the yielding logic in the while
        // loop in execInserts() is solely responsible for lock release in the non-error case.
        //
        // Internally, insertOne loops performing the single insert until it completes without a
        // PageFaultException, or until it fails with some kind of error.  Errors are mostly
        // propagated via the request->error field, but DBExceptions or std::exceptions may escape,
        // particularly on operation interruption.  These kinds of errors necessarily prevent
        // further insertOne calls, and stop the batch.  As a result, the only expected source of
        // such exceptions are interruptions.
        ExecInsertsState state(_txn, &request);
        normalizeInserts(request, &state.normalizedInserts);

        ElapsedTracker elapsedTracker(128, 10); // 128 hits or 10 ms, matching RunnerYieldPolicy's

        for (state.currIndex = 0;
             state.currIndex < state.request->sizeWriteOps();
             ++state.currIndex) {

            if (elapsedTracker.intervalHasElapsed()) {
                // Consider yielding between inserts.

                _txn->checkForInterrupt();
                elapsedTracker.resetLastTime();
            }

            WriteErrorDetail* error = NULL;
            execOneInsert(&state, &error);
            if (error) {
                errors->push_back(error);
                error->setIndex(state.currIndex);
                if (request.getOrdered())
                    return;
            }
        }
    }

    void WriteBatchExecutor::execUpdate( const BatchItemRef& updateItem,
                                         BSONObj* upsertedId,
                                         WriteErrorDetail** error ) {

        // BEGIN CURRENT OP
        scoped_ptr<CurOp> currentOp( beginCurrentOp( _txn->getClient(), updateItem ) );
        incOpStats( updateItem );

        WriteOpResult result;

        multiUpdate( _txn, updateItem, &result );

        if ( !result.getStats().upsertedID.isEmpty() ) {
            *upsertedId = result.getStats().upsertedID;
        }
        // END CURRENT OP
        incWriteStats( updateItem, result.getStats(), result.getError(), currentOp.get() );
        finishCurrentOp( _txn, currentOp.get(), result.getError() );

        if ( result.getError() ) {
            result.getError()->setIndex( updateItem.getItemIndex() );
            *error = result.releaseError();
        }
    }

    void WriteBatchExecutor::execRemove( const BatchItemRef& removeItem,
                                         WriteErrorDetail** error ) {

        // Removes are similar to updates, but page faults are handled externally

        // BEGIN CURRENT OP
        scoped_ptr<CurOp> currentOp( beginCurrentOp( _txn->getClient(), removeItem ) );
        incOpStats( removeItem );

        WriteOpResult result;

        multiRemove( _txn, removeItem, &result );

        // END CURRENT OP
        incWriteStats( removeItem, result.getStats(), result.getError(), currentOp.get() );
        finishCurrentOp( _txn, currentOp.get(), result.getError() );

        if ( result.getError() ) {
            result.getError()->setIndex( removeItem.getItemIndex() );
            *error = result.releaseError();
        }
    }

    //
    // IN-DB-LOCK CORE OPERATIONS
    //

    WriteBatchExecutor::ExecInsertsState::ExecInsertsState(OperationContext* txn,
                                                           const BatchedCommandRequest* aRequest) :
        txn(txn),
        request(aRequest),
        currIndex(0),
        _collection(NULL) {
    }

    bool WriteBatchExecutor::ExecInsertsState::_lockAndCheckImpl(WriteOpResult* result,
                                                                 bool intentLock) {
        if (hasLock()) {
            // TODO: Client::Context legacy, needs to be removed
            txn->getCurOp()->enter(_context->ns(),
                                   _context->db() ? _context->db()->getProfilingLevel() : 0);
            return true;
        }

        if (request->isInsertIndexRequest())
            intentLock = false; // can't build indexes in intent mode

        invariant(!_context.get());
        _writeLock.reset(new Lock::DBLock(txn->lockState(),
                                          nsToDatabase(request->getNS()),
                                          intentLock ? MODE_IX : MODE_X));
        _collLock.reset(new Lock::CollectionLock(txn->lockState(),
                                                 request->getNS(),
                                                 intentLock ? MODE_IX : MODE_X));
        if (!checkIsMasterForDatabase(request->getNS(), result)) {
            return false;
        }
        if (!checkShardVersion(txn, &shardingState, *request, result)) {
            return false;
        }
        if (!checkIndexConstraints(txn, &shardingState, *request, result)) {
            return false;
        }

        _context.reset(new Client::Context(txn, request->getNS(), false));

        Database* database = _context->db();
        dassert(database);
        _collection = database->getCollection(txn, request->getTargetingNS());
        if (!_collection) {
            if (intentLock) {
                // try again with full X lock.
                unlock();
                return _lockAndCheckImpl(result, false);
            }

            WriteUnitOfWork wunit (txn);
            // Implicitly create if it doesn't exist
            _collection = database->createCollection(txn, request->getTargetingNS());
            if (!_collection) {
                result->setError(
                        toWriteError(Status(ErrorCodes::InternalError,
                                            "could not create collection " +
                                            request->getTargetingNS())));
                return false;
            }
            repl::logOp(txn,
                        "c",
                        (database->name() + ".$cmd").c_str(),
                        BSON("create" << nsToCollectionSubstring(request->getTargetingNS())));
            wunit.commit();
        }
        return true;
    }

    bool WriteBatchExecutor::ExecInsertsState::lockAndCheck(WriteOpResult* result) {
        if (_lockAndCheckImpl(result))
            return true;
        unlock();
        return false;
    }

    void WriteBatchExecutor::ExecInsertsState::unlock() {
        _collection = NULL;
        _context.reset();
        _collLock.reset();
        _writeLock.reset();
    }

    static void insertOne(WriteBatchExecutor::ExecInsertsState* state, WriteOpResult* result) {
        invariant(state->currIndex < state->normalizedInserts.size());
        const StatusWith<BSONObj>& normalizedInsert(state->normalizedInserts[state->currIndex]);

        if (!normalizedInsert.isOK()) {
            result->setError(toWriteError(normalizedInsert.getStatus()));
            return;
        }

        const BSONObj& insertDoc = normalizedInsert.getValue().isEmpty() ?
            state->request->getInsertRequest()->getDocumentsAt( state->currIndex ) :
            normalizedInsert.getValue();

        try {
            if (state->lockAndCheck(result)) {
                if (!state->request->isInsertIndexRequest()) {
                    singleInsert(state->txn, insertDoc, state->getCollection(), result);
                }
                else {
                    singleCreateIndex(state->txn, insertDoc, state->getCollection(), result);
                }
            }
        }
        catch (const DBException& ex) {
            Status status(ex.toStatus());
            if (ErrorCodes::isInterruption(status.code()))
                throw;
            result->setError(toWriteError(status));
        }

        // Errors release the write lock, as a matter of policy.
        if (result->getError())
            state->unlock();
    }

    void WriteBatchExecutor::execOneInsert(ExecInsertsState* state, WriteErrorDetail** error) {
        BatchItemRef currInsertItem(state->request, state->currIndex);
        scoped_ptr<CurOp> currentOp(beginCurrentOp(_txn->getClient(), currInsertItem));
        incOpStats(currInsertItem);

        WriteOpResult result;
        insertOne(state, &result);

        if (state->hasLock()) {
            // Normally, unlocking records lock time stats on the active CurOp.  However,
            // insertOne() may not release the lock. In that case, record time by hand.
            state->getLock().recordTime();
            // If we deschedule here, there could be substantial unaccounted locked time.
            // Any time from here will be attributed to the next insert in the batch, or
            // not attributed to any operation if this is the last op in the batch.
            state->getLock().resetTime();
        }

        incWriteStats(currInsertItem,
                      result.getStats(),
                      result.getError(),
                      currentOp.get());
        finishCurrentOp(_txn, currentOp.get(), result.getError());

        if (result.getError()) {
            *error = result.releaseError();
        }
    }

    /**
     * Perform a single insert into a collection.  Requires the insert be preprocessed and the
     * collection already has been created.
     *
     * Might fault or error, otherwise populates the result.
     */
    static void singleInsert( OperationContext* txn,
                              const BSONObj& docToInsert,
                              Collection* collection,
                              WriteOpResult* result ) {

        const string& insertNS = collection->ns().ns();

        txn->lockState()->assertWriteLocked( insertNS );

        WriteUnitOfWork wunit(txn);
        StatusWith<DiskLoc> status = collection->insertDocument( txn, docToInsert, true );

        if ( !status.isOK() ) {
            result->setError(toWriteError(status.getStatus()));
        }
        else {
            repl::logOp( txn, "i", insertNS.c_str(), docToInsert );
            result->getStats().n = 1;
            wunit.commit();
        }
    }

    /**
     * Perform a single index insert into a collection.  Requires the index descriptor be
     * preprocessed and the collection already has been created.
     *
     * Might fault or error, otherwise populates the result.
     */
    static void singleCreateIndex( OperationContext* txn,
                                   const BSONObj& indexDesc,
                                   Collection* collection,
                                   WriteOpResult* result ) {

        const string indexNS = collection->ns().getSystemIndexesCollection();

        txn->lockState()->assertWriteLocked( indexNS );

        MultiIndexBlock indexer(txn, collection);
        indexer.allowBackgroundBuilding();
        indexer.allowInterruption();

        Status status = indexer.init(indexDesc);
        if ( status.code() == ErrorCodes::IndexAlreadyExists ) {
            result->getStats().n = 0;
            return; // inserting an existing index is a no-op.
        }
        if (!status.isOK()) {
            result->setError(toWriteError(status));
            return;
        }

        status = indexer.insertAllDocumentsInCollection();
        if (!status.isOK()) {
            result->setError(toWriteError(status));
            return;
        }

        WriteUnitOfWork wunit(txn);
        indexer.commit();
        repl::logOp( txn, "i", indexNS.c_str(), indexDesc );
        result->getStats().n = 1;
        wunit.commit();
    }

    static void multiUpdate( OperationContext* txn,
                             const BatchItemRef& updateItem,
                             WriteOpResult* result ) {

        const NamespaceString nsString(updateItem.getRequest()->getNS());
        const bool isMulti = updateItem.getUpdate()->getMulti();
        UpdateRequest request(txn, nsString);
        request.setQuery(updateItem.getUpdate()->getQuery());
        request.setUpdates(updateItem.getUpdate()->getUpdateExpr());
        request.setMulti(isMulti);
        request.setUpsert(updateItem.getUpdate()->getUpsert());
        request.setUpdateOpLog(true);
        UpdateLifecycleImpl updateLifecycle(true, request.getNamespaceString());
        request.setLifecycle(&updateLifecycle);

        UpdateExecutor executor(&request, &txn->getCurOp()->debug());
        Status status = executor.prepare();
        if (!status.isOK()) {
            result->setError(toWriteError(status));
            return;
        }

        int attempt = 1;
        bool createCollection = false;
        for ( int fakeLoop = 0; fakeLoop < 1; fakeLoop++ ) {

            if ( createCollection ) {
                Lock::DBLock lk(txn->lockState(), nsString.db(), MODE_X);
                Client::Context ctx(txn, nsString.ns(), false /* don't check version */);
                Database* db = ctx.db();
                if ( db->getCollection( txn, nsString.ns() ) ) {
                    // someone else beat us to it
                }
                else {
                    WriteUnitOfWork wuow(txn);
                    uassertStatusOK( userCreateNS( txn, db,
                                                   nsString.ns(), BSONObj(),
                                                   !request.isFromReplication() ) );
                    wuow.commit();
                }
            }

            ///////////////////////////////////////////
            Lock::DBLock dbLock(txn->lockState(), nsString.db(), MODE_IX);
            Lock::CollectionLock colLock(txn->lockState(),
                                         nsString.ns(),
                                         isMulti ? MODE_X : MODE_IX);
            ///////////////////////////////////////////

            if (!checkShardVersion(txn, &shardingState, *updateItem.getRequest(), result))
                return;

            Client::Context ctx(txn, nsString.ns(), false /* don't check version */);

            if ( ctx.db()->getCollection( txn, nsString.ns() ) == NULL ) {
                if ( createCollection ) {
                    // we raced with some, accept defeat
                    result->getStats().nModified = 0;
                    result->getStats().n = 0;
                    return;
                }

                if ( !request.isUpsert() ) {
                    // not an upsert, not collection, nothing to do
                    result->getStats().nModified = 0;
                    result->getStats().n = 0;
                    return;
                }

                // upsert, mark that we should create collection
                fakeLoop = -1;
                createCollection = true;
                continue;
            }

            try {
                UpdateResult res = executor.execute(ctx.db());

                const long long numDocsModified = res.numDocsModified;
                const long long numMatched = res.numMatched;
                const BSONObj resUpsertedID = res.upserted;

                // We have an _id from an insert
                const bool didInsert = !resUpsertedID.isEmpty();

                result->getStats().nModified = didInsert ? 0 : numDocsModified;
                result->getStats().n = didInsert ? 1 : numMatched;
                result->getStats().upsertedID = resUpsertedID;
            }
            catch ( const DeadLockException& dle ) {
                if ( isMulti ) {
<<<<<<< HEAD
                    log() << "got deadlock during multi abort, aborting";
=======
                    log() << "got deadlock during multi update, aborting";
>>>>>>> 40588205
                    throw;
                }
                else {
                    log() << "got deadlock doing update on " << nsString
                          << ", attempt: " << attempt++ << " retrying";
                    createCollection = false;
                    fakeLoop = -1;
                }
            }
            catch (const DBException& ex) {
                status = ex.toStatus();
                if (ErrorCodes::isInterruption(status.code())) {
                    throw;
                }
                result->setError(toWriteError(status));
            }
        }
    }

    /**
     * Perform a remove operation, which might remove multiple documents.  Dispatches to remove code
     * currently to do most of this.
     *
     * Might fault or error, otherwise populates the result.
     */
    static void multiRemove( OperationContext* txn,
                             const BatchItemRef& removeItem,
                             WriteOpResult* result ) {

        const NamespaceString nss( removeItem.getRequest()->getNS() );
        DeleteRequest request(txn, nss);
        request.setQuery( removeItem.getDelete()->getQuery() );
        request.setMulti( removeItem.getDelete()->getLimit() != 1 );
        request.setUpdateOpLog(true);
        request.setGod( false );
        DeleteExecutor executor( &request );
        Status status = executor.prepare();
        if ( !status.isOK() ) {
            result->setError(toWriteError(status));
            return;
        }

        int attempt = 1;
        while ( 1 ) {
            try {
                Lock::DBLock dbLock(txn->lockState(), nss.db(), MODE_IX);
                Lock::CollectionLock collLock(txn->lockState(), nss.ns(), MODE_IX);

                // Check version once we're locked

                if (!checkShardVersion(txn, &shardingState, *removeItem.getRequest(), result)) {
                    // Version error
                    return;
                }

                // Context once we're locked, to set more details in currentOp()
                // TODO: better constructor?
                Client::Context ctx(txn, nss.ns(), false /* don't check version */);

                result->getStats().n = executor.execute(ctx.db());
                return;
            }
            catch ( const DeadLockException& dle ) {
                log() << "got deadlock doing delete on " << nss
                      << ", attempt: " << attempt++ << " retrying";
            }
            catch ( const DBException& ex ) {
                status = ex.toStatus();
                if (ErrorCodes::isInterruption(status.code())) {
                    throw;
                }
                result->setError(toWriteError(status));
                return;
            }
        }
    }

} // namespace mongo<|MERGE_RESOLUTION|>--- conflicted
+++ resolved
@@ -1213,11 +1213,7 @@
             }
             catch ( const DeadLockException& dle ) {
                 if ( isMulti ) {
-<<<<<<< HEAD
-                    log() << "got deadlock during multi abort, aborting";
-=======
                     log() << "got deadlock during multi update, aborting";
->>>>>>> 40588205
                     throw;
                 }
                 else {
