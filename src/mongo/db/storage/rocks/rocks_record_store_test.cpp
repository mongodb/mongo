/**
 *    Copyright (C) 2014 MongoDB Inc.
 *
 *    This program is free software: you can redistribute it and/or  modify
 *    it under the terms of the GNU Affero General Public License, version 3,
 *    as published by the Free Software Foundation.
 *
 *    This program is distributed in the hope that it will be useful,
 *    but WITHOUT ANY WARRANTY; without even the implied warranty of
 *    MERCHANTABILITY or FITNESS FOR A PARTICULAR PURPOSE.  See the
 *    GNU Affero General Public License for more details.
 *
 *    You should have received a copy of the GNU Affero General Public License
 *    along with this program.  If not, see <http://www.gnu.org/licenses/>.
 *
 *    As a special exception, the copyright holders give permission to link the
 *    code of portions of this program with the OpenSSL library under certain
 *    conditions as described in each individual source file and distribute
 *    linked combinations including the program with the OpenSSL library. You
 *    must comply with the GNU Affero General Public License in all respects for
 *    all of the code used other than as permitted herein. If you modify file(s)
 *    with this exception, you may extend this exception to your version of the
 *    file(s), but you are not obligated to do so. If you do not wish to do so,
 *    delete this exception statement from your version. If you delete this
 *    exception statement from all source files in the program, then also delete
 *    it in the license file.
 */

#include "mongo/platform/basic.h"

#include <boost/filesystem/operations.hpp>
#include <boost/scoped_ptr.hpp>
#include <boost/shared_ptr.hpp>
#include <memory>
#include <vector>

#include <rocksdb/comparator.h>
#include <rocksdb/db.h>
#include <rocksdb/options.h>
#include <rocksdb/slice.h>

#include "mongo/db/concurrency/write_conflict_exception.h"
#include "mongo/db/storage/record_store_test_harness.h"
#include "mongo/db/storage/rocks/rocks_record_store.h"
#include "mongo/db/storage/rocks/rocks_recovery_unit.h"
#include "mongo/db/storage/rocks/rocks_transaction.h"
#include "mongo/unittest/unittest.h"
#include "mongo/unittest/temp_dir.h"

namespace mongo {

    using boost::scoped_ptr;
    using boost::shared_ptr;
    using std::string;

    class RocksRecordStoreHarnessHelper : public HarnessHelper {
    public:
        RocksRecordStoreHarnessHelper() : _tempDir(_testNamespace) {
            boost::filesystem::remove_all(_tempDir.path());
            rocksdb::DB* db;
            std::vector<rocksdb::ColumnFamilyDescriptor> cfs;
            cfs.emplace_back();
            cfs.emplace_back("record_store", rocksdb::ColumnFamilyOptions());
            rocksdb::DBOptions db_options;
            db_options.create_if_missing = true;
            db_options.create_missing_column_families = true;
            std::vector<rocksdb::ColumnFamilyHandle*> handles;
            auto s = rocksdb::DB::Open(db_options, _tempDir.path(), cfs, &handles, &db);
            ASSERT(s.ok());
            _db.reset(db);
            delete handles[0];
            _cf.reset(handles[1]);
        }

        virtual RecordStore* newNonCappedRecordStore() {
          return newNonCappedRecordStore("foo.bar");
        }
        RecordStore* newNonCappedRecordStore(const std::string& ns) {
            return new RocksRecordStore(ns, "1", _db.get(), _cf);
        }

        RecordStore* newCappedRecordStore(const std::string& ns, int64_t cappedMaxSize,
                                          int64_t cappedMaxDocs) {
            return new RocksRecordStore(ns, "1", _db.get(), _cf, true, cappedMaxSize,
                                        cappedMaxDocs);
        }

        virtual RecoveryUnit* newRecoveryUnit() {
            return new RocksRecoveryUnit(&_transactionEngine, _db.get(), true);
        }

    private:
        string _testNamespace = "mongo-rocks-record-store-test";
        unittest::TempDir _tempDir;
        boost::scoped_ptr<rocksdb::DB> _db;
        boost::shared_ptr<rocksdb::ColumnFamilyHandle> _cf;
        RocksTransactionEngine _transactionEngine;
    };

    HarnessHelper* newHarnessHelper() { return new RocksRecordStoreHarnessHelper(); }

    TEST(RocksRecordStoreTest, Isolation1 ) {
        scoped_ptr<HarnessHelper> harnessHelper( newHarnessHelper() );
        scoped_ptr<RecordStore> rs( harnessHelper->newNonCappedRecordStore() );

        RecordId loc1;
        RecordId loc2;

        {
            scoped_ptr<OperationContext> opCtx( harnessHelper->newOperationContext() );
            {
                WriteUnitOfWork uow( opCtx.get() );

                StatusWith<RecordId> res = rs->insertRecord( opCtx.get(), "a", 2, false );
                ASSERT_OK( res.getStatus() );
                loc1 = res.getValue();

                res = rs->insertRecord( opCtx.get(), "a", 2, false );
                ASSERT_OK( res.getStatus() );
                loc2 = res.getValue();

                uow.commit();
            }
        }

        {
            scoped_ptr<OperationContext> t1( harnessHelper->newOperationContext() );
            scoped_ptr<OperationContext> t2( harnessHelper->newOperationContext() );

            scoped_ptr<WriteUnitOfWork> w1( new WriteUnitOfWork( t1.get() ) );
            scoped_ptr<WriteUnitOfWork> w2( new WriteUnitOfWork( t2.get() ) );

            rs->dataFor( t1.get(), loc1 );
            rs->dataFor( t2.get(), loc1 );

            ASSERT_OK( rs->updateRecord( t1.get(), loc1, RecordData("a", 2), "b", 2, false, NULL ).getStatus() );
            ASSERT_OK( rs->updateRecord( t1.get(), loc2, RecordData("a", 2), "B", 2, false, NULL ).getStatus() );

<<<<<<< HEAD
            try {
                // this should fail
                rs->updateRecord( t2.get(), loc1, RecordData("a", 2), "c", 2, false, NULL );
                ASSERT( 0 );
            }
            catch ( WriteConflictException& dle ) {
                w2.reset( NULL );
                t2.reset( NULL );
            }
=======
            // this should throw
            ASSERT_THROWS(rs->updateRecord(t2.get(), loc1, "c", 2, false, NULL),
                          WriteConflictException);
>>>>>>> 8cf51d1d

            w1->commit(); // this should succeed
        }
    }

    TEST(RocksRecordStoreTest, Isolation2 ) {
        scoped_ptr<HarnessHelper> harnessHelper( newHarnessHelper() );
        scoped_ptr<RecordStore> rs( harnessHelper->newNonCappedRecordStore() );

        RecordId loc1;
        RecordId loc2;

        {
            scoped_ptr<OperationContext> opCtx( harnessHelper->newOperationContext() );
            {
                WriteUnitOfWork uow( opCtx.get() );

                StatusWith<RecordId> res = rs->insertRecord( opCtx.get(), "a", 2, false );
                ASSERT_OK( res.getStatus() );
                loc1 = res.getValue();

                res = rs->insertRecord( opCtx.get(), "a", 2, false );
                ASSERT_OK( res.getStatus() );
                loc2 = res.getValue();

                uow.commit();
            }
        }

        {
            scoped_ptr<OperationContext> t1( harnessHelper->newOperationContext() );
            scoped_ptr<OperationContext> t2( harnessHelper->newOperationContext() );

            // ensure we start transactions
            rs->dataFor( t1.get(), loc2 );
            rs->dataFor( t2.get(), loc2 );

            {
                WriteUnitOfWork w( t1.get() );
                ASSERT_OK( rs->updateRecord( t1.get(), loc1, RecordData("a", 2), "b", 2, false, NULL ).getStatus() );
                w.commit();
            }

            {
                WriteUnitOfWork w( t2.get() );
<<<<<<< HEAD
                ASSERT_EQUALS( string("a"), rs->dataFor( t2.get(), loc1 ).data() );
                try {
                    // this should fail as our version of loc1 is too old
                    rs->updateRecord( t2.get(), loc1, RecordData("a", 2), "c", 2, false, NULL );
                    ASSERT( 0 );
                }
                catch ( WriteConflictException& dle ) {
                }

=======
                ASSERT_EQUALS(string("a"), rs->dataFor(t2.get(), loc1).data());
                // this should fail as our version of loc1 is too old
                ASSERT_THROWS(rs->updateRecord(t2.get(), loc1, "c", 2, false, NULL),
                              WriteConflictException);
>>>>>>> 8cf51d1d
            }
        }
    }

    StatusWith<RecordId> insertBSON(scoped_ptr<OperationContext>& opCtx,
                                   scoped_ptr<RecordStore>& rs,
                                   const OpTime& opTime) {
        BSONObj obj = BSON( "ts" << opTime );
        WriteUnitOfWork wuow(opCtx.get());
        RocksRecordStore* rrs = dynamic_cast<RocksRecordStore*>(rs.get());
        invariant( rrs );
        Status status = rrs->oplogDiskLocRegister( opCtx.get(), opTime );
        if (!status.isOK())
            return StatusWith<RecordId>( status );
        StatusWith<RecordId> res = rs->insertRecord(opCtx.get(),
                                                   obj.objdata(),
                                                   obj.objsize(),
                                                   false);
        if (res.isOK())
            wuow.commit();
        return res;
    }

    // TODO remove from here once mongo made the test generic
    TEST(RocksRecordStoreTest, OplogHack) {
        RocksRecordStoreHarnessHelper harnessHelper;
        scoped_ptr<RecordStore> rs(harnessHelper.newNonCappedRecordStore("local.oplog.foo"));
        {
            scoped_ptr<OperationContext> opCtx(harnessHelper.newOperationContext());

            // always illegal
            ASSERT_EQ(insertBSON(opCtx, rs, OpTime(2,-1)).getStatus(),
                  ErrorCodes::BadValue);

            {
                BSONObj obj = BSON("not_ts" << OpTime(2,1));
                ASSERT_EQ(rs->insertRecord(opCtx.get(), obj.objdata(), obj.objsize(),
                                           false ).getStatus(),
                          ErrorCodes::BadValue);

                obj = BSON( "ts" << "not an OpTime" );
                ASSERT_EQ(rs->insertRecord(opCtx.get(), obj.objdata(), obj.objsize(),
                                           false ).getStatus(),
                          ErrorCodes::BadValue);
            }

            // currently dasserts
            // ASSERT_EQ(insertBSON(opCtx, rs, BSON("ts" << OpTime(-2,1))).getStatus(),
            // ErrorCodes::BadValue);

            // success cases
            ASSERT_EQ(insertBSON(opCtx, rs, OpTime(1,1)).getValue(),
                      RecordId(1,1));

            ASSERT_EQ(insertBSON(opCtx, rs, OpTime(1,2)).getValue(),
                      RecordId(1,2));

            ASSERT_EQ(insertBSON(opCtx, rs, OpTime(2,2)).getValue(),
                      RecordId(2,2));
        }

        {
            scoped_ptr<OperationContext> opCtx(harnessHelper.newOperationContext());
            // find start
            ASSERT_EQ(rs->oplogStartHack(opCtx.get(), RecordId(0,1)), RecordId()); // nothing <=
            ASSERT_EQ(rs->oplogStartHack(opCtx.get(), RecordId(2,1)), RecordId(1,2)); // between
            ASSERT_EQ(rs->oplogStartHack(opCtx.get(), RecordId(2,2)), RecordId(2,2)); // ==
            ASSERT_EQ(rs->oplogStartHack(opCtx.get(), RecordId(2,3)), RecordId(2,2)); // > highest
        }

        {
            scoped_ptr<OperationContext> opCtx(harnessHelper.newOperationContext());
            rs->temp_cappedTruncateAfter(opCtx.get(), RecordId(2,2),  false); // no-op
        }

        {
            scoped_ptr<OperationContext> opCtx(harnessHelper.newOperationContext());
            ASSERT_EQ(rs->oplogStartHack(opCtx.get(), RecordId(2,3)), RecordId(2,2));
        }

        {
            scoped_ptr<OperationContext> opCtx(harnessHelper.newOperationContext());
            rs->temp_cappedTruncateAfter(opCtx.get(), RecordId(1,2),  false); // deletes 2,2
        }

        {
            scoped_ptr<OperationContext> opCtx(harnessHelper.newOperationContext());
            ASSERT_EQ(rs->oplogStartHack(opCtx.get(), RecordId(2,3)), RecordId(1,2));
        }

        {
            scoped_ptr<OperationContext> opCtx(harnessHelper.newOperationContext());
            rs->temp_cappedTruncateAfter(opCtx.get(), RecordId(1,2),  true); // deletes 1,2
        }

        {
            scoped_ptr<OperationContext> opCtx(harnessHelper.newOperationContext());
            ASSERT_EQ(rs->oplogStartHack(opCtx.get(), RecordId(2,3)), RecordId(1,1));
        }

        {
            scoped_ptr<OperationContext> opCtx(harnessHelper.newOperationContext());
            WriteUnitOfWork wuow(opCtx.get());
            ASSERT_OK(rs->truncate(opCtx.get())); // deletes 1,1 and leaves collection empty
            wuow.commit();
        }

        {
            scoped_ptr<OperationContext> opCtx(harnessHelper.newOperationContext());
            ASSERT_EQ(rs->oplogStartHack(opCtx.get(), RecordId(2,3)), RecordId());
        }
    }

    TEST(RocksRecordStoreTest, OplogHackOnNonOplog) {
        RocksRecordStoreHarnessHelper harnessHelper;
        scoped_ptr<RecordStore> rs(harnessHelper.newNonCappedRecordStore("local.NOT_oplog.foo"));

        scoped_ptr<OperationContext> opCtx(harnessHelper.newOperationContext());

        BSONObj obj = BSON( "ts" << OpTime(2,-1) );
        {
            WriteUnitOfWork wuow( opCtx.get() );
            ASSERT_OK(rs->insertRecord(opCtx.get(), obj.objdata(),
                                       obj.objsize(), false ).getStatus());
            wuow.commit();
        }
        ASSERT_EQ(rs->oplogStartHack(opCtx.get(), RecordId(0,1)), boost::none);
    }

    TEST(RocksRecordStoreTest, CappedOrder) {
        scoped_ptr<RocksRecordStoreHarnessHelper> harnessHelper(new RocksRecordStoreHarnessHelper());
        scoped_ptr<RecordStore> rs(harnessHelper->newCappedRecordStore("a.b", 100000,10000));

        RecordId loc1;

        { // first insert a document
            scoped_ptr<OperationContext> opCtx( harnessHelper->newOperationContext() );
            {
                WriteUnitOfWork uow( opCtx.get() );
                StatusWith<RecordId> res = rs->insertRecord( opCtx.get(), "a", 2, false );
                ASSERT_OK( res.getStatus() );
                loc1 = res.getValue();
                uow.commit();
            }
        }

        {
            scoped_ptr<OperationContext> opCtx( harnessHelper->newOperationContext() );
            scoped_ptr<RecordIterator> it( rs->getIterator( opCtx.get(), loc1 ) );
            ASSERT( !it->isEOF() );
            ASSERT_EQ( loc1, it->getNext() );
            ASSERT( it->isEOF() );
        }

        {
            // now we insert 2 docs, but commit the 2nd one fiirst
            // we make sure we can't find the 2nd until the first is commited
            scoped_ptr<OperationContext> t1( harnessHelper->newOperationContext() );
            scoped_ptr<WriteUnitOfWork> w1( new WriteUnitOfWork( t1.get() ) );
            rs->insertRecord( t1.get(), "b", 2, false );
            // do not commit yet

            { // create 2nd doc
                scoped_ptr<OperationContext> t2( harnessHelper->newOperationContext() );
                {
                    WriteUnitOfWork w2( t2.get() );
                    rs->insertRecord( t2.get(), "c", 2, false );
                    w2.commit();
                }
            }

            { // state should be the same
                scoped_ptr<OperationContext> opCtx( harnessHelper->newOperationContext() );
                scoped_ptr<RecordIterator> it( rs->getIterator( opCtx.get(), loc1 ) );
                ASSERT( !it->isEOF() );
                ASSERT_EQ( loc1, it->getNext() );
                ASSERT( it->isEOF() );
            }

            w1->commit();
        }

        { // now all 3 docs should be visible
            scoped_ptr<OperationContext> opCtx( harnessHelper->newOperationContext() );
            scoped_ptr<RecordIterator> it( rs->getIterator( opCtx.get(), loc1 ) );
            ASSERT( !it->isEOF() );
            ASSERT_EQ( loc1, it->getNext() );
            ASSERT( !it->isEOF() );
            it->getNext();
            ASSERT( !it->isEOF() );
            it->getNext();
            ASSERT( it->isEOF() );
        }
    }

    RecordId _oplogOrderInsertOplog( OperationContext* txn,
                                    scoped_ptr<RecordStore>& rs,
                                    int inc ) {
        OpTime opTime = OpTime(5,inc);
        RocksRecordStore* rrs = dynamic_cast<RocksRecordStore*>(rs.get());
        Status status = rrs->oplogDiskLocRegister( txn, opTime );
        ASSERT_OK( status );
        BSONObj obj = BSON( "ts" << opTime );
        StatusWith<RecordId> res = rs->insertRecord( txn, obj.objdata(), obj.objsize(), false );
        ASSERT_OK( res.getStatus() );
        return res.getValue();
    }

    TEST(RocksRecordStoreTest, OplogOrder) {
        scoped_ptr<RocksRecordStoreHarnessHelper> harnessHelper(
            new RocksRecordStoreHarnessHelper());
        scoped_ptr<RecordStore> rs(
            harnessHelper->newCappedRecordStore("local.oplog.foo", 100000, 10000));
        {
            const RocksRecordStore* rrs = dynamic_cast<RocksRecordStore*>(rs.get());
            ASSERT( rrs->isOplog() );
        }

        RecordId loc1;

        { // first insert a document
            scoped_ptr<OperationContext> opCtx( harnessHelper->newOperationContext() );
            {
                WriteUnitOfWork uow( opCtx.get() );
                loc1 = _oplogOrderInsertOplog( opCtx.get(), rs, 1 );
                uow.commit();
            }
        }

        {
            scoped_ptr<OperationContext> opCtx( harnessHelper->newOperationContext() );
            scoped_ptr<RecordIterator> it( rs->getIterator( opCtx.get(), loc1 ) );
            ASSERT( !it->isEOF() );
            ASSERT_EQ( loc1, it->getNext() );
            ASSERT( it->isEOF() );
        }

        {
            // now we insert 2 docs, but commit the 2nd one fiirst
            // we make sure we can't find the 2nd until the first is commited
            scoped_ptr<OperationContext> t1( harnessHelper->newOperationContext() );
            scoped_ptr<WriteUnitOfWork> w1( new WriteUnitOfWork( t1.get() ) );
            _oplogOrderInsertOplog( t1.get(), rs, 2 );
            // do not commit yet

            { // create 2nd doc
                scoped_ptr<OperationContext> t2( harnessHelper->newOperationContext() );
                {
                    WriteUnitOfWork w2( t2.get() );
                    _oplogOrderInsertOplog( t2.get(), rs, 3 );
                    w2.commit();
                }
            }

            { // state should be the same
                scoped_ptr<OperationContext> opCtx( harnessHelper->newOperationContext() );
                scoped_ptr<RecordIterator> it( rs->getIterator( opCtx.get(), loc1 ) );
                ASSERT( !it->isEOF() );
                ASSERT_EQ( loc1, it->getNext() );
                ASSERT( it->isEOF() );
            }

            w1->commit();
        }

        { // now all 3 docs should be visible
            scoped_ptr<OperationContext> opCtx( harnessHelper->newOperationContext() );
            scoped_ptr<RecordIterator> it( rs->getIterator( opCtx.get(), loc1 ) );
            ASSERT( !it->isEOF() );
            ASSERT_EQ( loc1, it->getNext() );
            ASSERT( !it->isEOF() );
            it->getNext();
            ASSERT( !it->isEOF() );
            it->getNext();
            ASSERT( it->isEOF() );
        }
    }

}<|MERGE_RESOLUTION|>--- conflicted
+++ resolved
@@ -136,21 +136,9 @@
             ASSERT_OK( rs->updateRecord( t1.get(), loc1, RecordData("a", 2), "b", 2, false, NULL ).getStatus() );
             ASSERT_OK( rs->updateRecord( t1.get(), loc2, RecordData("a", 2), "B", 2, false, NULL ).getStatus() );
 
-<<<<<<< HEAD
-            try {
-                // this should fail
-                rs->updateRecord( t2.get(), loc1, RecordData("a", 2), "c", 2, false, NULL );
-                ASSERT( 0 );
-            }
-            catch ( WriteConflictException& dle ) {
-                w2.reset( NULL );
-                t2.reset( NULL );
-            }
-=======
             // this should throw
-            ASSERT_THROWS(rs->updateRecord(t2.get(), loc1, "c", 2, false, NULL),
+            ASSERT_THROWS(rs->updateRecord(t2.get(), loc1, RecordData("a", 2), "c", 2, false, NULL),
                           WriteConflictException);
->>>>>>> 8cf51d1d
 
             w1->commit(); // this should succeed
         }
@@ -196,22 +184,10 @@
 
             {
                 WriteUnitOfWork w( t2.get() );
-<<<<<<< HEAD
-                ASSERT_EQUALS( string("a"), rs->dataFor( t2.get(), loc1 ).data() );
-                try {
-                    // this should fail as our version of loc1 is too old
-                    rs->updateRecord( t2.get(), loc1, RecordData("a", 2), "c", 2, false, NULL );
-                    ASSERT( 0 );
-                }
-                catch ( WriteConflictException& dle ) {
-                }
-
-=======
                 ASSERT_EQUALS(string("a"), rs->dataFor(t2.get(), loc1).data());
                 // this should fail as our version of loc1 is too old
-                ASSERT_THROWS(rs->updateRecord(t2.get(), loc1, "c", 2, false, NULL),
+                ASSERT_THROWS(rs->updateRecord(t2.get(), loc1, RecordData("a", 2), "c", 2, false, NULL),
                               WriteConflictException);
->>>>>>> 8cf51d1d
             }
         }
     }
