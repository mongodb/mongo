--- conflicted
+++ resolved
@@ -231,11 +231,7 @@
              */
             bool _locate( const BSONObj& key, const DiskLoc loc ) {
                 _isCached = false;
-<<<<<<< HEAD
-                //assumes fieldNames already stripped if necessary
-=======
                 // assumes fieldNames already stripped if necessary 
->>>>>>> 8ae86a6a
                 string keyData = makeString( key, loc, false );
                 _iterator->Seek( keyData );
                 _checkStatus();
