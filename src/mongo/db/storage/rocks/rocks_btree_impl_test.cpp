// rocks_btree_impl_test.cpp

/**
*    Copyright (C) 2014 MongoDB Inc.
*
*    This program is free software: you can redistribute it and/or  modify
*    it under the terms of the GNU Affero General Public License, version 3,
*    as published by the Free Software Foundation.
*
*
*    This program is distributed in the hope that it will be useful,
*    but WITHOUT ANY WARRANTY; without even the implied warranty of
*    MERCHANTABILITY or FITNESS FOR A PARTICULAR PURPOSE.  See the
*    GNU Affero General Public License for more details.
*
*    You should have received a copy of the GNU Affero General Public License
*    along with this program.  If not, see <http://www.gnu.org/licenses/>.
*
*    As a special exception, the copyright holders give permission to link the
*    code of portions of this program with the OpenSSL library under certain
*    conditions as described in each individual source file and distribute
*    linked combinations including the program with the OpenSSL library. You
*    must comply with the GNU Affero General Public License in all respects for
*    all of the code used other than as permitted herein. If you modify file(s)
*    with this exception, you may extend this exception to your version of the
*    file(s), but you are not obligated to do so. If you do not wish to do so,
*    delete this exception statement from your version. If you delete this
*    exception statement from all source files in the program, then also delete
*    it in the license file.
*/

#include <boost/filesystem/operations.hpp>

#include <rocksdb/db.h>
#include <rocksdb/slice.h>
#include <rocksdb/options.h>

#include "mongo/db/operation_context_noop.h"
#include "mongo/db/storage/rocks/rocks_btree_impl.h"
#include "mongo/db/storage/rocks/rocks_record_store.h"
#include "mongo/db/storage/rocks/rocks_recovery_unit.h"
#include "mongo/unittest/unittest.h"

using namespace mongo;

namespace mongo {

    class MyOperationContext : public OperationContextNoop {
    public:
        MyOperationContext( rocksdb::DB* db )
            : OperationContextNoop( new RocksRecoveryUnit( db, false ) ) {
        }
<<<<<<< HEAD

        virtual ~MyOperationContext() { }

        Client* getClient() const {
            invariant(false);
            return NULL;
        }

        CurOp* getCurOp() const {
            invariant(false);
            return NULL;
        }

        virtual RecoveryUnit* recoveryUnit() const {
            return _recoveryUnit.get();
        }

        virtual LockState* lockState() const {
            return NULL;
        }

        virtual ProgressMeter* setMessage( const char * msg,
                                           const std::string &name,
                                           unsigned long long progressMeterTotal,
                                           int secondsBetween ) {
            invariant(false);
            return NULL;
        }

        virtual void checkForInterrupt( bool heedMutex ) const { }

        virtual Status checkForInterruptNoAssert() const {
            return Status::OK();
        }

        virtual bool isPrimaryFor( const StringData& ns ) {
            return true;
        }

        virtual const char* getNS() const {
            return NULL;
        };

        virtual Transaction* getTransaction() {
            return NULL;
        }

    private:
        boost::scoped_ptr<RocksRecoveryUnit> _recoveryUnit;

=======
>>>>>>> e9fc46ab
    };

    rocksdb::DB* getDB() {
        string path = "/tmp/mongo-rocks-test";
        boost::filesystem::remove_all( path );

        rocksdb::Options options;
        // Optimize RocksDB. This is the easiest way to get RocksDB to perform well
        options.IncreaseParallelism();
        options.OptimizeLevelStyleCompaction();
        // create the DB if it's not already present
        options.create_if_missing = true;

        // open DB
        rocksdb::DB* db;
        rocksdb::Status s = rocksdb::DB::Open(options, path, &db);
        ASSERT(s.ok());

        return db;
    }

    TEST( RocksRecordStoreTest, BrainDead ) {
        scoped_ptr<rocksdb::DB> db( getDB() );

        {
            RocksBtreeImpl btree( db.get(), db->DefaultColumnFamily() );

            BSONObj key = BSON( "" << 1 );
            DiskLoc loc( 5, 16 );

            {
                MyOperationContext opCtx( db.get() );
                {
                    WriteUnitOfWork uow( opCtx.recoveryUnit() );
                    ASSERT( !btree.unindex( &opCtx, key, loc ) );
                }
            }

            {
                MyOperationContext opCtx( db.get() );
                {
                    WriteUnitOfWork uow( opCtx.recoveryUnit() );
                    Status res = btree.insert( &opCtx, key, loc, true );
                    ASSERT_OK( res );
                }
            }

            {
                MyOperationContext opCtx( db.get() );
                {
                    WriteUnitOfWork uow( opCtx.recoveryUnit() );
                    ASSERT( btree.unindex( &opCtx, key, loc ) );
                }
            }

            {
                MyOperationContext opCtx( db.get() );
                {
                    WriteUnitOfWork uow( opCtx.recoveryUnit() );
                    btree.unindex( &opCtx, key, loc );
                }
            }

        }
    }

    TEST( RocksRecordStoreTest, Locate1 ) {
        scoped_ptr<rocksdb::DB> db( getDB() );

        {
            RocksBtreeImpl btree( db.get(), db->DefaultColumnFamily() );

            BSONObj key = BSON( "" << 1 );
            DiskLoc loc( 5, 16 );

            {
                scoped_ptr<BtreeInterface::Cursor> cursor( btree.newCursor( 1 ) );
                ASSERT( !cursor->locate( key, loc ) );
            }

            {
                MyOperationContext opCtx( db.get() );
                {
                    WriteUnitOfWork uow( opCtx.recoveryUnit() );
                    Status res = btree.insert( &opCtx, key, loc, true );
                    ASSERT_OK( res );
                }
            }

            {
                scoped_ptr<BtreeInterface::Cursor> cursor( btree.newCursor( 1 ) );
                ASSERT( cursor->locate( key, loc ) );
                ASSERT_EQUALS( key, cursor->getKey() );
                ASSERT_EQUALS( loc, cursor->getDiskLoc() );
            }
        }
    }

    TEST( RocksRecordStoreTest, Locate2 ) {
        scoped_ptr<rocksdb::DB> db( getDB() );

        {
            RocksBtreeImpl btree( db.get(), db->DefaultColumnFamily() );

            {
                MyOperationContext opCtx( db.get() );
                {
                    WriteUnitOfWork uow( opCtx.recoveryUnit() );

                    ASSERT_OK( btree.insert( &opCtx, BSON( "" << 1 ), DiskLoc(1,1), true ) );
                    ASSERT_OK( btree.insert( &opCtx, BSON( "" << 2 ), DiskLoc(1,2), true ) );
                    ASSERT_OK( btree.insert( &opCtx, BSON( "" << 3 ), DiskLoc(1,3), true ) );
                }
            }

            {
                scoped_ptr<BtreeInterface::Cursor> cursor( btree.newCursor( 1 ) );
                ASSERT( cursor->locate( BSON( "a" << 2 ), DiskLoc(0,0) ) );
                ASSERT( !cursor->isEOF()  );
                ASSERT_EQUALS( BSON( "" << 2 ), cursor->getKey() );
                ASSERT_EQUALS( DiskLoc(1,2), cursor->getDiskLoc() );
            }
        }
    }

    TEST( RocksRecordStoreTest, Snapshots ) {
        scoped_ptr<rocksdb::DB> db( getDB() );

        {
            RocksBtreeImpl btree( db.get(), db->DefaultColumnFamily() );

            {
                MyOperationContext opCtx( db.get() );
                {
                    WriteUnitOfWork uow( opCtx.recoveryUnit() );

                    ASSERT_OK( btree.insert( &opCtx, BSON( "" << 2 ), DiskLoc(1,2), true ) );
                }
            }

            {
                // get a cursor
                scoped_ptr<BtreeInterface::Cursor> cursor( btree.newCursor( 1 ) );

                // insert some more stuff
                MyOperationContext opCtx( db.get() );
                {
                    WriteUnitOfWork uow( opCtx.recoveryUnit() );

                    ASSERT_OK( btree.insert( &opCtx, BSON( "" << 1 ), DiskLoc(1,1), true ) );
                    ASSERT_OK( btree.insert( &opCtx, BSON( "" << 3 ), DiskLoc(1,3), true ) );
                }

                ASSERT_EQUALS( BSON( "" << 2 ), cursor->getKey() );
                ASSERT_EQUALS( DiskLoc(1,2), cursor->getDiskLoc() );
                cursor->advance();

                // make sure that the cursor can't "see" anything added after it was created.
                ASSERT_TRUE( cursor-> isEOF() );
            }
        }
    }


}<|MERGE_RESOLUTION|>--- conflicted
+++ resolved
@@ -50,59 +50,6 @@
         MyOperationContext( rocksdb::DB* db )
             : OperationContextNoop( new RocksRecoveryUnit( db, false ) ) {
         }
-<<<<<<< HEAD
-
-        virtual ~MyOperationContext() { }
-
-        Client* getClient() const {
-            invariant(false);
-            return NULL;
-        }
-
-        CurOp* getCurOp() const {
-            invariant(false);
-            return NULL;
-        }
-
-        virtual RecoveryUnit* recoveryUnit() const {
-            return _recoveryUnit.get();
-        }
-
-        virtual LockState* lockState() const {
-            return NULL;
-        }
-
-        virtual ProgressMeter* setMessage( const char * msg,
-                                           const std::string &name,
-                                           unsigned long long progressMeterTotal,
-                                           int secondsBetween ) {
-            invariant(false);
-            return NULL;
-        }
-
-        virtual void checkForInterrupt( bool heedMutex ) const { }
-
-        virtual Status checkForInterruptNoAssert() const {
-            return Status::OK();
-        }
-
-        virtual bool isPrimaryFor( const StringData& ns ) {
-            return true;
-        }
-
-        virtual const char* getNS() const {
-            return NULL;
-        };
-
-        virtual Transaction* getTransaction() {
-            return NULL;
-        }
-
-    private:
-        boost::scoped_ptr<RocksRecoveryUnit> _recoveryUnit;
-
-=======
->>>>>>> e9fc46ab
     };
 
     rocksdb::DB* getDB() {
