/**
 *    Copyright (C) 2014 MongoDB Inc.
 *
 *    This program is free software: you can redistribute it and/or  modify
 *    it under the terms of the GNU Affero General Public License, version 3,
 *    as published by the Free Software Foundation.
 *
 *
 *    This program is distributed in the hope that it will be useful,
 *    but WITHOUT ANY WARRANTY; without even the implied warranty of
 *    MERCHANTABILITY or FITNESS FOR A PARTICULAR PURPOSE.  See the
 *    GNU Affero General Public License for more details.
 *
 *    You should have received a copy of the GNU Affero General Public License
 *    along with this program.  If not, see <http://www.gnu.org/licenses/>.
 *
 *    As a special exception, the copyright holders give permission to link the
 *    code of portions of this program with the OpenSSL library under certain
 *    conditions as described in each individual source file and distribute
 *    linked combinations including the program with the OpenSSL library. You
 *    must comply with the GNU Affero General Public License in all respects for
 *    all of the code used other than as permitted herein. If you modify file(s)
 *    with this exception, you may extend this exception to your version of the
 *    file(s), but you are not obligated to do so. If you do not wish to do so,
 *    delete this exception statement from your version. If you delete this
 *    exception statement from all source files in the program, then also delete
 *    it in the license file.
 */

#define MONGO_LOG_DEFAULT_COMPONENT ::mongo::logger::LogComponent::kStorage

#include "mongo/platform/basic.h"

#include "mongo/db/storage/rocks/rocks_record_store.h"

#include <boost/scoped_array.hpp>
#include <boost/shared_ptr.hpp>
#include <memory>
#include <algorithm>

#include <rocksdb/comparator.h>
#include <rocksdb/db.h>
#include <rocksdb/options.h>
#include <rocksdb/slice.h>
#include <rocksdb/utilities/write_batch_with_index.h>

#include "mongo/base/checked_cast.h"
#include "mongo/bson/bsonobjbuilder.h"
#include "mongo/db/concurrency/write_conflict_exception.h"
#include "mongo/db/namespace_string.h"
#include "mongo/db/operation_context.h"
#include "mongo/db/storage/rocks/rocks_recovery_unit.h"
#include "mongo/db/storage/oplog_hack.h"
#include "mongo/platform/endian.h"
#include "mongo/util/log.h"
#include "mongo/util/timer.h"

namespace mongo {

    using boost::shared_ptr;
    using std::string;

    namespace {

        class CappedInsertChange : public RecoveryUnit::Change {
        public:
            CappedInsertChange(CappedVisibilityManager* cappedVisibilityManager,
                               const RecordId& record)
                : _cappedVisibilityManager(cappedVisibilityManager), _record(record) {}

            virtual void commit() { _cappedVisibilityManager->dealtWithCappedRecord(_record); }

            virtual void rollback() { _cappedVisibilityManager->dealtWithCappedRecord(_record); }

        private:
            CappedVisibilityManager* _cappedVisibilityManager;
            RecordId _record;
        };
    }  // namespace

    void CappedVisibilityManager::addUncommittedRecord(OperationContext* txn,
                                                       const RecordId& record) {
        boost::mutex::scoped_lock lk(_lock);
        _addUncommittedRecord_inlock(txn, record);
    }

    void CappedVisibilityManager::_addUncommittedRecord_inlock(OperationContext* txn,
                                                               const RecordId& record) {
        // todo: make this a dassert at some point
        invariant(_uncommittedRecords.empty() || _uncommittedRecords.back() < record);
        _uncommittedRecords.push_back(record);
        txn->recoveryUnit()->registerChange(new CappedInsertChange(this, record));
        _oplog_highestSeen = record;
    }

    RecordId CappedVisibilityManager::getNextAndAddUncommittedRecord(
        OperationContext* txn, std::function<RecordId()> nextId) {
        boost::mutex::scoped_lock lk(_lock);
        RecordId record = nextId();
        _addUncommittedRecord_inlock(txn, record);
        return record;
    }

    void CappedVisibilityManager::dealtWithCappedRecord(const RecordId& record) {
        boost::mutex::scoped_lock lk(_lock);
        std::vector<RecordId>::iterator it =
            std::find(_uncommittedRecords.begin(), _uncommittedRecords.end(), record);
        invariant(it != _uncommittedRecords.end());
        _uncommittedRecords.erase(it);
    }

    bool CappedVisibilityManager::isCappedHidden(const RecordId& record) const {
        boost::mutex::scoped_lock lk(_lock);
        if (_uncommittedRecords.empty()) {
            return false;
        }
        return _uncommittedRecords.front() <= record;
    }

    void CappedVisibilityManager::updateHighestSeen(const RecordId& record) {
        if (record > _oplog_highestSeen) {
            boost::mutex::scoped_lock lk(_lock);
            if (record > _oplog_highestSeen) {
                _oplog_highestSeen = record;
            }
        }
    }

    RecordId CappedVisibilityManager::oplogStartHack() const {
        boost::mutex::scoped_lock lk(_lock);
        if (_uncommittedRecords.empty()) {
            return _oplog_highestSeen;
        } else {
            return _uncommittedRecords.front();
        }
    }

    RocksRecordStore::RocksRecordStore(StringData ns, StringData id,
                                       rocksdb::DB* db,  // not owned here
                                       std::string prefix, bool isCapped, int64_t cappedMaxSize,
                                       int64_t cappedMaxDocs,
                                       CappedDocumentDeleteCallback* cappedDeleteCallback)
        : RecordStore(ns),
          _db(db),
          _prefix(std::move(prefix)),
          _isCapped(isCapped),
          _cappedMaxSize(cappedMaxSize),
          _cappedMaxDocs(cappedMaxDocs),
          _cappedDeleteCallback(cappedDeleteCallback),
          _cappedDeleteCheckCount(0),
          _isOplog(NamespaceString::oplog(ns)),
          _oplogCounter(0),
          _cappedVisibilityManager((_isCapped || _isOplog) ? new CappedVisibilityManager()
                                                           : nullptr),
          _ident(id.toString()),
          _dataSizeKey(std::string("\0\0\0\0", 4) + "datasize-" + id.toString()),
          _numRecordsKey(std::string("\0\0\0\0", 4) + "numrecords-" + id.toString()) {

        if (_isCapped) {
            invariant(_cappedMaxSize > 0);
            invariant(_cappedMaxDocs == -1 || _cappedMaxDocs > 0);
        }
        else {
            invariant(_cappedMaxSize == -1);
            invariant(_cappedMaxDocs == -1);
        }

        // Get next id
        boost::scoped_ptr<rocksdb::Iterator> iter(
            RocksRecoveryUnit::NewIteratorNoSnapshot(_db, _prefix));
        iter->SeekToLast();
        if (iter->Valid()) {
            rocksdb::Slice lastSlice = iter->key();
            RecordId lastId = _makeRecordId(lastSlice);
            if (_isOplog || _isCapped) {
                _cappedVisibilityManager->updateHighestSeen(lastId);
            }
            _nextIdNum.store(lastId.repr() + 1);
        } else {
            // Need to start at 1 so we are always higher than RecordId::min()
            _nextIdNum.store(1);
        }

        // load metadata
        _numRecords.store(RocksRecoveryUnit::getCounterValue(_db, _numRecordsKey));
        _dataSize.store(RocksRecoveryUnit::getCounterValue(_db, _dataSizeKey));
        invariant(_dataSize.load() >= 0);
        invariant(_numRecords.load() >= 0);
    }

    int64_t RocksRecordStore::storageSize(OperationContext* txn, BSONObjBuilder* extraInfo,
                                          int infoLevel) const {
        // we're lying, but that's the best we can do for now
        return _dataSize.load();
    }

    RecordData RocksRecordStore::dataFor(OperationContext* txn, const RecordId& loc) const {
        RecordData rd = _getDataFor(_db, _prefix, txn, loc);
        massert(28605, "Didn't find RecordId in RocksRecordStore", (rd.data() != nullptr));
        return rd;
    }

    void RocksRecordStore::deleteRecord( OperationContext* txn, const RecordId& dl ) {
        std::string key(_makePrefixedKey(_prefix, dl));

        RocksRecoveryUnit* ru = RocksRecoveryUnit::getRocksRecoveryUnit(txn);
        if (!ru->transaction()->registerWrite(key)) {
            throw WriteConflictException();
        }

        std::string oldValue;
        ru->Get(key, &oldValue);
        int oldLength = oldValue.size();

        ru->writeBatch()->Delete(key);

        _changeNumRecords(txn, false);
        _increaseDataSize(txn, -oldLength);
    }

    long long RocksRecordStore::numRecords(OperationContext* txn) const {
        RocksRecoveryUnit* ru = RocksRecoveryUnit::getRocksRecoveryUnit( txn );
        return _numRecords.load(std::memory_order::memory_order_relaxed) +
            ru->getDeltaCounter(_numRecordsKey);
    }

    bool RocksRecordStore::cappedAndNeedDelete(long long dataSizeDelta,
                                               long long numRecordsDelta) const {
        invariant(_isCapped);

        if (_dataSize.load() + dataSizeDelta > _cappedMaxSize)
            return true;

        if ((_cappedMaxDocs != -1) && (_numRecords.load() + numRecordsDelta > _cappedMaxDocs))
            return true;

        return false;
    }

    void RocksRecordStore::cappedDeleteAsNeeded(OperationContext* txn,
                                                const RecordId& justInserted) {
        if (!_isCapped) {
          return;
        }

        // We only want to do the checks occasionally as they are expensive.
        // This variable isn't thread safe, but has loose semantics anyway.
        dassert( !_isOplog || _cappedMaxDocs == -1 );
        if ( _cappedMaxDocs == -1 && // Max docs has to be exact, so have to check every time.
             _cappedDeleteCheckCount++ % 100 > 0 )
            return;

        long long dataSizeDelta = 0, numRecordsDelta = 0;
        if (!_isOplog) {
            auto ru = RocksRecoveryUnit::getRocksRecoveryUnit(txn);
            dataSizeDelta = ru->getDeltaCounter(_dataSizeKey);
            numRecordsDelta = ru->getDeltaCounter(_numRecordsKey);
        }

        if (!cappedAndNeedDelete(dataSizeDelta, numRecordsDelta)) {
            return;
        }

        // ensure only one thread at a time can do deletes, otherwise they'll conflict.
        boost::mutex::scoped_lock lock(_cappedDeleterMutex, boost::try_to_lock);
        if (!lock) {
            return;
        }

        // we do this is a sub transaction in case it aborts
        RocksRecoveryUnit* realRecoveryUnit =
            checked_cast<RocksRecoveryUnit*>(txn->releaseRecoveryUnit());
        invariant(realRecoveryUnit);
        txn->setRecoveryUnit(realRecoveryUnit->newRocksRecoveryUnit());

        try {
            auto ru = RocksRecoveryUnit::getRocksRecoveryUnit(txn);
            boost::scoped_ptr<rocksdb::Iterator> iter(ru->NewIterator(_prefix));
            iter->SeekToFirst();

            while (cappedAndNeedDelete(dataSizeDelta, numRecordsDelta) && iter->Valid()) {
                WriteUnitOfWork wuow(txn);

                invariant(_numRecords.load() > 0);

                rocksdb::Slice slice = iter->key();
                RecordId oldest = _makeRecordId(slice);

                if (oldest >= justInserted) {
                    break;
                }

                if (_cappedDeleteCallback) {
                    uassertStatusOK(
                        _cappedDeleteCallback->aboutToDeleteCapped(
                            txn,
                            oldest,
                            RecordData(iter->value().data(), iter->value().size())));
                }

                deleteRecord(txn, oldest);

                iter->Next();

                // We need to commit here to reflect updates on _numRecords and _dataSize.
                // TODO: investigate if we should reflect changes to _numRecords and _dataSize
                // immediately (read uncommitted).
                wuow.commit();
            }
        }
        catch (const WriteConflictException& wce) {
            delete txn->releaseRecoveryUnit();
            txn->setRecoveryUnit(realRecoveryUnit);
            log() << "got conflict truncating capped, ignoring";
            return;
        }
        catch (...) {
            delete txn->releaseRecoveryUnit();
            txn->setRecoveryUnit(realRecoveryUnit);
            throw;
        }

        delete txn->releaseRecoveryUnit();
        txn->setRecoveryUnit(realRecoveryUnit);
    }

    StatusWith<RecordId> RocksRecordStore::insertRecord( OperationContext* txn,
                                                        const char* data,
                                                        int len,
                                                        bool enforceQuota ) {

        if ( _isCapped && len > _cappedMaxSize ) {
            return StatusWith<RecordId>( ErrorCodes::BadValue,
                                       "object to insert exceeds cappedMaxSize" );
        }

        RocksRecoveryUnit* ru = RocksRecoveryUnit::getRocksRecoveryUnit( txn );

        RecordId loc;
        if (_isOplog) {
            StatusWith<RecordId> status = oploghack::extractKey(data, len);
            if (!status.isOK()) {
                return status;
            }
            loc = status.getValue();
            _cappedVisibilityManager->updateHighestSeen(loc);
        } else if (_isCapped) {
            loc = _cappedVisibilityManager->getNextAndAddUncommittedRecord(
                txn, [&]() { return _nextId(); });
        } else {
            loc = _nextId();
        }

        // No need to register the write here, since we just allocated a new RecordId so no other
        // transaction can access this key before we commit
        ru->writeBatch()->Put(_makePrefixedKey(_prefix, loc), rocksdb::Slice(data, len));

        _changeNumRecords( txn, true );
        _increaseDataSize( txn, len );

        cappedDeleteAsNeeded(txn, loc);

        return StatusWith<RecordId>( loc );
    }

    StatusWith<RecordId> RocksRecordStore::insertRecord( OperationContext* txn,
                                                        const DocWriter* doc,
                                                        bool enforceQuota ) {
        const int len = doc->documentSize();
        boost::scoped_array<char> buf( new char[len] );
        doc->writeDocument( buf.get() );

        return insertRecord( txn, buf.get(), len, enforceQuota );
    }

    StatusWith<RecordId> RocksRecordStore::updateRecord( OperationContext* txn,
                                                        const RecordId& loc,
                                                        const RecordData& oldRec,
                                                        const char* data,
                                                        int len,
                                                        bool enforceQuota,
                                                        UpdateNotifier* notifier ) {
        std::string key(_makePrefixedKey(_prefix, loc));

        RocksRecoveryUnit* ru = RocksRecoveryUnit::getRocksRecoveryUnit( txn );
        if (!ru->transaction()->registerWrite(key)) {
            throw WriteConflictException();
        }

<<<<<<< HEAD
        const int old_length = oldRec.size();

        int64_t locStorage;
        rocksdb::Slice key = _makeKey(loc, &locStorage);
        ru->writeBatch()->Put(_columnFamily.get(), key, rocksdb::Slice(data, len));
=======
        std::string old_value;
        auto status = ru->Get(key, &old_value);

        if ( !status.ok() ) {
            return StatusWith<RecordId>( ErrorCodes::InternalError, status.ToString() );
        }

        int old_length = old_value.size();

        ru->writeBatch()->Put(key, rocksdb::Slice(data, len));
>>>>>>> 6e2d6ae0

        _increaseDataSize(txn, len - old_length);

        cappedDeleteAsNeeded(txn, loc);

        return StatusWith<RecordId>( loc );
    }

    bool RocksRecordStore::updateWithDamagesSupported() const {
        return false;
    }

    Status RocksRecordStore::updateWithDamages( OperationContext* txn,
                                                const RecordId& loc,
                                                const RecordData& oldRec,
                                                const char* damageSource,
                                                const mutablebson::DamageVector& damages ) {
        invariant(false);
        return Status::OK();
    }

    RecordIterator* RocksRecordStore::getIterator(OperationContext* txn, const RecordId& start,
                                                  const CollectionScanParams::Direction& dir)
        const {
        if (_isOplog && dir == CollectionScanParams::FORWARD) {
            auto ru = RocksRecoveryUnit::getRocksRecoveryUnit(txn);
            if (!ru->hasSnapshot() || ru->getOplogReadTill().isNull()) {
                // we don't have snapshot, we can update our view
                ru->setOplogReadTill(_cappedVisibilityManager->oplogStartHack());
            }
        }

        return new Iterator(txn, _db, _prefix, _cappedVisibilityManager, dir, start);
    }

    std::vector<RecordIterator*> RocksRecordStore::getManyIterators(OperationContext* txn) const {
        return {new Iterator(txn, _db, _prefix, _cappedVisibilityManager,
                             CollectionScanParams::FORWARD, RecordId())};
    }

    Status RocksRecordStore::truncate( OperationContext* txn ) {
        // XXX once we have readable WriteBatch, also delete outstanding writes to
        // this collection in the WriteBatch
        boost::scoped_ptr<RecordIterator> iter( getIterator( txn ) );
        while( !iter->isEOF() ) {
            RecordId loc = iter->getNext();
            deleteRecord( txn, loc );
        }

        return Status::OK();
    }

    Status RocksRecordStore::compact( OperationContext* txn,
                                      RecordStoreCompactAdaptor* adaptor,
                                      const CompactOptions* options,
                                      CompactStats* stats ) {
        std::string beginString(_makePrefixedKey(_prefix, RecordId()));
        std::string endString(_makePrefixedKey(_prefix, RecordId::max()));
        rocksdb::Slice beginRange(beginString);
        rocksdb::Slice endRange(endString);
        rocksdb::Status status = _db->CompactRange(&beginRange, &endRange);
        if ( status.ok() )
            return Status::OK();
        else
            return Status( ErrorCodes::InternalError, status.ToString() );
    }

    Status RocksRecordStore::validate( OperationContext* txn,
                                       bool full,
                                       bool scanData,
                                       ValidateAdaptor* adaptor,
                                       ValidateResults* results,
                                       BSONObjBuilder* output ) {
        // TODO validate that _numRecords and _dataSize are correct in scanData mode
        if ( scanData ) {
            bool invalidObject = false;
            size_t numRecords = 0;
            boost::scoped_ptr<RecordIterator> iter( getIterator( txn ) );
            while( !iter->isEOF() ) {
                numRecords++;
                if (full) {
                    RecordData data = dataFor(txn, iter->curr());
                    size_t dataSize;
                    const Status status = adaptor->validate(data, &dataSize);
                    if (!status.isOK()) {
                        results->valid = false;
                        if (invalidObject) {
                            results->errors.push_back("invalid object detected (see logs)");
                        }
                        invalidObject = true;
                        log() << "Invalid object detected in " << _ns << ": " << status.reason();
                    }
                }
                iter->getNext();
            }
            output->appendNumber("nrecords", numRecords);
        }
        else
            output->appendNumber("nrecords", numRecords(txn));

        return Status::OK();
    }

    void RocksRecordStore::appendCustomStats( OperationContext* txn,
                                              BSONObjBuilder* result,
                                              double scale ) const {
        string statsString;
        result->appendBool("capped", _isCapped);
        if (_isCapped) {
            result->appendIntOrLL("max", _cappedMaxDocs);
            result->appendIntOrLL("maxSize", _cappedMaxSize / scale);
        }
        bool valid = _db->GetProperty("rocksdb.stats", &statsString);
        invariant( valid );
        result->append( "stats", statsString );
    }

    Status RocksRecordStore::setCustomOption( OperationContext* txn,
                                              const BSONElement& option,
                                              BSONObjBuilder* info ) {
        string optionName = option.fieldName();
        if ( optionName == "usePowerOf2Sizes" ) {
            return Status::OK();
        }

        return Status(ErrorCodes::InvalidOptions, "Invalid option: " + optionName);
    }

    Status RocksRecordStore::oplogDiskLocRegister(OperationContext* txn, const OpTime& opTime) {
        invariant(_isOplog);
        StatusWith<RecordId> record = oploghack::keyForOptime(opTime);
        if (record.isOK()) {
            _cappedVisibilityManager->addUncommittedRecord(txn, record.getValue());
        }

        return record.getStatus();
    }

    /**
     * Return the RecordId of an oplog entry as close to startingPosition as possible without
     * being higher. If there are no entries <= startingPosition, return RecordId().
     */
    boost::optional<RecordId> RocksRecordStore::oplogStartHack(
        OperationContext* txn, const RecordId& startingPosition) const {

        if (!_isOplog) {
            return boost::none;
        }

        auto ru = RocksRecoveryUnit::getRocksRecoveryUnit(txn);
        ru->setOplogReadTill(_cappedVisibilityManager->oplogStartHack());

        boost::scoped_ptr<rocksdb::Iterator> iter(ru->NewIterator(_prefix));
        int64_t storage;
        iter->Seek(_makeKey(startingPosition, &storage));
        if (!iter->Valid()) {
            iter->SeekToLast();
            if (iter->Valid()) {
                // startingPosition is bigger than everything else
                return _makeRecordId(iter->key());
            } else {
                // record store is empty
                return RecordId();
            }
        }

        // We're at or past target:
        // 1) if we're at -- return
        // 2) if we're past -- do a prev()
        RecordId foundKey = _makeRecordId(iter->key());
        int cmp = startingPosition.compare(foundKey);
        if (cmp != 0) {
            // RocksDB invariant -- iterator needs to land at or past target when Seek-ing
            invariant(cmp < 0);
            // we're past target -- prev()
            iter->Prev();
        }

        if (!iter->Valid()) {
            // there are no entries <= startingPosition
            return RecordId();
        }

        return _makeRecordId(iter->key());
    }

    void RocksRecordStore::temp_cappedTruncateAfter( OperationContext* txn,
                                                     RecordId end,
                                                     bool inclusive ) {
        // copied from WiredTigerRecordStore::temp_cappedTruncateAfter()
        WriteUnitOfWork wuow(txn);
        boost::scoped_ptr<RecordIterator> iter( getIterator( txn, end ) );
        while( !iter->isEOF() ) {
            RecordId loc = iter->getNext();
            if ( end < loc || ( inclusive && end == loc ) ) {
                deleteRecord( txn, loc );
            }
        }
        wuow.commit();
    }

    rocksdb::ReadOptions RocksRecordStore::_readOptions(OperationContext* opCtx) {
        rocksdb::ReadOptions options;
        if ( opCtx ) {
            options.snapshot = RocksRecoveryUnit::getRocksRecoveryUnit( opCtx )->snapshot();
        }
        return options;
    }

    RecordId RocksRecordStore::_nextId() {
        invariant(!_isOplog);
        return RecordId(_nextIdNum.fetchAndAdd(1));
    }

    rocksdb::Slice RocksRecordStore::_makeKey(const RecordId& loc, int64_t* storage) {
        *storage = endian::nativeToBig(loc.repr());
        return rocksdb::Slice(reinterpret_cast<const char*>(storage), sizeof(*storage));
    }

    std::string RocksRecordStore::_makePrefixedKey(const std::string& prefix, const RecordId& loc) {
        int64_t storage;
        auto encodedLoc = _makeKey(loc, &storage);
        std::string key(prefix);
        key.append(encodedLoc.data(), encodedLoc.size());
        return key;
    }

    RecordId RocksRecordStore::_makeRecordId(const rocksdb::Slice& slice) {
        invariant(slice.size() == sizeof(int64_t));
        int64_t repr = endian::bigToNative(*reinterpret_cast<const int64_t*>(slice.data()));
        RecordId a(repr);
        return RecordId(repr);
    }

    bool RocksRecordStore::findRecord( OperationContext* txn,
                                       const RecordId& loc, RecordData* out ) const {
        RecordData rd = _getDataFor(_db, _prefix, txn, loc);
        if ( rd.data() == NULL )
            return false;
        *out = rd;
        return true;
    }

    RecordData RocksRecordStore::_getDataFor(rocksdb::DB* db, const std::string& prefix,
                                             OperationContext* txn, const RecordId& loc) {
        RocksRecoveryUnit* ru = RocksRecoveryUnit::getRocksRecoveryUnit(txn);

        std::string valueStorage;
        auto status = ru->Get(_makePrefixedKey(prefix, loc), &valueStorage);
        if (!status.ok()) {
            if (status.IsNotFound()) {
                return RecordData(nullptr, 0);
            } else {
                log() << "rocks Get failed, blowing up: " << status.ToString();
                invariant(false);
            }
        }

        SharedBuffer data = SharedBuffer::allocate(valueStorage.size());
        memcpy(data.get(), valueStorage.data(), valueStorage.size());
        return RecordData(data.moveFrom(), valueStorage.size());
    }

    void RocksRecordStore::_changeNumRecords( OperationContext* txn, bool insert ) {
        RocksRecoveryUnit* ru = RocksRecoveryUnit::getRocksRecoveryUnit( txn );
        if ( insert ) {
            ru->incrementCounter(_numRecordsKey, &_numRecords, 1);
        }
        else {
            ru->incrementCounter(_numRecordsKey, &_numRecords,  -1);
        }
    }

    void RocksRecordStore::_increaseDataSize( OperationContext* txn, int amount ) {
        RocksRecoveryUnit* ru = RocksRecoveryUnit::getRocksRecoveryUnit( txn );
        ru->incrementCounter(_dataSizeKey, &_dataSize, amount);
    }

    // --------

    RocksRecordStore::Iterator::Iterator(
        OperationContext* txn, rocksdb::DB* db, std::string prefix,
        boost::shared_ptr<CappedVisibilityManager> cappedVisibilityManager,
        const CollectionScanParams::Direction& dir, const RecordId& start)
        : _txn(txn),
          _db(db),
          _prefix(std::move(prefix)),
          _cappedVisibilityManager(cappedVisibilityManager),
          _dir(dir),
          _eof(true),
          _readUntilForOplog(RocksRecoveryUnit::getRocksRecoveryUnit(txn)->getOplogReadTill()),
          _iterator(RocksRecoveryUnit::getRocksRecoveryUnit(txn)->NewIterator(_prefix)) {

        _locate(start);
    }

    void RocksRecordStore::Iterator::_checkStatus() {
        if ( !_iterator->status().ok() )
            log() << "Rocks Iterator Error: " << _iterator->status().ToString();
        invariant( _iterator->status().ok() );
    }

    bool RocksRecordStore::Iterator::isEOF() {
        return _eof;
    }

    RecordId RocksRecordStore::Iterator::curr() {
        if (_eof) {
            return RecordId();
        }

        return _curr;
    }

    RecordId RocksRecordStore::Iterator::getNext() {
        if (_eof) {
            return RecordId();
        }

        RecordId toReturn = _curr;

        if ( _forward() )
            _iterator->Next();
        else
            _iterator->Prev();

        if (_iterator->Valid()) {
            _curr = _decodeCurr();
            if (_cappedVisibilityManager.get()) {  // isCapped?
                if (_readUntilForOplog.isNull()) {
                    // this is the normal capped case
                    if (_cappedVisibilityManager->isCappedHidden(_curr)) {
                        _eof = true;
                    }
                } else {
                    // this is for oplogs
                    if (_curr > _readUntilForOplog ||
                        (_curr == _readUntilForOplog &&
                         _cappedVisibilityManager->isCappedHidden(_curr))) {
                        _eof = true;
                    }
                }
            }  // isCapped?
        } else {
            _eof = true;
            // we leave _curr as it is on purpose
        }

        _checkStatus();
        _lastLoc = toReturn;
        return toReturn;
    }

    void RocksRecordStore::Iterator::invalidate( const RecordId& dl ) {
        // this should never be called
    }

    void RocksRecordStore::Iterator::saveState() {
        _iterator.reset();
        _txn = nullptr;
    }

    bool RocksRecordStore::Iterator::restoreState(OperationContext* txn) {
        _txn = txn;
        if (_eof) {
          return true;
        }

        auto ru = RocksRecoveryUnit::getRocksRecoveryUnit(txn);
        _iterator.reset(ru->NewIterator(_prefix));

        RecordId saved = _lastLoc;
        _locate(_lastLoc);

        if (_eof) {
            _lastLoc = RecordId();
        } else if (_curr != saved) {
            // _cappedVisibilityManager is not-null when isCapped == true
            if (_cappedVisibilityManager.get() && saved != RecordId()) {
                // Doc was deleted either by cappedDeleteAsNeeded() or cappedTruncateAfter().
                // It is important that we error out in this case so that consumers don't
                // silently get 'holes' when scanning capped collections. We don't make
                // this guarantee for normal collections so it is ok to skip ahead in that case.
                _eof = true;
                return false;
            }
            // lastLoc was either deleted or never set (yielded before first call to getNext()),
            // so bump ahead to the next record.
        } else {
            // we found where we left off! we advanced to the next one
            getNext();
            _lastLoc = saved;
        }

        return true;
    }

    RecordData RocksRecordStore::Iterator::dataFor(const RecordId& loc) const {
        if (!_eof && loc == _curr && _iterator->Valid() && _iterator->status().ok()) {
            SharedBuffer data = SharedBuffer::allocate(_iterator->value().size());
            memcpy(data.get(), _iterator->value().data(), _iterator->value().size());
            return RecordData(data.moveFrom(), _iterator->value().size());
        }
        return RocksRecordStore::_getDataFor(_db, _prefix, _txn, loc);
    }

    void RocksRecordStore::Iterator::_locate(const RecordId& loc) {
        if (_forward()) {
            if (loc.isNull()) {
                _iterator->SeekToFirst();
            } else {
                int64_t locStorage;
                _iterator->Seek(RocksRecordStore::_makeKey(loc, &locStorage));
            }
            _checkStatus();
        } else {  // backward iterator
            if (loc.isNull()) {
                _iterator->SeekToLast();
            } else {
                // lower bound on reverse iterator
                int64_t locStorage;
                _iterator->Seek(RocksRecordStore::_makeKey(loc, &locStorage));
                _checkStatus();
                if (!_iterator->Valid()) {
                    _iterator->SeekToLast();
                } else if (_decodeCurr() != loc) {
                    _iterator->Prev();
                }
            }
            _checkStatus();
        }
        _eof = !_iterator->Valid();
        if (_eof) {
            _curr = loc;
        } else {
            _curr = _decodeCurr();
        }
    }

    RecordId RocksRecordStore::Iterator::_decodeCurr() const {
        invariant(_iterator && _iterator->Valid());
        return _makeRecordId(_iterator->key());
    }

    bool RocksRecordStore::Iterator::_forward() const {
        return _dir == CollectionScanParams::FORWARD;
    }

}<|MERGE_RESOLUTION|>--- conflicted
+++ resolved
@@ -387,24 +387,9 @@
             throw WriteConflictException();
         }
 
-<<<<<<< HEAD
         const int old_length = oldRec.size();
 
-        int64_t locStorage;
-        rocksdb::Slice key = _makeKey(loc, &locStorage);
-        ru->writeBatch()->Put(_columnFamily.get(), key, rocksdb::Slice(data, len));
-=======
-        std::string old_value;
-        auto status = ru->Get(key, &old_value);
-
-        if ( !status.ok() ) {
-            return StatusWith<RecordId>( ErrorCodes::InternalError, status.ToString() );
-        }
-
-        int old_length = old_value.size();
-
         ru->writeBatch()->Put(key, rocksdb::Slice(data, len));
->>>>>>> 6e2d6ae0
 
         _increaseDataSize(txn, len - old_length);
 
