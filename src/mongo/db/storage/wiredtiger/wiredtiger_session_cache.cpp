--- conflicted
+++ resolved
@@ -121,7 +121,7 @@
 
     void WiredTigerSessionCache::releaseSession( WiredTigerSession* session ) {
         invariant( session );
-<<<<<<< HEAD
+        invariant( session->cursorsOut() == 0 );
 
         {
             WT_SESSION* ss = session->getSession();
@@ -130,10 +130,6 @@
             invariant( range == 0 );
         }
 
-
-=======
-        invariant( session->cursorsOut() == 0 );
->>>>>>> 07c7c91d
         boost::mutex::scoped_lock lk( _sessionLock );
         _sessionPool.push_back( session );
     }
