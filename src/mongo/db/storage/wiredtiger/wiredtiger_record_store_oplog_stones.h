--- conflicted
+++ resolved
@@ -115,15 +115,9 @@
     class InsertChange;
     class TruncateChange;
 
-<<<<<<< HEAD
     void _calculateStones(OperationContext* opCtx, size_t size);
-    void _calculateStonesByScanning(OperationContext* txn);
-    void _calculateStonesBySampling(OperationContext* txn,
-=======
-    void _calculateStones(OperationContext* opCtx);
     void _calculateStonesByScanning(OperationContext* opCtx);
     void _calculateStonesBySampling(OperationContext* opCtx,
->>>>>>> e004bee2
                                     int64_t estRecordsPerStone,
                                     int64_t estBytesPerStone);
 
