// wiredtiger_kv_engine.cpp

#define MONGO_LOG_DEFAULT_COMPONENT ::mongo::logger::LogComponent::kStorage

#include "mongo/db/storage/wiredtiger/wiredtiger_kv_engine.h"

#include "mongo/db/index/index_descriptor.h"
#include "mongo/db/storage/wiredtiger/wiredtiger_index.h"
#include "mongo/db/storage/wiredtiger/wiredtiger_record_store.h"
#include "mongo/db/storage/wiredtiger/wiredtiger_recovery_unit.h"
#include "mongo/db/storage/wiredtiger/wiredtiger_session_cache.h"
#include "mongo/db/storage/wiredtiger/wiredtiger_util.h"
#include "mongo/util/log.h"

namespace mongo {

    namespace {
        int mdb_handle_error(WT_EVENT_HANDLER *handler, WT_SESSION *session,
                             int errorCode, const char *message) {
            error() << "WiredTiger (" << errorCode << ") " << message;
            return 0;
        }

        int mdb_handle_message( WT_EVENT_HANDLER *handler, WT_SESSION *session,
                                const char *message) {
            log() << "WiredTiger " << message;
            return 0;
        }

        int mdb_handle_progress( WT_EVENT_HANDLER *handler, WT_SESSION *session,
                                 const char *operation, uint64_t progress) {
            log() << "WiredTiger progress " << operation << " " << progress;
            return 0;
        }

        int mdb_handle_close( WT_EVENT_HANDLER *handler, WT_SESSION *session,
                              WT_CURSOR *cursor) {
            // no-op?
            return 0;
        }

    }

    WiredTigerKVEngine::WiredTigerKVEngine( const std::string& path,
                                            const std::string& extraOpenOptions ) {

        _eventHandler.handle_error = mdb_handle_error;
        _eventHandler.handle_message = mdb_handle_message;
        _eventHandler.handle_progress = mdb_handle_progress;
        _eventHandler.handle_close = mdb_handle_close;

        std::stringstream ss;
        ss << "create,";
        ss << "cache_size=10G,";
        ss << "session_max=20000,";
        ss << "extensions=[local=(entry=index_collator_extension)],";
        ss << "statistics=(all),";
        ss << "log=(enabled),";
        ss << extraOpenOptions;
        string config = ss.str();
        invariantWTOK(wiredtiger_open(path.c_str(), &_eventHandler, config.c_str(), &_conn));
        _sessionCache.reset( new WiredTigerSessionCache( _conn ) );
    }


    WiredTigerKVEngine::~WiredTigerKVEngine() {
        _sessionCache.reset( NULL );

        if ( _conn ) {
            invariantWTOK( _conn->close(_conn, NULL) );
            _conn = NULL;
        }

    }

    RecoveryUnit* WiredTigerKVEngine::newRecoveryUnit() {
        return new WiredTigerRecoveryUnit( _sessionCache.get() );
    }

    void WiredTigerKVEngine::setRecordStoreExtraOptions( const std::string& options ) {
        _rsOptions = options;
    }

    void WiredTigerKVEngine::setSortedDataInterfaceExtraOptions( const std::string& options ) {
        _indexOptions = options;
    }

    Status WiredTigerKVEngine::createRecordStore( OperationContext* opCtx,
                                                  const StringData& ns,
                                                  const StringData& ident,
                                                  const CollectionOptions& options ) {
        scoped_ptr<WiredTigerSession> session( _sessionCache->getSession() );

<<<<<<< HEAD
        std::string config = WiredTigerRecordStore::generateCreateString( ns, options, _rsOptions );
=======
        StatusWith<std::string> result = WiredTigerRecordStore::generateCreateString(options, _rsOptions);
        if (!result.isOK()) {
            return result.getStatus();
        }
        std::string config = result.getValue();
>>>>>>> 86ae3535

        string uri = _uri( ident );
        WT_SESSION* s = session->getSession();
        LOG(1) << "WiredTigerKVEngine::createRecordStore uri: " << uri << " config: " << config;
        return wtRCToStatus( s->create( s, uri.c_str(), config.c_str() ) );
    }

    RecordStore* WiredTigerKVEngine::getRecordStore( OperationContext* opCtx,
                                                     const StringData& ns,
                                                     const StringData& ident,
                                                     const CollectionOptions& options ) {

        WiredTigerRecordStore* rs = new WiredTigerRecordStore( opCtx, ns, _uri( ident ) );

        if ( options.capped )
            rs->setCapped(options.cappedSize ? options.cappedSize : 4096,
                          options.cappedMaxDocs ? options.cappedMaxDocs : -1);

        return rs;
    }

    Status WiredTigerKVEngine::dropRecordStore( OperationContext* opCtx,
                                                const StringData& ident ) {
        // todo: drop not support yet
        log() << "WiredTigerKVEngine::dropRecordStore faking it right now for: " << ident;
        return Status::OK();
    }

    string WiredTigerKVEngine::_uri( const StringData& ident ) const {
        return string("table:") + ident.toString();
    }

    Status WiredTigerKVEngine::createSortedDataInterface( OperationContext* opCtx,
                                                          const StringData& ident,
                                                          const IndexDescriptor* desc ) {
        return wtRCToStatus( WiredTigerIndex::Create( opCtx, _uri( ident ), _indexOptions, desc ) );
    }

    SortedDataInterface* WiredTigerKVEngine::getSortedDataInterface( OperationContext* opCtx,
                                                                     const StringData& ident,
                                                                     const IndexDescriptor* desc ) {
        if ( desc->unique() )
            return new WiredTigerIndexUnique( _uri( ident ) );
        return new WiredTigerIndexStandard( _uri( ident ) );
    }

    Status WiredTigerKVEngine::dropSortedDataInterface( OperationContext* opCtx,
                                                        const StringData& ident ) {
        // todo: drop not support yet
        log() << "WiredTigerKVEngine::dropSortedDataInterface faking it right now for: " << ident;
        return Status::OK();
    }

}<|MERGE_RESOLUTION|>--- conflicted
+++ resolved
@@ -91,15 +91,11 @@
                                                   const CollectionOptions& options ) {
         scoped_ptr<WiredTigerSession> session( _sessionCache->getSession() );
 
-<<<<<<< HEAD
-        std::string config = WiredTigerRecordStore::generateCreateString( ns, options, _rsOptions );
-=======
-        StatusWith<std::string> result = WiredTigerRecordStore::generateCreateString(options, _rsOptions);
+        StatusWith<std::string> result = WiredTigerRecordStore::generateCreateString(ns, options, _rsOptions);
         if (!result.isOK()) {
             return result.getStatus();
         }
         std::string config = result.getValue();
->>>>>>> 86ae3535
 
         string uri = _uri( ident );
         WT_SESSION* s = session->getSession();
