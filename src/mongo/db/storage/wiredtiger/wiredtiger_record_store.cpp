--- conflicted
+++ resolved
@@ -161,11 +161,7 @@
     _minBytesPerStone = maxSize / numStonesToKeep;
     invariant(_minBytesPerStone > 0);
 
-<<<<<<< HEAD
     _calculateStones(opCtx, numStonesToKeep);
-=======
-    _calculateStones(opCtx);
->>>>>>> e004bee2
     _pokeReclaimThreadIfNeeded();  // Reclaim stones if over the limit.
 }
 
@@ -185,7 +181,6 @@
 void WiredTigerRecordStore::OplogStones::awaitHasExcessStonesOrDead() {
     // Wait until kill() is called or there are too many oplog stones.
     stdx::unique_lock<stdx::mutex> lock(_oplogReclaimMutex);
-<<<<<<< HEAD
     while (!_isDead) {
         {
                 stdx::lock_guard<stdx::mutex> lk(_mutex);
@@ -193,10 +188,6 @@
                         break;
                 }
         }
-=======
-    while (!_isDead && !hasExcessStones()) {
-        MONGO_IDLE_THREAD_BLOCK;
->>>>>>> e004bee2
         _oplogReclaimCv.wait(lock);
     }
 }
@@ -296,21 +287,7 @@
     _minBytesPerStone = size;
 }
 
-<<<<<<< HEAD
 void WiredTigerRecordStore::OplogStones::_calculateStones(OperationContext* opCtx, size_t numStonesToKeep) {
-=======
-void WiredTigerRecordStore::OplogStones::setNumStonesToKeep(size_t numStones) {
-    invariant(numStones > 0);
-
-    stdx::lock_guard<stdx::mutex> lk(_mutex);
-
-    // Only allow changing the number of stones to keep if no data has been inserted.
-    invariant(_stones.size() == 0 && _currentRecords.load() == 0);
-    _numStonesToKeep = numStones;
-}
-
-void WiredTigerRecordStore::OplogStones::_calculateStones(OperationContext* opCtx) {
->>>>>>> e004bee2
     long long numRecords = _rs->numRecords(opCtx);
     long long dataSize = _rs->dataSize(opCtx);
 
@@ -325,11 +302,7 @@
     // oplog to determine where to put down stones.
     if (numRecords <= 0 || dataSize <= 0 ||
         uint64_t(numRecords) <
-<<<<<<< HEAD
             kMinSampleRatioForRandCursor * kRandomSamplesPerStone * numStonesToKeep) {
-=======
-            kMinSampleRatioForRandCursor * kRandomSamplesPerStone * _numStonesToKeep) {
->>>>>>> e004bee2
         _calculateStonesByScanning(opCtx);
         return;
     }
