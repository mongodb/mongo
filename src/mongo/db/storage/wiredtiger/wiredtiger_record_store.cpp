// wiredtiger_record_store.cpp

/**
 *    Copyright (C) 2014 MongoDB Inc.
 *    Copyright (C) 2014 WiredTiger Inc.
 *
 *    This program is free software: you can redistribute it and/or  modify
 *    it under the terms of the GNU Affero General Public License, version 3,
 *    as published by the Free Software Foundation.
 *
 *
 *    This program is distributed in the hope that it will be useful,
 *    but WITHOUT ANY WARRANTY; without even the implied warranty of
 *    MERCHANTABILITY or FITNESS FOR A PARTICULAR PURPOSE.  See the
 *    GNU Affero General Public License for more details.
 *
 *    You should have received a copy of the GNU Affero General Public License
 *    along with this program.  If not, see <http://www.gnu.org/licenses/>.
 *
 *    As a special exception, the copyright holders give permission to link the
 *    code of portions of this program with the OpenSSL library under certain
 *    conditions as described in each individual source file and distribute
 *    linked combinations including the program with the OpenSSL library. You
 *    must comply with the GNU Affero General Public License in all respects for
 *    all of the code used other than as permitted herein. If you modify file(s)
 *    with this exception, you may extend this exception to your version of the
 *    file(s), but you are not obligated to do so. If you do not wish to do so,
 *    delete this exception statement from your version. If you delete this
 *    exception statement from all source files in the program, then also delete
 *    it in the license file.
 */

#define MONGO_LOG_DEFAULT_COMPONENT ::mongo::logger::LogComponent::kStorage

#include <wiredtiger.h>

#include "mongo/db/operation_context.h"
#include "mongo/db/storage/wiredtiger/wiredtiger_record_store.h"
#include "mongo/db/storage/wiredtiger/wiredtiger_recovery_unit.h"
#include "mongo/db/storage/wiredtiger/wiredtiger_session_cache.h"
#include "mongo/db/storage/wiredtiger/wiredtiger_util.h"
#include "mongo/util/assert_util.h"
#include "mongo/util/mongoutils/str.h"
#include "mongo/util/log.h"
#include "mongo/util/scopeguard.h"

//#define RS_ITERATOR_TRACE(x) log() << "WTRS::Iterator " << x
#define RS_ITERATOR_TRACE(x)

namespace mongo {

<<<<<<< HEAD
    namespace {
        bool isOplog( const StringData& ns ) {
            return ns.startsWith( "local.oplog." );
        }
    }

    std::string WiredTigerRecordStore::generateCreateString( const StringData& ns,
                                                             const CollectionOptions& options,
                                                             const StringData& extraStrings ) {
        // Separate out a prefix and suffix in the default string. User configuration will
        // override values in the prefix, but not values in the suffix.
        std::stringstream ss;
        if ( isOplog(ns) ) {
=======
    StatusWith<std::string> WiredTigerRecordStore::generateCreateString(
        const CollectionOptions& options, const StringData& extraStrings) {
        // Separate out a prefix and suffix in the default string. User configuration will
        // override values in the prefix, but not values in the suffix.
        str::stream ss;
        if ( 0 ) {
>>>>>>> 86ae3535
            ss << "type=file,";
            ss << "leaf_page_max=512k,";
            ss << "memory_page_max=10m,";
        }
        else {
            ss << "type=lsm";
        }

        ss << extraStrings << ",";

        // Validate configuration object.
        // Warn about unrecognized fields that may be introduced in newer versions of this
        // storage engine instead of raising an error.
        // Ensure that 'configString' field is a string. Warn if this is not the case.
        BSONForEach(elem, options.storageEngine.getObjectField("wiredtiger")) {
            if (elem.fieldNameStringData() == "configString") {
                if (elem.type() != String) {
                    return StatusWith<std::string>(ErrorCodes::TypeMismatch, str::stream()
                        << "storageEngine.wiredtiger.configString must be a string. "
                        << "Not adding 'configString' value "
                        << elem << " to collection configuration");
                    continue;
                }
                ss << elem.valueStringData() << ",";
            }
            else {
                // Return error on first unrecognized field.
                return StatusWith<std::string>(ErrorCodes::InvalidOptions, str::stream()
                    << '\'' << elem.fieldNameStringData() << '\''
                    << " is not a supported option in storageEngine.wiredtiger");
            }
        }

        ss << "key_format=q,value_format=u";
        return StatusWith<std::string>(ss);
    }

    WiredTigerRecordStore::WiredTigerRecordStore( OperationContext* ctx,
                                                  const StringData& ns,
                                                  const StringData& uri,
                                                  bool isCapped,
                                                  int64_t cappedMaxSize,
                                                  int64_t cappedMaxDocs,
                                                  CappedDocumentDeleteCallback* cappedDeleteCallback )
        : RecordStore( ns ),
          _uri( uri.toString() ),
          _instanceId( WiredTigerSession::genCursorId() ),
          _isCapped( isCapped ),
          _isOplog( isOplog( ns ) ),
          _cappedMaxSize( cappedMaxSize ),
          _cappedMaxDocs( cappedMaxDocs ),
          _cappedDeleteCallback( cappedDeleteCallback ) {

        if (_isCapped) {
            invariant(_cappedMaxSize > 0);
            invariant(_cappedMaxDocs == -1 || _cappedMaxDocs > 0);
        }
        else {
            invariant(_cappedMaxSize == -1);
            invariant(_cappedMaxDocs == -1);
        }

        /*
         * Find the largest DiskLoc currently in use and estimate the number of records.  We don't
         * have an operation context, so we can't use an Iterator.
         */
        scoped_ptr<RecordIterator> iterator( getIterator( ctx, DiskLoc(), false,
                                                          CollectionScanParams::BACKWARD ) );
        if ( iterator->isEOF() ) {
            _dataSize = 0;
            _numRecords = 0;
            // Need to start at 1 so we are always higher than minDiskLoc
            _nextIdNum.store( 1 );
        }
        else {
            uint64_t max = _makeKey( iterator->curr() );
            _nextIdNum.store( 1 + max );

            // todo: this is bad
            _numRecords = 0;
            _dataSize = 0;

            while( !iterator->isEOF() ) {
                DiskLoc loc = iterator->getNext();
                RecordData data = iterator->dataFor( loc );
                _numRecords++;
                _dataSize += data.size();
            }

        }

    }

    WiredTigerRecordStore::~WiredTigerRecordStore() { }

    long long WiredTigerRecordStore::dataSize( OperationContext *txn ) const {
        return _dataSize;
    }

    long long WiredTigerRecordStore::numRecords( OperationContext *txn ) const {
        return _numRecords;
    }

    bool WiredTigerRecordStore::isCapped() const {
        return _isCapped;
    }

    void WiredTigerRecordStore::setCapped(int64_t cappedMaxSize, int64_t cappedMaxDocs) {
        _isCapped = true;
        _cappedMaxSize = cappedMaxSize;
        _cappedMaxDocs = cappedMaxDocs;
    }

    int64_t WiredTigerRecordStore::cappedMaxDocs() const {
        invariant(_isCapped);
        return _cappedMaxDocs;
    }

    int64_t WiredTigerRecordStore::cappedMaxSize() const {
        invariant(_isCapped);
        return _cappedMaxSize;
    }

    int64_t WiredTigerRecordStore::storageSize( OperationContext* txn,
                                           BSONObjBuilder* extraInfo,
                                           int infoLevel ) const {
        int64_t size = dataSize(txn);
        if ( size == 0 && _isCapped ) {
            // Many things assume anempty capped collection still takes up space.
            return 1;
        }
        return size;
    }

    // Retrieve the value from a positioned cursor.
    RecordData WiredTigerRecordStore::_getData(const WiredTigerCursor& cursor) const {
        WT_ITEM value;
        int ret = cursor->get_value(cursor.get(), &value);
        invariantWTOK(ret);

        boost::shared_array<char> data( new char[value.size] );
        memcpy( data.get(), value.data, value.size );
        return RecordData(reinterpret_cast<const char *>(data.get()), value.size, data );
    }

    RecordData WiredTigerRecordStore::dataFor(OperationContext* txn, const DiskLoc& loc) const {
        // ownership passes to the shared_array created below
        WiredTigerCursor curwrap( _uri, _instanceId, txn);
        WT_CURSOR *c = curwrap.get();
        invariant( c );
        c->set_key(c, _makeKey(loc));
        int ret = c->search(c);
        massert( 28534,
                 "Didn't find DiskLoc in WiredTigerRecordStore",
                 ret != WT_NOTFOUND );
        invariantWTOK(ret);
        return _getData(curwrap);
    }

    bool WiredTigerRecordStore::findRecord( OperationContext* txn,
                                            const DiskLoc& loc, RecordData* out ) const {
        WiredTigerCursor curwrap( _uri, _instanceId, txn);
        WT_CURSOR *c = curwrap.get();
        invariant( c );
        c->set_key(c, _makeKey(loc));
        int ret = c->search(c);
        if ( ret == WT_NOTFOUND )
            return false;
        invariantWTOK(ret);
        *out = _getData(curwrap);
        return true;
    }

    void WiredTigerRecordStore::deleteRecord( OperationContext* txn, const DiskLoc& loc ) {
        WiredTigerCursor cursor( _uri, _instanceId, txn );
        WT_CURSOR *c = cursor.get();
        c->set_key(c, _makeKey(loc));
        int ret = c->search(c);
        invariantWTOK(ret);

        WT_ITEM old_value;
        ret = c->get_value(c, &old_value);
        invariantWTOK(ret);

        int old_length = old_value.size;

        ret = c->remove(c);
        invariantWTOK(ret);

        _changeNumRecords(txn, false);
        _increaseDataSize(txn, -old_length);
    }

    bool WiredTigerRecordStore::cappedAndNeedDelete(OperationContext* txn) const {
        if (!_isCapped)
            return false;

        if (_dataSize > _cappedMaxSize)
            return true;

        if ((_cappedMaxDocs != -1) && (numRecords(txn) > _cappedMaxDocs))
            return true;

        return false;
    }

    namespace {
        int oplogCounter = 0;
    }

    void WiredTigerRecordStore::cappedDeleteAsNeeded(OperationContext* txn) {

        bool useTruncate = false;

        if ( _isOplog ) {
            if ( oplogCounter++ % 100 > 0 )
                return;
        }

        if (!cappedAndNeedDelete(txn))
            return;

        WiredTigerCursor curwrap( _uri, _instanceId, txn);
        WT_CURSOR *c = curwrap.get();
        int ret = c->next(c);
        DiskLoc oldest;
        while ( ret == 0 && cappedAndNeedDelete(txn) ) {
            invariant(_numRecords > 0);

            uint64_t key;
            ret = c->get_key(c, &key);
            invariantWTOK(ret);
            oldest = _fromKey(key);


            if ( _cappedDeleteCallback ) {
                uassertStatusOK(_cappedDeleteCallback->aboutToDeleteCapped(txn, oldest));
            }

            if ( useTruncate ) {
                _changeNumRecords( txn, false );
                WT_ITEM temp;
                invariantWTOK( c->get_value( c, &temp ) );
                _increaseDataSize( txn, temp.size );
            }
            else {
                deleteRecord( txn, oldest );
            }

            ret = c->next(c);
        }

        if (ret != WT_NOTFOUND) invariantWTOK(ret);

        invariant( !oldest.isNull() );

        if ( useTruncate ) {
            c->reset( c );
            c->set_key( c, _makeKey( oldest ) );
            invariantWTOK( curwrap.getWTSession()->truncate( curwrap.getWTSession(),
                                                             NULL, NULL, c, "" ) );
        }

    }

    StatusWith<DiskLoc> WiredTigerRecordStore::insertRecord( OperationContext* txn,
                                                             const char* data,
                                                             int len,
                                                             bool enforceQuota ) {
        if ( _isCapped && len > _cappedMaxSize ) {
            return StatusWith<DiskLoc>( ErrorCodes::BadValue,
                                       "object to insert exceeds cappedMaxSize" );
        }

        WiredTigerCursor curwrap( _uri, _instanceId, txn);
        WT_CURSOR *c = curwrap.get();
        invariant( c );
        DiskLoc loc = _nextId();
        c->set_key(c, _makeKey(loc));
        WiredTigerItem value(data, len);
        c->set_value(c, value.Get());
        int ret = c->insert(c);
        invariantWTOK(ret);

        _changeNumRecords( txn, true );
        _increaseDataSize( txn, len );

        cappedDeleteAsNeeded(txn);

        return StatusWith<DiskLoc>( loc );
    }

    StatusWith<DiskLoc> WiredTigerRecordStore::insertRecord( OperationContext* txn,
                                                        const DocWriter* doc,
                                                        bool enforceQuota ) {
        const int len = doc->documentSize();

        if ( _isCapped && len > _cappedMaxSize ) {
            return StatusWith<DiskLoc>( ErrorCodes::BadValue,
                                       "object to insert exceeds cappedMaxSize" );
        }

        boost::shared_array<char> buf( new char[len] );
        doc->writeDocument( buf.get() );

        WiredTigerCursor curwrap( _uri, _instanceId, txn);
        WT_CURSOR *c = curwrap.get();
        DiskLoc loc = _nextId();
        c->set_key(c, _makeKey(loc));
        WiredTigerItem value(buf.get(), len);
        c->set_value(c, value.Get());
        int ret = c->insert(c);
        invariantWTOK(ret);

        _changeNumRecords( txn, true );
        _increaseDataSize( txn, len );

        cappedDeleteAsNeeded( txn );

        return StatusWith<DiskLoc>( loc );
    }

    StatusWith<DiskLoc> WiredTigerRecordStore::updateRecord( OperationContext* txn,
                                                        const DiskLoc& loc,
                                                        const char* data,
                                                        int len,
                                                        bool enforceQuota,
                                                        UpdateMoveNotifier* notifier ) {
        WiredTigerCursor curwrap( _uri, _instanceId, txn);
        WT_CURSOR *c = curwrap.get();
        invariant( c );
        c->set_key(c, _makeKey(loc));
        int ret = c->search(c);
        invariantWTOK(ret);

        WT_ITEM old_value;
        ret = c->get_value(c, &old_value);
        invariantWTOK(ret);

        int old_length = old_value.size;

        c->set_key(c, _makeKey(loc));
        WiredTigerItem value(data, len);
        c->set_value(c, value.Get());
        ret = c->update(c);
        invariantWTOK(ret);

        _increaseDataSize(txn, len - old_length);

        cappedDeleteAsNeeded(txn);

        return StatusWith<DiskLoc>( loc );
    }

    Status WiredTigerRecordStore::updateWithDamages( OperationContext* txn,
                                                     const DiskLoc& loc,
                                                     const RecordData& oldRec,
                                                     const char* damangeSource,
                                                     const mutablebson::DamageVector& damages ) {

        // apply changes to our copy

        std::string data(reinterpret_cast<const char *>(oldRec.data()), oldRec.size());

        char* root = const_cast<char*>( data.c_str() );
        for( size_t i = 0; i < damages.size(); i++ ) {
            mutablebson::DamageEvent event = damages[i];
            const char* sourcePtr = damangeSource + event.sourceOffset;
            char* targetPtr = root + event.targetOffset;
            std::memcpy(targetPtr, sourcePtr, event.size);
        }

        // write back

        WiredTigerItem value(data);

        WiredTigerCursor curwrap( _uri, _instanceId, txn);
        WT_CURSOR *c = curwrap.get();
        c->set_key(c, _makeKey(loc));
        c->set_value(c, value.Get());

        int ret = c->update(c);
        invariantWTOK(ret);

        return Status::OK();
    }

    RecordIterator* WiredTigerRecordStore::getIterator( OperationContext* txn,
                                                   const DiskLoc& start,
                                                   bool tailable,
                                                   const CollectionScanParams::Direction& dir
                                                   ) const {
        return new Iterator(*this, txn, start, tailable, dir);
    }


    RecordIterator* WiredTigerRecordStore::getIteratorForRepair( OperationContext* txn ) const {
        return getIterator( txn );
    }

    std::vector<RecordIterator*> WiredTigerRecordStore::getManyIterators(
            OperationContext* txn ) const {
        // XXX do we want this to actually return a set of iterators?

        std::vector<RecordIterator*> iterators;
        iterators.push_back( getIterator( txn ) );
        return iterators;
    }

    Status WiredTigerRecordStore::truncate( OperationContext* txn ) {
        // TODO: use a WiredTiger fast truncate
        boost::scoped_ptr<RecordIterator> iter( getIterator( txn ) );
        while( !iter->isEOF() ) {
            DiskLoc loc = iter->getNext();
            deleteRecord( txn, loc );
        }

        // WiredTigerRecoveryUnit* ru = _getRecoveryUnit( txn );

        return Status::OK();
    }

    Status WiredTigerRecordStore::compact( OperationContext* txn,
                                      RecordStoreCompactAdaptor* adaptor,
                                      const CompactOptions* options,
                                      CompactStats* stats ) {
        WiredTigerSessionCache* cache = WiredTigerRecoveryUnit::get(txn)->getSessionCache();
        WiredTigerSession* session = cache->getSession();
        WT_SESSION *s = session->getSession();
        int ret = s->compact(s, GetURI().c_str(), NULL);
        invariantWTOK(ret);
        cache->releaseSession(session);
        return Status::OK();
    }

    Status WiredTigerRecordStore::validate( OperationContext* txn,
                                       bool full, bool scanData,
                                       ValidateAdaptor* adaptor,
                                       ValidateResults* results,
                                       BSONObjBuilder* output ) const {

        long long nrecords = 0;
        boost::scoped_ptr<RecordIterator> iter( getIterator( txn ) );
        results->valid = true;
        while( !iter->isEOF() ) {
            ++nrecords;
            if ( full && scanData ) {
                size_t dataSize;
                DiskLoc loc = iter->curr();
                RecordData data = dataFor( txn, loc );
                Status status = adaptor->validate( data, &dataSize );
                if ( !status.isOK() ) {
                    results->valid = false;
                    results->errors.push_back( loc.toString() + " is corrupted" );
                }
            }
            iter->getNext();
        }

        output->appendNumber( "nrecords", nrecords );
        return Status::OK();
    }

    void WiredTigerRecordStore::appendCustomStats( OperationContext* txn,
                                              BSONObjBuilder* result,
                                              double scale ) const {
        result->appendBool( "capped", _isCapped );
        if ( _isCapped ) {
            result->appendIntOrLL( "max", _cappedMaxDocs );
            result->appendIntOrLL( "maxSize", _cappedMaxSize );
        }
        WiredTigerSession* session = WiredTigerRecoveryUnit::get(txn)->getSession();
        WT_SESSION* s = session->getSession();
        invariant(s);
        WT_CURSOR* c = NULL;
        int ret;
        BSONObjBuilder bob(result->subobjStart("wiredtiger"));
        const string uri = "statistics:" + GetURI();
        bob.append("uri", uri);
        if ((ret = s->open_cursor(s, uri.c_str(), NULL, "statistics=(fast)", &c)) != 0) {
            bob.append("error", "unable to retrieve statistics");
            bob.append("message", wiredtiger_strerror(ret));
        }
        else {
            invariant(c);
            ON_BLOCK_EXIT(c->close, c);
            const char *desc, *pvalue;
            uint64_t value;
            while (c->next(c) == 0 &&
                   c->get_value(c, &desc, &pvalue, &value) == 0) {
                bob.append(desc, pvalue);
            }
        }
    }


    Status WiredTigerRecordStore::touch( OperationContext* txn, BSONObjBuilder* output ) const {
        if (output) {
            output->append("numRanges", 1);
            output->append("millis", 0);
        }
        return Status::OK();
    }

    Status WiredTigerRecordStore::setCustomOption( OperationContext* txn,
                                              const BSONElement& option,
                                              BSONObjBuilder* info ) {
        string optionName = option.fieldName();
        if ( !option.isBoolean() ) {
            return Status( ErrorCodes::BadValue, "Invalid Value" );
        }
        // TODO: expose some WiredTiger configurations
        if ( optionName == "usePowerOf2Sizes" ) {
            return Status::OK();
        } else
        if ( optionName.compare( "verify_checksums" ) == 0 ) {
        }
        else
            return Status( ErrorCodes::InvalidOptions, "Invalid Option" );

        return Status::OK();
    }

    DiskLoc WiredTigerRecordStore::_nextId() {
        const uint64_t myId = _nextIdNum.fetchAndAdd(1);
        int a = myId >> 32;
        // This masks the lowest 4 bytes of myId
        int ofs = myId & 0x00000000FFFFFFFF;
        DiskLoc loc( a, ofs );
        return loc;
    }

    WiredTigerRecoveryUnit* WiredTigerRecordStore::_getRecoveryUnit( OperationContext* txn ) {
        return dynamic_cast<WiredTigerRecoveryUnit*>( txn->recoveryUnit() );
    }

    void WiredTigerRecordStore::_changeNumRecords( OperationContext* txn, bool insert ) {
        if ( insert ) {
            _numRecords++;
        }
        else {
            _numRecords--;
        }
    }


    void WiredTigerRecordStore::_increaseDataSize( OperationContext* txn, int amount ) {
        _dataSize += amount;
        // TODO make this persistent
    }

    uint64_t WiredTigerRecordStore::_makeKey( const DiskLoc& loc ) {
        return ((uint64_t)loc.a() << 32 | loc.getOfs());
    }
    DiskLoc WiredTigerRecordStore::_fromKey( uint64_t key ) {
        uint32_t a = key >> 32;
        uint32_t ofs = (uint32_t)key;
        return DiskLoc(a, ofs);
    }

    // --------

    WiredTigerRecordStore::Iterator::Iterator(
            const WiredTigerRecordStore& rs,
            OperationContext *txn,
            const DiskLoc& start,
            bool tailable,
            const CollectionScanParams::Direction& dir )
        : _rs( rs ),
          _txn( txn ),
          _tailable( tailable ),
          _dir( dir ),
          _cursor( new WiredTigerCursor( rs.GetURI(), rs.instanceId(), txn ) ) {
        RS_ITERATOR_TRACE("start");
        _locate(start, true);
    }

    WiredTigerRecordStore::Iterator::~Iterator() {
    }

    void WiredTigerRecordStore::Iterator::_locate(const DiskLoc &loc, bool exact) {
        RS_ITERATOR_TRACE("_locate " << loc);
        WT_CURSOR *c = _cursor->get();
        invariant( c );
        int ret;
        if (loc.isNull()) {
            ret = _forward() ? c->next(c) : c->prev(c);
            if (ret != WT_NOTFOUND) invariantWTOK(ret);
            _eof = (ret == WT_NOTFOUND);
            RS_ITERATOR_TRACE("_locate   null loc eof: " << _eof);
            return;
        }
        c->set_key(c, _makeKey(loc));
        if (exact) {
            ret = c->search(c);
        }
        else {
            // If loc doesn't exist, inexact matches should find the first existing record before
            // it, in the direction of the scan. Note that inexact callers will call _getNext()
            // after locate so they actually return the record *after* the one we seek to.
            int cmp;
            ret = c->search_near(c, &cmp);
            if ( ret == WT_NOTFOUND ) {
                _eof = true;
                return;
            }
            invariantWTOK(ret);
            if (_forward()) {
                // return >= loc
                if (cmp < 0)
                    ret = c->next(c);
            }
            else {
                // return <= loc
                if (cmp > 0)
                    ret = c->prev(c);
            }
        }
        if (ret != WT_NOTFOUND) invariantWTOK(ret);
        _eof = (ret == WT_NOTFOUND);
        RS_ITERATOR_TRACE("_locate   not null loc eof: " << _eof);
    }

    bool WiredTigerRecordStore::Iterator::isEOF() {
        RS_ITERATOR_TRACE( "isEOF start " << _eof << " " << _lastLoc );
        if (_eof && _tailable && !_lastLoc.isNull()) {
            WiredTigerRecoveryUnit* ru = WiredTigerRecoveryUnit::get( _txn );
            invariant( !ru->everStartedWrite() );
            ru->restartTransaction();

            DiskLoc saved = _lastLoc;
            _locate(_lastLoc, true);
            RS_ITERATOR_TRACE( "isEOF check " << _eof );
            if ( _eof ) {
                _lastLoc = DiskLoc();
            }
            else if ( _curr() != saved ) {
                RS_ITERATOR_TRACE( "isEOF wrap " << _curr() );
                // wrapped around :(
                _lastLoc = DiskLoc();
                _eof = true;
            }
            else {
                // we found where we left off!
                // now we advance to the next one
                RS_ITERATOR_TRACE( "isEOF found " << _curr() );
                _getNext();
            }
        }
        RS_ITERATOR_TRACE( "isEOF end " << _eof );
        return _eof;
    }

    // Allow const functions to use curr to find current location.
    DiskLoc WiredTigerRecordStore::Iterator::_curr() const {
        RS_ITERATOR_TRACE( "_curr" );
        if (_eof)
            return DiskLoc();

        WT_CURSOR *c = _cursor->get();
        invariant( c );
        uint64_t key;
        int ret = c->get_key(c, &key);
        invariantWTOK(ret);
        return _fromKey(key);
    }

    DiskLoc WiredTigerRecordStore::Iterator::curr() {
        return _curr();
    }

    void WiredTigerRecordStore::Iterator::_getNext() {
        RS_ITERATOR_TRACE("_getNext");
        WT_CURSOR *c = _cursor->get();
        int ret = _forward() ? c->next(c) : c->prev(c);
        if (ret != WT_NOTFOUND) invariantWTOK(ret);
        _eof = (ret == WT_NOTFOUND);
        RS_ITERATOR_TRACE("_getNext " << ret << " " << _eof );
        if ( !_eof ) {
            RS_ITERATOR_TRACE("_getNext " << ret << " " << _eof << " " << _curr() );
        }
    }

    DiskLoc WiredTigerRecordStore::Iterator::getNext() {
        RS_ITERATOR_TRACE( "getNext" );
        /* Take care not to restart a scan if we have hit the end */
        if (isEOF())
            return DiskLoc();

        /* MongoDB expects "natural" ordering - which is the order that items are inserted. */
        DiskLoc toReturn = curr();
        RS_ITERATOR_TRACE( "getNext toReturn: " << toReturn );
        _getNext();
        RS_ITERATOR_TRACE( " ----" );
        _lastLoc = toReturn;
        return toReturn;
    }

    void WiredTigerRecordStore::Iterator::invalidate( const DiskLoc& dl ) {
        // this should never be called
    }

    void WiredTigerRecordStore::Iterator::saveState() {
        RS_ITERATOR_TRACE("saveState");

        // the cursor and recoveryUnit are valid on restore
        // so we just record the recoveryUnit to make sure
        _savedRecoveryUnit = _txn->recoveryUnit();
        if ( !wt_keeptxnopen() ) {
            _cursor->reset();
        }
        _txn = NULL;
    }

    bool WiredTigerRecordStore::Iterator::restoreState( OperationContext *txn ) {

        // This is normally already the case, but sometimes we are given a new
        // OperationContext on restore - update the iterators context in that
        // case
        _txn = txn;
        invariant( _savedRecoveryUnit == txn->recoveryUnit() );
        if ( !wt_keeptxnopen() ) {
            DiskLoc saved = _lastLoc;
            _locate(_lastLoc, false);
            RS_ITERATOR_TRACE( "isEOF check " << _eof );
            if ( _eof ) {
                _lastLoc = DiskLoc();
            }
            else if ( _curr() != saved ) {
                if ( _tailable ) {
                    RS_ITERATOR_TRACE( "isEOF wrap " << _curr() );
                    // wrapped around :(
                    _lastLoc = DiskLoc();
                    _eof = true;
                    return false;
                }
                // old doc deleted, we're ok
            }
            else {
                // we found where we left off!
                // now we advance to the next one
                RS_ITERATOR_TRACE( "isEOF found " << _curr() );
                _getNext();
            }
        }

        return true;
    }

    RecordData WiredTigerRecordStore::Iterator::dataFor( const DiskLoc& loc ) const {
        // Retrieve the data if the iterator is already positioned at loc, otherwise
        // open a new cursor and find the data to avoid upsetting the iterators
        // cursor position.
        if (loc == _curr())
            return (_rs._getData(*_cursor));
        else
            return (_rs.dataFor( _txn, loc ));
    }

    bool WiredTigerRecordStore::Iterator::_forward() const {
        return _dir == CollectionScanParams::FORWARD;
    }

    void WiredTigerRecordStore::temp_cappedTruncateAfter( OperationContext* txn,
                                                     DiskLoc end,
                                                     bool inclusive ) {
        WriteUnitOfWork wuow(txn);
        boost::scoped_ptr<RecordIterator> iter( getIterator( txn ) );
        if ( iter->isEOF() )
            return;
        while( !iter->isEOF() ) {
            DiskLoc loc = iter->getNext();
            if ( end < loc || ( inclusive && end == loc ) )
                deleteRecord( txn, loc );
        }
        wuow.commit();
    }
}<|MERGE_RESOLUTION|>--- conflicted
+++ resolved
@@ -49,28 +49,19 @@
 
 namespace mongo {
 
-<<<<<<< HEAD
     namespace {
         bool isOplog( const StringData& ns ) {
             return ns.startsWith( "local.oplog." );
         }
     }
 
-    std::string WiredTigerRecordStore::generateCreateString( const StringData& ns,
-                                                             const CollectionOptions& options,
-                                                             const StringData& extraStrings ) {
-        // Separate out a prefix and suffix in the default string. User configuration will
-        // override values in the prefix, but not values in the suffix.
-        std::stringstream ss;
-        if ( isOplog(ns) ) {
-=======
-    StatusWith<std::string> WiredTigerRecordStore::generateCreateString(
-        const CollectionOptions& options, const StringData& extraStrings) {
+    StatusWith<std::string> WiredTigerRecordStore::generateCreateString(const StringData& ns,
+                                                                        const CollectionOptions& options,
+                                                                        const StringData& extraStrings) {
         // Separate out a prefix and suffix in the default string. User configuration will
         // override values in the prefix, but not values in the suffix.
         str::stream ss;
-        if ( 0 ) {
->>>>>>> 86ae3535
+        if ( isOplog(ns) ) {
             ss << "type=file,";
             ss << "leaf_page_max=512k,";
             ss << "memory_page_max=10m,";
@@ -137,7 +128,7 @@
          * Find the largest DiskLoc currently in use and estimate the number of records.  We don't
          * have an operation context, so we can't use an Iterator.
          */
-        scoped_ptr<RecordIterator> iterator( getIterator( ctx, DiskLoc(), false,
+        scoped_ptr<RecordIterator> iterator( getIterator( ctx, DiskLoc(),
                                                           CollectionScanParams::BACKWARD ) );
         if ( iterator->isEOF() ) {
             _dataSize = 0;
@@ -459,11 +450,9 @@
     }
 
     RecordIterator* WiredTigerRecordStore::getIterator( OperationContext* txn,
-                                                   const DiskLoc& start,
-                                                   bool tailable,
-                                                   const CollectionScanParams::Direction& dir
-                                                   ) const {
-        return new Iterator(*this, txn, start, tailable, dir);
+                                                        const DiskLoc& start,
+                                                        const CollectionScanParams::Direction& dir ) const {
+        return new Iterator(*this, txn, start, dir);
     }
 
 
@@ -637,11 +626,9 @@
             const WiredTigerRecordStore& rs,
             OperationContext *txn,
             const DiskLoc& start,
-            bool tailable,
             const CollectionScanParams::Direction& dir )
         : _rs( rs ),
           _txn( txn ),
-          _tailable( tailable ),
           _dir( dir ),
           _cursor( new WiredTigerCursor( rs.GetURI(), rs.instanceId(), txn ) ) {
         RS_ITERATOR_TRACE("start");
@@ -695,32 +682,7 @@
     }
 
     bool WiredTigerRecordStore::Iterator::isEOF() {
-        RS_ITERATOR_TRACE( "isEOF start " << _eof << " " << _lastLoc );
-        if (_eof && _tailable && !_lastLoc.isNull()) {
-            WiredTigerRecoveryUnit* ru = WiredTigerRecoveryUnit::get( _txn );
-            invariant( !ru->everStartedWrite() );
-            ru->restartTransaction();
-
-            DiskLoc saved = _lastLoc;
-            _locate(_lastLoc, true);
-            RS_ITERATOR_TRACE( "isEOF check " << _eof );
-            if ( _eof ) {
-                _lastLoc = DiskLoc();
-            }
-            else if ( _curr() != saved ) {
-                RS_ITERATOR_TRACE( "isEOF wrap " << _curr() );
-                // wrapped around :(
-                _lastLoc = DiskLoc();
-                _eof = true;
-            }
-            else {
-                // we found where we left off!
-                // now we advance to the next one
-                RS_ITERATOR_TRACE( "isEOF found " << _curr() );
-                _getNext();
-            }
-        }
-        RS_ITERATOR_TRACE( "isEOF end " << _eof );
+        RS_ITERATOR_TRACE( "isEOF " << _eof << " " << _lastLoc );
         return _eof;
     }
 
@@ -800,13 +762,6 @@
                 _lastLoc = DiskLoc();
             }
             else if ( _curr() != saved ) {
-                if ( _tailable ) {
-                    RS_ITERATOR_TRACE( "isEOF wrap " << _curr() );
-                    // wrapped around :(
-                    _lastLoc = DiskLoc();
-                    _eof = true;
-                    return false;
-                }
                 // old doc deleted, we're ok
             }
             else {
