--- conflicted
+++ resolved
@@ -64,14 +64,11 @@
             WiredTigerRecoveryUnit* ru = new WiredTigerRecoveryUnit( _sessionCache );
             OperationContextNoop txn( ru );
             string uri = "table:a.b";
-<<<<<<< HEAD
-            std::string config = WiredTigerRecordStore::generateCreateString("", CollectionOptions(), "");
-=======
+
             StatusWith<std::string> result =
-                WiredTigerRecordStore::generateCreateString(CollectionOptions(), "");
+                WiredTigerRecordStore::generateCreateString("", CollectionOptions(), "");
             ASSERT_TRUE(result.isOK());
             std::string config = result.getValue();
->>>>>>> 86ae3535
 
             {
                 WriteUnitOfWork uow(&txn);
@@ -90,14 +87,11 @@
             WiredTigerRecoveryUnit* ru = new WiredTigerRecoveryUnit( _sessionCache );
             OperationContextNoop txn( ru );
             string uri = "table:a.b";
-<<<<<<< HEAD
-            std::string config = WiredTigerRecordStore::generateCreateString("", CollectionOptions(), "");
-=======
+
             StatusWith<std::string> result =
-                WiredTigerRecordStore::generateCreateString(CollectionOptions(), "");
+                WiredTigerRecordStore::generateCreateString("", CollectionOptions(), "");
             ASSERT_TRUE(result.isOK());
             std::string config = result.getValue();
->>>>>>> 86ae3535
 
             {
                 WriteUnitOfWork uow(&txn);
@@ -125,7 +119,7 @@
     TEST(WiredTigerRecordStoreTest, GenerateCreateStringUnknownField) {
         CollectionOptions options;
         options.storageEngine = fromjson("{wiredtiger: {unknownField: 1}}");
-        StatusWith<std::string> result = WiredTigerRecordStore::generateCreateString(options, "");
+        StatusWith<std::string> result = WiredTigerRecordStore::generateCreateString("", options, "");
         const Status& status = result.getStatus();
         ASSERT_NOT_OK(status);
         ASSERT_EQUALS(ErrorCodes::InvalidOptions, status.code());
@@ -134,7 +128,7 @@
     TEST(WiredTigerRecordStoreTest, GenerateCreateStringNonStringConfig) {
         CollectionOptions options;
         options.storageEngine = fromjson("{wiredtiger: {configString: 12345}}");
-        StatusWith<std::string> result = WiredTigerRecordStore::generateCreateString(options, "");
+        StatusWith<std::string> result = WiredTigerRecordStore::generateCreateString("", options, "");
         const Status& status = result.getStatus();
         ASSERT_NOT_OK(status);
         ASSERT_EQUALS(ErrorCodes::TypeMismatch, status.code());
