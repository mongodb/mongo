--- conflicted
+++ resolved
@@ -82,13 +82,10 @@
         virtual bool isDurable() const {
             return true;
         }
-<<<<<<< HEAD
-=======
 
         virtual int64_t getIdentSize( OperationContext* opCtx,
                                       const StringData& ident ) {
             return 1;
         }
->>>>>>> aca33ac8
     };
 }