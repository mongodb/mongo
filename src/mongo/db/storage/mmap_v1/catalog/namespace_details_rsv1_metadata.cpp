--- conflicted
+++ resolved
@@ -201,41 +201,4 @@
             return numeric_limits<long long>::max();
         return _details->maxDocsInCapped;
     }
-<<<<<<< HEAD
-
-    void NamespaceDetailsRSV1MetaData::_syncUserFlags( OperationContext* txn ) {
-        if ( !_namespaceRecordStore )
-            return;
-
-        scoped_ptr<RecordIterator> iterator( _namespaceRecordStore->getIterator(txn) );
-        while ( !iterator->isEOF() ) {
-            RecordId loc = iterator->getNext();
-
-            BSONObj oldEntry = iterator->dataFor( loc ).toBson();
-            BSONElement e = oldEntry["name"];
-            if ( e.type() != String )
-                continue;
-
-            if ( e.String() != _ns )
-                continue;
-
-            BSONObj newEntry = applyUpdateOperators( oldEntry,
-                                                     BSON( "$set" << BSON( "options.flags" << userFlags() ) ) );
-
-            StatusWith<RecordId> result = _namespaceRecordStore->updateRecord(txn,
-                                                                              loc,
-                                                                              RecordData(oldEntry.objdata(), oldEntry.objsize()),
-                                                                              newEntry.objdata(),
-                                                                              newEntry.objsize(),
-                                                                              false,
-                                                                              NULL);
-            fassert( 17486, result.isOK() );
-            return;
-        }
-
-        fassertFailed( 17488 );
-    }
-
-=======
->>>>>>> 06f4ea80
 }