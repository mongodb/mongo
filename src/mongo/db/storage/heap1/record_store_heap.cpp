--- conflicted
+++ resolved
@@ -225,12 +225,8 @@
     }
 
     StatusWith<DiskLoc> HeapRecordStore::updateRecord(OperationContext* txn,
-<<<<<<< HEAD
-                                                      const DiskLoc& oldLocation,
+                                                      const DiskLoc& loc,
                                                       const RecordData& oldRec,
-=======
-                                                      const DiskLoc& loc,
->>>>>>> 1e315858
                                                       const char* data,
                                                       int len,
                                                       bool enforceQuota,
