--- conflicted
+++ resolved
@@ -66,11 +66,7 @@
     BSONObjBuilder electCmdBuilder;
     electCmdBuilder.append("replSetElect", 1);
     electCmdBuilder.append("set", _rsConfig.getReplSetName());
-<<<<<<< HEAD
-    electCmdBuilder.append("who", selfConfig.getHostInternalAndPort().toString());
-=======
     electCmdBuilder.append("who", selfConfig.getInternalHostAndPort().toString());
->>>>>>> 9ce9d944
     electCmdBuilder.append("whoid", selfConfig.getId());
     electCmdBuilder.appendIntOrLL("cfgver", _rsConfig.getConfigVersion());
     electCmdBuilder.append("round", _round);
@@ -79,16 +75,11 @@
     // Schedule a RemoteCommandRequest for each non-DOWN node
     for (std::vector<HostAndPort>::const_iterator it = _targets.begin(); it != _targets.end();
          ++it) {
-<<<<<<< HEAD
-        invariant(*it != selfConfig.getHostInternalAndPort());
-=======
         invariant(*it != selfConfig.getInternalHostAndPort());
->>>>>>> 9ce9d944
         requests.push_back(RemoteCommandRequest(
             *it,
             "admin",
             replSetElectCmd,
-            nullptr,
             Milliseconds(30 * 1000)));  // trying to match current Socket timeout
     }
 
@@ -116,7 +107,7 @@
     ++_actualResponses;
 
     if (response.isOK()) {
-        BSONObj res = response.data;
+        BSONObj res = response.getValue().data;
         log() << "received " << res["vote"] << " votes from " << request.target;
         LOG(1) << "full elect res: " << res.toString();
         BSONElement vote(res["vote"]);
@@ -129,7 +120,7 @@
 
         _receivedVotes += vote._numberInt();
     } else {
-        warning() << "elect command to " << request.target << " failed: " << response.status;
+        warning() << "elect command to " << request.target << " failed: " << response.getStatus();
     }
 }
 
