/**
 *    Copyright (C) 2014 MongoDB Inc.
 *
 *    This program is free software: you can redistribute it and/or  modify
 *    it under the terms of the GNU Affero General Public License, version 3,
 *    as published by the Free Software Foundation.
 *
 *    This program is distributed in the hope that it will be useful,
 *    but WITHOUT ANY WARRANTY; without even the implied warranty of
 *    MERCHANTABILITY or FITNESS FOR A PARTICULAR PURPOSE.  See the
 *    GNU Affero General Public License for more details.
 *
 *    You should have received a copy of the GNU Affero General Public License
 *    along with this program.  If not, see <http://www.gnu.org/licenses/>.
 *
 *    As a special exception, the copyright holders give permission to link the
 *    code of portions of this program with the OpenSSL library under certain
 *    conditions as described in each individual source file and distribute
 *    linked combinations including the program with the OpenSSL library. You
 *    must comply with the GNU Affero General Public License in all respects for
 *    all of the code used other than as permitted herein. If you modify file(s)
 *    with this exception, you may extend this exception to your version of the
 *    file(s), but you are not obligated to do so. If you do not wish to do so,
 *    delete this exception statement from your version. If you delete this
 *    exception statement from all source files in the program, then also delete
 *    it in the license file.
 */

#include "mongo/platform/basic.h"

#include "mongo/base/status.h"
#include "mongo/db/jsobj.h"
#include "mongo/db/repl/elect_cmd_runner.h"
#include "mongo/db/repl/member_heartbeat_data.h"
#include "mongo/db/repl/replica_set_config.h"
#include "mongo/db/repl/replication_executor.h"
#include "mongo/executor/network_interface_mock.h"
#include "mongo/stdx/functional.h"
#include "mongo/stdx/memory.h"
#include "mongo/stdx/thread.h"
#include "mongo/unittest/unittest.h"


using std::unique_ptr;

namespace mongo {
namespace repl {
namespace {

using executor::NetworkInterfaceMock;
using executor::RemoteCommandRequest;
using executor::RemoteCommandResponse;

class ElectCmdRunnerTest : public mongo::unittest::Test {
public:
    void startTest(ElectCmdRunner* electCmdRunner,
                   const ReplicaSetConfig& currentConfig,
                   int selfIndex,
                   const std::vector<HostAndPort>& hosts);

    void waitForTest();

    void electCmdRunnerRunner(const ReplicationExecutor::CallbackArgs& data,
                              ElectCmdRunner* electCmdRunner,
                              StatusWith<ReplicationExecutor::EventHandle>* evh,
                              const ReplicaSetConfig& currentConfig,
                              int selfIndex,
                              const std::vector<HostAndPort>& hosts);

    NetworkInterfaceMock* _net;
    std::unique_ptr<ReplicationExecutor> _executor;
    std::unique_ptr<stdx::thread> _executorThread;

private:
    void setUp();
    void tearDown();

    ReplicationExecutor::EventHandle _allDoneEvent;
};

void ElectCmdRunnerTest::setUp() {
    _net = new NetworkInterfaceMock;
    _executor = stdx::make_unique<ReplicationExecutor>(_net, 1 /* prng seed */);
    _executorThread.reset(new stdx::thread(stdx::bind(&ReplicationExecutor::run, _executor.get())));
}

void ElectCmdRunnerTest::tearDown() {
    _executor->shutdown();
    _executorThread->join();
}

ReplicaSetConfig assertMakeRSConfig(const BSONObj& configBson) {
    ReplicaSetConfig config;
    ASSERT_OK(config.initialize(configBson));
    ASSERT_OK(config.validate());
    return config;
}

const BSONObj makeElectRequest(const ReplicaSetConfig& rsConfig, int selfIndex) {
    const MemberConfig& myConfig = rsConfig.getMemberAt(selfIndex);
    return BSON("replSetElect" << 1 << "set" << rsConfig.getReplSetName() << "who"
<<<<<<< HEAD
                               << myConfig.getHostAndPort().toString()
                               << "whoid"
                               << myConfig.getId()
                               << "cfgver"
                               << rsConfig.getConfigVersion()
                               << "round"
                               << 380865962699346850ll);
=======
                               << myConfig.getInternalHostAndPort().toString() << "whoid"
                               << myConfig.getId() << "cfgver" << rsConfig.getConfigVersion()
                               << "round" << 380865962699346850ll);
>>>>>>> 9ce9d944
}

BSONObj stripRound(const BSONObj& orig) {
    BSONObjBuilder builder;
    for (BSONObjIterator iter(orig); iter.more(); iter.next()) {
        BSONElement e = *iter;
        if (e.fieldNameStringData() == "round") {
            continue;
        }
        builder.append(e);
    }
    return builder.obj();
}

// This is necessary because the run method must be scheduled in the Replication Executor
// for correct concurrency operation.
void ElectCmdRunnerTest::electCmdRunnerRunner(const ReplicationExecutor::CallbackArgs& data,
                                              ElectCmdRunner* electCmdRunner,
                                              StatusWith<ReplicationExecutor::EventHandle>* evh,
                                              const ReplicaSetConfig& currentConfig,
                                              int selfIndex,
                                              const std::vector<HostAndPort>& hosts) {
    invariant(data.status.isOK());
    ReplicationExecutor* executor = dynamic_cast<ReplicationExecutor*>(data.executor);
    ASSERT(executor);
    *evh = electCmdRunner->start(executor, currentConfig, selfIndex, hosts);
}

void ElectCmdRunnerTest::startTest(ElectCmdRunner* electCmdRunner,
                                   const ReplicaSetConfig& currentConfig,
                                   int selfIndex,
                                   const std::vector<HostAndPort>& hosts) {
    StatusWith<ReplicationExecutor::EventHandle> evh(ErrorCodes::InternalError, "Not set");
    StatusWith<ReplicationExecutor::CallbackHandle> cbh =
        _executor->scheduleWork(stdx::bind(&ElectCmdRunnerTest::electCmdRunnerRunner,
                                           this,
                                           stdx::placeholders::_1,
                                           electCmdRunner,
                                           &evh,
                                           currentConfig,
                                           selfIndex,
                                           hosts));
    ASSERT_OK(cbh.getStatus());
    _executor->wait(cbh.getValue());
    ASSERT_OK(evh.getStatus());
    _allDoneEvent = evh.getValue();
}

void ElectCmdRunnerTest::waitForTest() {
    _executor->waitForEvent(_allDoneEvent);
}

TEST_F(ElectCmdRunnerTest, OneNode) {
    // Only one node in the config.
    const ReplicaSetConfig config = assertMakeRSConfig(BSON("_id"
                                                            << "rs0"
                                                            << "version"
                                                            << 1
                                                            << "members"
                                                            << BSON_ARRAY(BSON("_id" << 1 << "host"
                                                                                     << "h1"))));

    std::vector<HostAndPort> hosts;
    ElectCmdRunner electCmdRunner;
    startTest(&electCmdRunner, config, 0, hosts);
    waitForTest();
    ASSERT_EQUALS(electCmdRunner.getReceivedVotes(), 1);
}

TEST_F(ElectCmdRunnerTest, TwoNodes) {
    // Two nodes, we are node h1.
    const ReplicaSetConfig config =
        assertMakeRSConfig(BSON("_id"
                                << "rs0"
                                << "version"
                                << 1
                                << "members"
                                << BSON_ARRAY(BSON("_id" << 1 << "host"
                                                         << "h0")
                                              << BSON("_id" << 2 << "host"
                                                            << "h1"))));

    std::vector<HostAndPort> hosts;
<<<<<<< HEAD
    hosts.push_back(config.getMemberAt(1).getHostInternalAndPort());
=======
    hosts.push_back(config.getMemberAt(1).getInternalHostAndPort());
>>>>>>> 9ce9d944

    const BSONObj electRequest = makeElectRequest(config, 0);

    ElectCmdRunner electCmdRunner;
    startTest(&electCmdRunner, config, 0, hosts);
    const Date_t startDate = _net->now();
    _net->enterNetwork();
    const NetworkInterfaceMock::NetworkOperationIterator noi = _net->getNextReadyRequest();
    ASSERT_EQUALS("admin", noi->getRequest().dbname);
    ASSERT_BSONOBJ_EQ(stripRound(electRequest), stripRound(noi->getRequest().cmdObj));
    ASSERT_EQUALS(HostAndPort("h1"), noi->getRequest().target);
    _net->scheduleResponse(noi,
                           startDate + Milliseconds(10),
                           ResponseStatus(RemoteCommandResponse(
                               BSON("ok" << 1 << "vote" << 1 << "round" << 380865962699346850ll),
                               BSONObj(),
                               Milliseconds(8))));
    _net->runUntil(startDate + Milliseconds(10));
    _net->exitNetwork();
    ASSERT_EQUALS(startDate + Milliseconds(10), _net->now());
    waitForTest();
    ASSERT_EQUALS(electCmdRunner.getReceivedVotes(), 2);
}

TEST_F(ElectCmdRunnerTest, ShuttingDown) {
    // Two nodes, we are node h1.  Shutdown happens while we're scheduling remote commands.
    ReplicaSetConfig config = assertMakeRSConfig(BSON("_id"
                                                      << "rs0"
                                                      << "version"
                                                      << 1
                                                      << "members"
                                                      << BSON_ARRAY(BSON("_id" << 1 << "host"
                                                                               << "h0")
                                                                    << BSON("_id" << 2 << "host"
                                                                                  << "h1"))));

    std::vector<HostAndPort> hosts;
<<<<<<< HEAD
    hosts.push_back(config.getMemberAt(1).getHostInternalAndPort());
=======
    hosts.push_back(config.getMemberAt(1).getInternalHostAndPort());
>>>>>>> 9ce9d944

    ElectCmdRunner electCmdRunner;
    StatusWith<ReplicationExecutor::EventHandle> evh(ErrorCodes::InternalError, "Not set");
    StatusWith<ReplicationExecutor::CallbackHandle> cbh =
        _executor->scheduleWork(stdx::bind(&ElectCmdRunnerTest::electCmdRunnerRunner,
                                           this,
                                           stdx::placeholders::_1,
                                           &electCmdRunner,
                                           &evh,
                                           config,
                                           0,
                                           hosts));
    ASSERT_OK(cbh.getStatus());
    _executor->wait(cbh.getValue());
    ASSERT_OK(evh.getStatus());
    _executor->shutdown();
    _executor->waitForEvent(evh.getValue());
    ASSERT_EQUALS(electCmdRunner.getReceivedVotes(), 1);
}

class ElectScatterGatherTest : public mongo::unittest::Test {
public:
    virtual void start(const BSONObj& configObj) {
        int selfConfigIndex = 0;

        ReplicaSetConfig config;
        config.initialize(configObj);

        std::vector<HostAndPort> hosts;
        for (ReplicaSetConfig::MemberIterator mem = ++config.membersBegin();
             mem != config.membersEnd();
             ++mem) {
<<<<<<< HEAD
            hosts.push_back(mem->getHostInternalAndPort());
=======
            hosts.push_back(mem->getInternalHostAndPort());
>>>>>>> 9ce9d944
        }

        _checker.reset(new ElectCmdRunner::Algorithm(config, selfConfigIndex, hosts, OID()));
    }

    virtual void tearDown() {
        _checker.reset(NULL);
    }

protected:
    bool hasReceivedSufficientResponses() {
        return _checker->hasReceivedSufficientResponses();
    }

    int getReceivedVotes() {
        return _checker->getReceivedVotes();
    }

    void processResponse(const RemoteCommandRequest& request, const ResponseStatus& response) {
        _checker->processResponse(request, response);
    }

    RemoteCommandRequest requestFrom(std::string hostname) {
        return RemoteCommandRequest(HostAndPort(hostname),
                                    "",  // the non-hostname fields do not matter for Elect
                                    BSONObj(),
                                    nullptr,
                                    Milliseconds(0));
    }

    ResponseStatus badResponseStatus() {
        return ResponseStatus(ErrorCodes::NodeNotFound, "not on my watch");
    }

    ResponseStatus wrongTypeForVoteField() {
        return ResponseStatus(NetworkInterfaceMock::Response(
            BSON("vote" << std::string("yea")), BSONObj(), Milliseconds(10)));
    }

    ResponseStatus voteYea() {
        return ResponseStatus(
            NetworkInterfaceMock::Response(BSON("vote" << 1), BSONObj(), Milliseconds(10)));
    }

    ResponseStatus voteNay() {
        return ResponseStatus(
            NetworkInterfaceMock::Response(BSON("vote" << -10000), BSONObj(), Milliseconds(10)));
    }

    ResponseStatus abstainFromVoting() {
        return ResponseStatus(
            NetworkInterfaceMock::Response(BSON("vote" << 0), BSONObj(), Milliseconds(10)));
    }

    BSONObj threeNodesTwoArbitersConfig() {
        return BSON("_id"
                    << "rs0"
                    << "version"
                    << 1
                    << "members"
                    << BSON_ARRAY(BSON("_id" << 0 << "host"
                                             << "host0")
                                  << BSON("_id" << 1 << "host"
                                                << "host1"
                                                << "arbiterOnly"
                                                << true)
                                  << BSON("_id" << 2 << "host"
                                                << "host2"
                                                << "arbiterOnly"
                                                << true)));
    }

    BSONObj basicThreeNodeConfig() {
        return BSON("_id"
                    << "rs0"
                    << "version"
                    << 1
                    << "members"
                    << BSON_ARRAY(BSON("_id" << 0 << "host"
                                             << "host0")
                                  << BSON("_id" << 1 << "host"
                                                << "host1")
                                  << BSON("_id" << 2 << "host"
                                                << "host2")));
    }

private:
    unique_ptr<ElectCmdRunner::Algorithm> _checker;
};

TEST_F(ElectScatterGatherTest, NodeRespondsWithBadVoteType) {
    start(basicThreeNodeConfig());
    ASSERT_FALSE(hasReceivedSufficientResponses());

    processResponse(requestFrom("host2"), wrongTypeForVoteField());
    ASSERT_TRUE(hasReceivedSufficientResponses());
    ASSERT_EQUALS(1, getReceivedVotes());  // 1 because we have 1 vote and voted for ourself
}

TEST_F(ElectScatterGatherTest, NodeRespondsWithBadStatus) {
    start(basicThreeNodeConfig());
    ASSERT_FALSE(hasReceivedSufficientResponses());

    processResponse(requestFrom("host2"), badResponseStatus());
    ASSERT_FALSE(hasReceivedSufficientResponses());

    processResponse(requestFrom("host3"), abstainFromVoting());
    ASSERT_TRUE(hasReceivedSufficientResponses());
    ASSERT_EQUALS(1, getReceivedVotes());  // 1 because we have 1 vote and voted for ourself
}

TEST_F(ElectScatterGatherTest, FirstNodeRespondsWithYea) {
    start(basicThreeNodeConfig());
    ASSERT_FALSE(hasReceivedSufficientResponses());

    processResponse(requestFrom("host2"), voteYea());
    ASSERT_TRUE(hasReceivedSufficientResponses());
    ASSERT_EQUALS(2, getReceivedVotes());
}

TEST_F(ElectScatterGatherTest, FirstNodeRespondsWithNaySecondWithYea) {
    start(basicThreeNodeConfig());
    ASSERT_FALSE(hasReceivedSufficientResponses());

    processResponse(requestFrom("host2"), voteNay());
    ASSERT_TRUE(hasReceivedSufficientResponses());
    ASSERT_EQUALS(-9999, getReceivedVotes());
}

TEST_F(ElectScatterGatherTest, BothNodesAbstainFromVoting) {
    start(basicThreeNodeConfig());
    ASSERT_FALSE(hasReceivedSufficientResponses());

    processResponse(requestFrom("host2"), abstainFromVoting());
    ASSERT_FALSE(hasReceivedSufficientResponses());

    processResponse(requestFrom("host3"), abstainFromVoting());
    ASSERT_TRUE(hasReceivedSufficientResponses());
    ASSERT_EQUALS(1, getReceivedVotes());
}

TEST_F(ElectScatterGatherTest, NodeRespondsWithBadStatusArbiters) {
    start(threeNodesTwoArbitersConfig());
    ASSERT_FALSE(hasReceivedSufficientResponses());

    processResponse(requestFrom("host2"), badResponseStatus());
    ASSERT_FALSE(hasReceivedSufficientResponses());

    processResponse(requestFrom("host3"), abstainFromVoting());
    ASSERT_TRUE(hasReceivedSufficientResponses());
    ASSERT_EQUALS(1, getReceivedVotes());  // 1 because we have 1 vote and voted for ourself
}

TEST_F(ElectScatterGatherTest, FirstNodeRespondsWithYeaArbiters) {
    start(threeNodesTwoArbitersConfig());
    ASSERT_FALSE(hasReceivedSufficientResponses());

    processResponse(requestFrom("host2"), voteYea());
    ASSERT_TRUE(hasReceivedSufficientResponses());
    ASSERT_EQUALS(2, getReceivedVotes());
}

TEST_F(ElectScatterGatherTest, FirstNodeRespondsWithNaySecondWithYeaArbiters) {
    start(threeNodesTwoArbitersConfig());
    ASSERT_FALSE(hasReceivedSufficientResponses());

    processResponse(requestFrom("host2"), voteNay());
    ASSERT_TRUE(hasReceivedSufficientResponses());
    ASSERT_EQUALS(-9999, getReceivedVotes());
}

}  // namespace
}  // namespace repl
}  // namespace mongo<|MERGE_RESOLUTION|>--- conflicted
+++ resolved
@@ -99,19 +99,9 @@
 const BSONObj makeElectRequest(const ReplicaSetConfig& rsConfig, int selfIndex) {
     const MemberConfig& myConfig = rsConfig.getMemberAt(selfIndex);
     return BSON("replSetElect" << 1 << "set" << rsConfig.getReplSetName() << "who"
-<<<<<<< HEAD
-                               << myConfig.getHostAndPort().toString()
-                               << "whoid"
-                               << myConfig.getId()
-                               << "cfgver"
-                               << rsConfig.getConfigVersion()
-                               << "round"
-                               << 380865962699346850ll);
-=======
                                << myConfig.getInternalHostAndPort().toString() << "whoid"
                                << myConfig.getId() << "cfgver" << rsConfig.getConfigVersion()
                                << "round" << 380865962699346850ll);
->>>>>>> 9ce9d944
 }
 
 BSONObj stripRound(const BSONObj& orig) {
@@ -168,9 +158,7 @@
     // Only one node in the config.
     const ReplicaSetConfig config = assertMakeRSConfig(BSON("_id"
                                                             << "rs0"
-                                                            << "version"
-                                                            << 1
-                                                            << "members"
+                                                            << "version" << 1 << "members"
                                                             << BSON_ARRAY(BSON("_id" << 1 << "host"
                                                                                      << "h1"))));
 
@@ -186,20 +174,14 @@
     const ReplicaSetConfig config =
         assertMakeRSConfig(BSON("_id"
                                 << "rs0"
-                                << "version"
-                                << 1
-                                << "members"
+                                << "version" << 1 << "members"
                                 << BSON_ARRAY(BSON("_id" << 1 << "host"
                                                          << "h0")
                                               << BSON("_id" << 2 << "host"
                                                             << "h1"))));
 
     std::vector<HostAndPort> hosts;
-<<<<<<< HEAD
-    hosts.push_back(config.getMemberAt(1).getHostInternalAndPort());
-=======
     hosts.push_back(config.getMemberAt(1).getInternalHostAndPort());
->>>>>>> 9ce9d944
 
     const BSONObj electRequest = makeElectRequest(config, 0);
 
@@ -209,7 +191,7 @@
     _net->enterNetwork();
     const NetworkInterfaceMock::NetworkOperationIterator noi = _net->getNextReadyRequest();
     ASSERT_EQUALS("admin", noi->getRequest().dbname);
-    ASSERT_BSONOBJ_EQ(stripRound(electRequest), stripRound(noi->getRequest().cmdObj));
+    ASSERT_EQUALS(stripRound(electRequest), stripRound(noi->getRequest().cmdObj));
     ASSERT_EQUALS(HostAndPort("h1"), noi->getRequest().target);
     _net->scheduleResponse(noi,
                            startDate + Milliseconds(10),
@@ -228,20 +210,14 @@
     // Two nodes, we are node h1.  Shutdown happens while we're scheduling remote commands.
     ReplicaSetConfig config = assertMakeRSConfig(BSON("_id"
                                                       << "rs0"
-                                                      << "version"
-                                                      << 1
-                                                      << "members"
+                                                      << "version" << 1 << "members"
                                                       << BSON_ARRAY(BSON("_id" << 1 << "host"
                                                                                << "h0")
                                                                     << BSON("_id" << 2 << "host"
                                                                                   << "h1"))));
 
     std::vector<HostAndPort> hosts;
-<<<<<<< HEAD
-    hosts.push_back(config.getMemberAt(1).getHostInternalAndPort());
-=======
     hosts.push_back(config.getMemberAt(1).getInternalHostAndPort());
->>>>>>> 9ce9d944
 
     ElectCmdRunner electCmdRunner;
     StatusWith<ReplicationExecutor::EventHandle> evh(ErrorCodes::InternalError, "Not set");
@@ -274,11 +250,7 @@
         for (ReplicaSetConfig::MemberIterator mem = ++config.membersBegin();
              mem != config.membersEnd();
              ++mem) {
-<<<<<<< HEAD
-            hosts.push_back(mem->getHostInternalAndPort());
-=======
             hosts.push_back(mem->getInternalHostAndPort());
->>>>>>> 9ce9d944
         }
 
         _checker.reset(new ElectCmdRunner::Algorithm(config, selfConfigIndex, hosts, OID()));
@@ -305,7 +277,6 @@
         return RemoteCommandRequest(HostAndPort(hostname),
                                     "",  // the non-hostname fields do not matter for Elect
                                     BSONObj(),
-                                    nullptr,
                                     Milliseconds(0));
     }
 
@@ -336,33 +307,26 @@
     BSONObj threeNodesTwoArbitersConfig() {
         return BSON("_id"
                     << "rs0"
-                    << "version"
-                    << 1
-                    << "members"
+                    << "version" << 1 << "members"
                     << BSON_ARRAY(BSON("_id" << 0 << "host"
                                              << "host0")
                                   << BSON("_id" << 1 << "host"
                                                 << "host1"
-                                                << "arbiterOnly"
-                                                << true)
+                                                << "arbiterOnly" << true)
                                   << BSON("_id" << 2 << "host"
                                                 << "host2"
-                                                << "arbiterOnly"
-                                                << true)));
+                                                << "arbiterOnly" << true)));
     }
 
     BSONObj basicThreeNodeConfig() {
         return BSON("_id"
                     << "rs0"
-                    << "version"
-                    << 1
-                    << "members"
+                    << "version" << 1 << "members"
                     << BSON_ARRAY(BSON("_id" << 0 << "host"
                                              << "host0")
                                   << BSON("_id" << 1 << "host"
-                                                << "host1")
-                                  << BSON("_id" << 2 << "host"
-                                                << "host2")));
+                                                << "host1") << BSON("_id" << 2 << "host"
+                                                                          << "host2")));
     }
 
 private:
