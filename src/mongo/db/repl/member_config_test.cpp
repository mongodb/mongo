--- conflicted
+++ resolved
@@ -46,11 +46,7 @@
                             &tagConfig));
     ASSERT_EQUALS(0, mc.getId());
     ASSERT_EQUALS(HostAndPort("localhost", 12345), mc.getHostAndPort());
-<<<<<<< HEAD
-    ASSERT_EQUALS(HostAndPort("localhost", 12345), mc.getHostInternalAndPort());
-=======
     ASSERT_EQUALS(HostAndPort("localhost", 12345), mc.getInternalHostAndPort());
->>>>>>> 9ce9d944
     ASSERT_EQUALS(1.0, mc.getPriority());
     ASSERT_EQUALS(Seconds(0), mc.getSlaveDelay());
     ASSERT_TRUE(mc.isVoter());
@@ -67,8 +63,7 @@
     ASSERT_EQUALS(ErrorCodes::BadValue,
                   mc.initialize(BSON("_id" << 0 << "host"
                                            << "localhost"
-                                           << "frim"
-                                           << 1),
+                                           << "frim" << 1),
                                 &tagConfig));
 }
 
@@ -85,12 +80,6 @@
     ReplicaSetTagConfig tagConfig;
     MemberConfig mc;
     ASSERT_EQUALS(ErrorCodes::NoSuchKey,
-<<<<<<< HEAD
-              mc.initialize(BSON("hostinternal" << "localhost:12345"),
-                            &tagConfig  ));
-}
-
-=======
               mc.initialize(BSON("_id" << 0 << "hostInternal" << "localhost:12345"),
                             &tagConfig  ));
 }
@@ -103,7 +92,6 @@
     ASSERT_EQUALS(HostAndPort("localhost", 12345), mc.getInternalHostAndPort());
 }
 
->>>>>>> 9ce9d944
 TEST(MemberConfig, ParseFailsWithBadIdField) {
     ReplicaSetTagConfig tagConfig;
     MemberConfig mc;
@@ -149,14 +137,12 @@
     MemberConfig mc;
     ASSERT_OK(mc.initialize(BSON("_id" << 0 << "host"
                                        << "h"
-                                       << "arbiterOnly"
-                                       << 1.0),
+                                       << "arbiterOnly" << 1.0),
                             &tagConfig));
     ASSERT_TRUE(mc.isArbiter());
     ASSERT_OK(mc.initialize(BSON("_id" << 0 << "host"
                                        << "h"
-                                       << "arbiterOnly"
-                                       << false),
+                                       << "arbiterOnly" << false),
                             &tagConfig));
     ASSERT_TRUE(!mc.isArbiter());
 }
@@ -166,14 +152,12 @@
     MemberConfig mc;
     ASSERT_OK(mc.initialize(BSON("_id" << 0 << "host"
                                        << "h"
-                                       << "hidden"
-                                       << 1.0),
+                                       << "hidden" << 1.0),
                             &tagConfig));
     ASSERT_TRUE(mc.isHidden());
     ASSERT_OK(mc.initialize(BSON("_id" << 0 << "host"
                                        << "h"
-                                       << "hidden"
-                                       << false),
+                                       << "hidden" << false),
                             &tagConfig));
     ASSERT_TRUE(!mc.isHidden());
     ASSERT_EQUALS(ErrorCodes::TypeMismatch,
@@ -189,14 +173,12 @@
     MemberConfig mc;
     ASSERT_OK(mc.initialize(BSON("_id" << 0 << "host"
                                        << "h"
-                                       << "buildIndexes"
-                                       << 1.0),
+                                       << "buildIndexes" << 1.0),
                             &tagConfig));
     ASSERT_TRUE(mc.shouldBuildIndexes());
     ASSERT_OK(mc.initialize(BSON("_id" << 0 << "host"
                                        << "h"
-                                       << "buildIndexes"
-                                       << false),
+                                       << "buildIndexes" << false),
                             &tagConfig));
     ASSERT_TRUE(!mc.shouldBuildIndexes());
 }
@@ -206,49 +188,40 @@
     MemberConfig mc;
     ASSERT_OK(mc.initialize(BSON("_id" << 0 << "host"
                                        << "h"
-                                       << "votes"
-                                       << 1.0),
+                                       << "votes" << 1.0),
                             &tagConfig));
     ASSERT_TRUE(mc.isVoter());
     ASSERT_OK(mc.initialize(BSON("_id" << 0 << "host"
                                        << "h"
-                                       << "votes"
-                                       << 0
-                                       << "priority"
-                                       << 0),
+                                       << "votes" << 0 << "priority" << 0),
                             &tagConfig));
     ASSERT_FALSE(mc.isVoter());
 
     // For backwards compatibility, truncate 1.X to 1, and 0.X to 0 (and -0.X to 0).
     ASSERT_OK(mc.initialize(BSON("_id" << 0 << "host"
                                        << "h"
-                                       << "votes"
-                                       << 1.5),
+                                       << "votes" << 1.5),
                             &tagConfig));
     ASSERT_TRUE(mc.isVoter());
     ASSERT_OK(mc.initialize(BSON("_id" << 0 << "host"
                                        << "h"
-                                       << "votes"
-                                       << 0.5),
-                            &tagConfig));
-    ASSERT_FALSE(mc.isVoter());
-    ASSERT_OK(mc.initialize(BSON("_id" << 0 << "host"
-                                       << "h"
-                                       << "votes"
-                                       << -0.5),
-                            &tagConfig));
-    ASSERT_FALSE(mc.isVoter());
-    ASSERT_OK(mc.initialize(BSON("_id" << 0 << "host"
-                                       << "h"
-                                       << "votes"
-                                       << 2),
+                                       << "votes" << 0.5),
+                            &tagConfig));
+    ASSERT_FALSE(mc.isVoter());
+    ASSERT_OK(mc.initialize(BSON("_id" << 0 << "host"
+                                       << "h"
+                                       << "votes" << -0.5),
+                            &tagConfig));
+    ASSERT_FALSE(mc.isVoter());
+    ASSERT_OK(mc.initialize(BSON("_id" << 0 << "host"
+                                       << "h"
+                                       << "votes" << 2),
                             &tagConfig));
 
     ASSERT_EQUALS(ErrorCodes::TypeMismatch,
                   mc.initialize(BSON("_id" << 0 << "host"
                                            << "h"
-                                           << "votes"
-                                           << Date_t::fromMillisSinceEpoch(2)),
+                                           << "votes" << Date_t::fromMillisSinceEpoch(2)),
                                 &tagConfig));
 }
 
@@ -257,28 +230,24 @@
     MemberConfig mc;
     ASSERT_OK(mc.initialize(BSON("_id" << 0 << "host"
                                        << "h"
-                                       << "priority"
-                                       << 1),
+                                       << "priority" << 1),
                             &tagConfig));
     ASSERT_EQUALS(1.0, mc.getPriority());
     ASSERT_OK(mc.initialize(BSON("_id" << 0 << "host"
                                        << "h"
-                                       << "priority"
-                                       << 0),
+                                       << "priority" << 0),
                             &tagConfig));
     ASSERT_EQUALS(0.0, mc.getPriority());
     ASSERT_OK(mc.initialize(BSON("_id" << 0 << "host"
                                        << "h"
-                                       << "priority"
-                                       << 100.8),
+                                       << "priority" << 100.8),
                             &tagConfig));
     ASSERT_EQUALS(100.8, mc.getPriority());
 
     ASSERT_EQUALS(ErrorCodes::TypeMismatch,
                   mc.initialize(BSON("_id" << 0 << "host"
                                            << "h"
-                                           << "priority"
-                                           << Date_t::fromMillisSinceEpoch(2)),
+                                           << "priority" << Date_t::fromMillisSinceEpoch(2)),
                                 &tagConfig));
 }
 
@@ -287,8 +256,7 @@
     MemberConfig mc;
     ASSERT_OK(mc.initialize(BSON("_id" << 0 << "host"
                                        << "h"
-                                       << "slaveDelay"
-                                       << 100),
+                                       << "slaveDelay" << 100),
                             &tagConfig));
     ASSERT_EQUALS(Seconds(100), mc.getSlaveDelay());
 }
@@ -298,11 +266,10 @@
     MemberConfig mc;
     ASSERT_OK(mc.initialize(BSON("_id" << 0 << "host"
                                        << "h"
-                                       << "tags"
-                                       << BSON("k1"
-                                               << "v1"
-                                               << "k2"
-                                               << "v2")),
+                                       << "tags" << BSON("k1"
+                                                         << "v1"
+                                                         << "k2"
+                                                         << "v2")),
                             &tagConfig));
     ASSERT_EQUALS(5U, mc.getNumTags());
     ASSERT_EQUALS(5, std::distance(mc.tagsBegin(), mc.tagsEnd()));
@@ -333,18 +300,14 @@
 
     ASSERT_OK(mc.initialize(BSON("_id" << 0 << "host"
                                        << "h"
-                                       << "votes"
-                                       << 1.0),
+                                       << "votes" << 1.0),
                             &tagConfig));
     ASSERT_OK(mc.validate());
     ASSERT_TRUE(mc.isVoter());
 
     ASSERT_OK(mc.initialize(BSON("_id" << 0 << "host"
                                        << "h"
-                                       << "votes"
-                                       << 0
-                                       << "priority"
-                                       << 0),
+                                       << "votes" << 0 << "priority" << 0),
                             &tagConfig));
     ASSERT_OK(mc.validate());
     ASSERT_FALSE(mc.isVoter());
@@ -352,28 +315,21 @@
     // For backwards compatibility, truncate 1.X to 1, and 0.X to 0 (and -0.X to 0).
     ASSERT_OK(mc.initialize(BSON("_id" << 0 << "host"
                                        << "h"
-                                       << "votes"
-                                       << 1.5),
+                                       << "votes" << 1.5),
                             &tagConfig));
     ASSERT_OK(mc.validate());
     ASSERT_TRUE(mc.isVoter());
 
     ASSERT_OK(mc.initialize(BSON("_id" << 0 << "host"
                                        << "h"
-                                       << "votes"
-                                       << 0.5
-                                       << "priority"
-                                       << 0),
-                            &tagConfig));
-    ASSERT_OK(mc.validate());
-    ASSERT_FALSE(mc.isVoter());
-
-    ASSERT_OK(mc.initialize(BSON("_id" << 0 << "host"
-                                       << "h"
-                                       << "votes"
-                                       << -0.5
-                                       << "priority"
-                                       << 0),
+                                       << "votes" << 0.5 << "priority" << 0),
+                            &tagConfig));
+    ASSERT_OK(mc.validate());
+    ASSERT_FALSE(mc.isVoter());
+
+    ASSERT_OK(mc.initialize(BSON("_id" << 0 << "host"
+                                       << "h"
+                                       << "votes" << -0.5 << "priority" << 0),
                             &tagConfig));
     ASSERT_OK(mc.validate());
     ASSERT_FALSE(mc.isVoter());
@@ -381,15 +337,13 @@
     // Invalid values
     ASSERT_OK(mc.initialize(BSON("_id" << 0 << "host"
                                        << "h"
-                                       << "votes"
-                                       << 2),
-                            &tagConfig));
-    ASSERT_EQUALS(ErrorCodes::BadValue, mc.validate());
-
-    ASSERT_OK(mc.initialize(BSON("_id" << 0 << "host"
-                                       << "h"
-                                       << "votes"
-                                       << -1),
+                                       << "votes" << 2),
+                            &tagConfig));
+    ASSERT_EQUALS(ErrorCodes::BadValue, mc.validate());
+
+    ASSERT_OK(mc.initialize(BSON("_id" << 0 << "host"
+                                       << "h"
+                                       << "votes" << -1),
                             &tagConfig));
     ASSERT_EQUALS(ErrorCodes::BadValue, mc.validate());
 }
@@ -399,26 +353,22 @@
     MemberConfig mc;
     ASSERT_OK(mc.initialize(BSON("_id" << 0 << "host"
                                        << "h"
-                                       << "priority"
-                                       << 0),
-                            &tagConfig));
-    ASSERT_OK(mc.validate());
-    ASSERT_OK(mc.initialize(BSON("_id" << 0 << "host"
-                                       << "h"
-                                       << "priority"
-                                       << 1000),
-                            &tagConfig));
-    ASSERT_OK(mc.validate());
-    ASSERT_OK(mc.initialize(BSON("_id" << 0 << "host"
-                                       << "h"
-                                       << "priority"
-                                       << -1),
-                            &tagConfig));
-    ASSERT_EQUALS(ErrorCodes::BadValue, mc.validate());
-    ASSERT_OK(mc.initialize(BSON("_id" << 0 << "host"
-                                       << "h"
-                                       << "priority"
-                                       << 1001),
+                                       << "priority" << 0),
+                            &tagConfig));
+    ASSERT_OK(mc.validate());
+    ASSERT_OK(mc.initialize(BSON("_id" << 0 << "host"
+                                       << "h"
+                                       << "priority" << 1000),
+                            &tagConfig));
+    ASSERT_OK(mc.validate());
+    ASSERT_OK(mc.initialize(BSON("_id" << 0 << "host"
+                                       << "h"
+                                       << "priority" << -1),
+                            &tagConfig));
+    ASSERT_EQUALS(ErrorCodes::BadValue, mc.validate());
+    ASSERT_OK(mc.initialize(BSON("_id" << 0 << "host"
+                                       << "h"
+                                       << "priority" << 1001),
                             &tagConfig));
     ASSERT_EQUALS(ErrorCodes::BadValue, mc.validate());
 }
@@ -428,34 +378,22 @@
     MemberConfig mc;
     ASSERT_OK(mc.initialize(BSON("_id" << 0 << "host"
                                        << "h"
-                                       << "priority"
-                                       << 0
-                                       << "slaveDelay"
-                                       << 0),
-                            &tagConfig));
-    ASSERT_OK(mc.validate());
-    ASSERT_OK(mc.initialize(BSON("_id" << 0 << "host"
-                                       << "h"
-                                       << "priority"
-                                       << 0
-                                       << "slaveDelay"
-                                       << 3600 * 10),
-                            &tagConfig));
-    ASSERT_OK(mc.validate());
-    ASSERT_OK(mc.initialize(BSON("_id" << 0 << "host"
-                                       << "h"
-                                       << "priority"
-                                       << 0
-                                       << "slaveDelay"
-                                       << -1),
-                            &tagConfig));
-    ASSERT_EQUALS(ErrorCodes::BadValue, mc.validate());
-    ASSERT_OK(mc.initialize(BSON("_id" << 0 << "host"
-                                       << "h"
-                                       << "priority"
-                                       << 0
-                                       << "slaveDelay"
-                                       << 3600 * 24 * 400),
+                                       << "priority" << 0 << "slaveDelay" << 0),
+                            &tagConfig));
+    ASSERT_OK(mc.validate());
+    ASSERT_OK(mc.initialize(BSON("_id" << 0 << "host"
+                                       << "h"
+                                       << "priority" << 0 << "slaveDelay" << 3600 * 10),
+                            &tagConfig));
+    ASSERT_OK(mc.validate());
+    ASSERT_OK(mc.initialize(BSON("_id" << 0 << "host"
+                                       << "h"
+                                       << "priority" << 0 << "slaveDelay" << -1),
+                            &tagConfig));
+    ASSERT_EQUALS(ErrorCodes::BadValue, mc.validate());
+    ASSERT_OK(mc.initialize(BSON("_id" << 0 << "host"
+                                       << "h"
+                                       << "priority" << 0 << "slaveDelay" << 3600 * 24 * 400),
                             &tagConfig));
     ASSERT_EQUALS(ErrorCodes::BadValue, mc.validate());
 }
@@ -465,10 +403,7 @@
     MemberConfig mc;
     ASSERT_OK(mc.initialize(BSON("_id" << 0 << "host"
                                        << "h"
-                                       << "priority"
-                                       << 1
-                                       << "slaveDelay"
-                                       << 60),
+                                       << "priority" << 1 << "slaveDelay" << 60),
                             &tagConfig));
     ASSERT_EQUALS(ErrorCodes::BadValue, mc.validate());
 }
@@ -478,18 +413,12 @@
     MemberConfig mc;
     ASSERT_OK(mc.initialize(BSON("_id" << 0 << "host"
                                        << "h"
-                                       << "priority"
-                                       << 1
-                                       << "hidden"
-                                       << true),
-                            &tagConfig));
-    ASSERT_EQUALS(ErrorCodes::BadValue, mc.validate());
-    ASSERT_OK(mc.initialize(BSON("_id" << 0 << "host"
-                                       << "h"
-                                       << "priority"
-                                       << 1
-                                       << "hidden"
-                                       << false),
+                                       << "priority" << 1 << "hidden" << true),
+                            &tagConfig));
+    ASSERT_EQUALS(ErrorCodes::BadValue, mc.validate());
+    ASSERT_OK(mc.initialize(BSON("_id" << 0 << "host"
+                                       << "h"
+                                       << "priority" << 1 << "hidden" << false),
                             &tagConfig));
     ASSERT_OK(mc.validate());
 }
@@ -499,19 +428,13 @@
     MemberConfig mc;
     ASSERT_OK(mc.initialize(BSON("_id" << 0 << "host"
                                        << "h"
-                                       << "priority"
-                                       << 1
-                                       << "buildIndexes"
-                                       << false),
-                            &tagConfig));
-
-    ASSERT_EQUALS(ErrorCodes::BadValue, mc.validate());
-    ASSERT_OK(mc.initialize(BSON("_id" << 0 << "host"
-                                       << "h"
-                                       << "priority"
-                                       << 1
-                                       << "buildIndexes"
-                                       << true),
+                                       << "priority" << 1 << "buildIndexes" << false),
+                            &tagConfig));
+
+    ASSERT_EQUALS(ErrorCodes::BadValue, mc.validate());
+    ASSERT_OK(mc.initialize(BSON("_id" << 0 << "host"
+                                       << "h"
+                                       << "priority" << 1 << "buildIndexes" << true),
                             &tagConfig));
     ASSERT_OK(mc.validate());
 }
@@ -521,38 +444,25 @@
     MemberConfig mc;
     ASSERT_OK(mc.initialize(BSON("_id" << 0 << "host"
                                        << "h"
-                                       << "votes"
-                                       << 1
-                                       << "arbiterOnly"
-                                       << true),
-                            &tagConfig));
-    ASSERT_OK(mc.validate());
-
-    ASSERT_OK(mc.initialize(BSON("_id" << 0 << "host"
-                                       << "h"
-                                       << "votes"
-                                       << 0
-                                       << "priority"
-                                       << 0
-                                       << "arbiterOnly"
-                                       << false),
-                            &tagConfig));
-    ASSERT_OK(mc.validate());
-    ASSERT_OK(mc.initialize(BSON("_id" << 0 << "host"
-                                       << "h"
-                                       << "votes"
-                                       << 1
-                                       << "arbiterOnly"
-                                       << false),
-                            &tagConfig));
-    ASSERT_OK(mc.validate());
-
-    ASSERT_OK(mc.initialize(BSON("_id" << 0 << "host"
-                                       << "h"
-                                       << "votes"
-                                       << 0
-                                       << "arbiterOnly"
-                                       << true),
+                                       << "votes" << 1 << "arbiterOnly" << true),
+                            &tagConfig));
+    ASSERT_OK(mc.validate());
+
+    ASSERT_OK(
+        mc.initialize(BSON("_id" << 0 << "host"
+                                 << "h"
+                                 << "votes" << 0 << "priority" << 0 << "arbiterOnly" << false),
+                      &tagConfig));
+    ASSERT_OK(mc.validate());
+    ASSERT_OK(mc.initialize(BSON("_id" << 0 << "host"
+                                       << "h"
+                                       << "votes" << 1 << "arbiterOnly" << false),
+                            &tagConfig));
+    ASSERT_OK(mc.validate());
+
+    ASSERT_OK(mc.initialize(BSON("_id" << 0 << "host"
+                                       << "h"
+                                       << "votes" << 0 << "arbiterOnly" << true),
                             &tagConfig));
     ASSERT_EQUALS(ErrorCodes::BadValue, mc.validate());
 }
