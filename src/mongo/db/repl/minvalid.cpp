--- conflicted
+++ resolved
@@ -87,14 +87,6 @@
     }
 
     OpTime getMinValid(OperationContext* txn) {
-<<<<<<< HEAD
-        WriteUnitOfWork wunit(txn);
-        BSONObj mv;
-        bool found = Helpers::getSingleton(txn, minvalidNS, mv);
-        wunit.commit();
-        if (found) {
-            return mv["ts"]._opTime();
-=======
         Lock::DBLock lk(txn->lockState(), "local", MODE_S);
         {
             WriteUnitOfWork wunit(txn);
@@ -105,7 +97,6 @@
                 return mv["ts"]._opTime();
             }
             return OpTime();
->>>>>>> 0b336ddb
         }
     }
 
