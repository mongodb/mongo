/**
 *    Copyright 2014 MongoDB Inc.
 *
 *    This program is free software: you can redistribute it and/or  modify
 *    it under the terms of the GNU Affero General Public License, version 3,
 *    as published by the Free Software Foundation.
 *
 *    This program is distributed in the hope that it will be useful,
 *    but WITHOUT ANY WARRANTY; without even the implied warranty of
 *    MERCHANTABILITY or FITNESS FOR A PARTICULAR PURPOSE.  See the
 *    GNU Affero General Public License for more details.
 *
 *    You should have received a copy of the GNU Affero General Public License
 *    along with this program.  If not, see <http://www.gnu.org/licenses/>.
 *
 *    As a special exception, the copyright holders give permission to link the
 *    code of portions of this program with the OpenSSL library under certain
 *    conditions as described in each individual source file and distribute
 *    linked combinations including the program with the OpenSSL library. You
 *    must comply with the GNU Affero General Public License in all respects for
 *    all of the code used other than as permitted herein. If you modify file(s)
 *    with this exception, you may extend this exception to your version of the
 *    file(s), but you are not obligated to do so. If you do not wish to do so,
 *    delete this exception statement from your version. If you delete this
 *    exception statement from all source files in the program, then also delete
 *    it in the license file.
 */

#include "mongo/platform/basic.h"

#include "mongo/db/repl/replica_set_config_checks.h"

#include <iterator>

#include "mongo/db/repl/replica_set_config.h"
#include "mongo/db/repl/replication_coordinator_external_state.h"
#include "mongo/db/service_context.h"
#include "mongo/util/mongoutils/str.h"

namespace mongo {
namespace repl {

namespace {
/**
 * Finds the index of the one member configuration in "newConfig" that corresponds
 * to the current node (as identified by "externalState").
 *
 * Returns an error if the current node does not appear or appears multiple times in
 * "newConfig".
 */
StatusWith<int> findSelfInConfig(ReplicationCoordinatorExternalState* externalState,
                                 const ReplicaSetConfig& newConfig,
                                 ServiceContext* ctx) {
    std::vector<ReplicaSetConfig::MemberIterator> meConfigs;
    for (ReplicaSetConfig::MemberIterator iter = newConfig.membersBegin();
         iter != newConfig.membersEnd();
         ++iter) {
<<<<<<< HEAD
        if (externalState->isSelf(iter->getHostInternalAndPort())) {
=======
        if (externalState->isSelf(iter->getInternalHostAndPort())) {
>>>>>>> 9ce9d944
            meConfigs.push_back(iter);
        }
    }
    if (meConfigs.empty()) {
        return StatusWith<int>(ErrorCodes::NodeNotFound,
                               str::stream() << "No host described in new configuration "
                                             << newConfig.getConfigVersion()
                                             << " for replica set "
                                             << newConfig.getReplSetName()
                                             << " maps to this node");
    }
    //TODO check below
    if (meConfigs.size() > 1) {
        str::stream message;
<<<<<<< HEAD
        message << "The hosts " << meConfigs.front()->getHostInternalAndPort().toString();
        for (size_t i = 1; i < meConfigs.size() - 1; ++i) {
            message << ", " << meConfigs[i]->getHostInternalAndPort().toString();
        }
        message << " and " << meConfigs.back()->getHostInternalAndPort().toString()
=======
        message << "The hosts " << meConfigs.front()->getInternalHostAndPort().toString();
        for (size_t i = 1; i < meConfigs.size() - 1; ++i) {
            message << ", " << meConfigs[i]->getInternalHostAndPort().toString();
        }
        message << " and " << meConfigs.back()->getInternalHostAndPort().toString()
>>>>>>> 9ce9d944
                << " all map to this node in new configuration version "
                << newConfig.getConfigVersion() << " for replica set "
                << newConfig.getReplSetName();
        return StatusWith<int>(ErrorCodes::DuplicateKey, message);
    }

    int myIndex = std::distance(newConfig.membersBegin(), meConfigs.front());
    invariant(myIndex >= 0 && myIndex < newConfig.getNumMembers());
    return StatusWith<int>(myIndex);
}

/**
 * Checks if the node with the given config index is electable, returning a useful
 * status message if not.
 */
Status checkElectable(const ReplicaSetConfig& newConfig, int configIndex) {
    const MemberConfig& myConfig = newConfig.getMemberAt(configIndex);
    if (!myConfig.isElectable()) {
        return Status(ErrorCodes::NodeNotElectable,
<<<<<<< HEAD
                      str::stream() << "This node, " << myConfig.getHostInternalAndPort().toString()
                                    << ", with _id "
                                    << myConfig.getId()
=======
                      str::stream() << "This node, " << myConfig.getInternalHostAndPort().toString()
                                    << ", with _id " << myConfig.getId()
>>>>>>> 9ce9d944
                                    << " is not electable under the new configuration version "
                                    << newConfig.getConfigVersion()
                                    << " for replica set "
                                    << newConfig.getReplSetName());
    }
    return Status::OK();
}

/**
 * Like findSelfInConfig, above, but also returns an error if the member configuration
 * for this node is not electable, as this is a requirement for nodes accepting
 * reconfig or initiate commands.
 */
StatusWith<int> findSelfInConfigIfElectable(ReplicationCoordinatorExternalState* externalState,
                                            const ReplicaSetConfig& newConfig,
                                            ServiceContext* ctx) {
    StatusWith<int> result = findSelfInConfig(externalState, newConfig, ctx);
    if (result.isOK()) {
        Status status = checkElectable(newConfig, result.getValue());
        if (!status.isOK()) {
            return StatusWith<int>(status);
        }
    }
    return result;
}

/**
 * Compares two initialized and validated replica set configurations, and checks to
 * see if "newConfig" is a legal successor configuration to "oldConfig".
 *
 * Returns Status::OK() if "newConfig" may replace "oldConfig", or an indicative error
 * otherwise.
 *
 * The checks performed by this test are necessary, but may not be sufficient for
 * ensuring that "newConfig" is a legal successor to "oldConfig".  For example,
 * a legal reconfiguration must typically be executed on a node that is currently
 * primary under "oldConfig" and is electable under "newConfig".  Such checks that
 * require knowledge of which node is executing the configuration are out of scope
 * for this function.
 */
Status validateOldAndNewConfigsCompatible(const ReplicaSetConfig& oldConfig,
                                          const ReplicaSetConfig& newConfig) {
    invariant(newConfig.isInitialized());
    invariant(oldConfig.isInitialized());

    if (oldConfig.getConfigVersion() >= newConfig.getConfigVersion()) {
        return Status(ErrorCodes::NewReplicaSetConfigurationIncompatible,
                      str::stream()
                          << "New replica set configuration version must be greater than old, but "
                          << newConfig.getConfigVersion()
                          << " is not greater than "
                          << oldConfig.getConfigVersion()
                          << " for replica set "
                          << newConfig.getReplSetName());
    }

    if (oldConfig.getReplSetName() != newConfig.getReplSetName()) {
        return Status(ErrorCodes::NewReplicaSetConfigurationIncompatible,
                      str::stream() << "New and old configurations differ in replica set name; "
                                       "old was "
                                    << oldConfig.getReplSetName()
                                    << ", and new is "
                                    << newConfig.getReplSetName());
    }

    if (oldConfig.getReplicaSetId() != newConfig.getReplicaSetId()) {
        return Status(ErrorCodes::NewReplicaSetConfigurationIncompatible,
                      str::stream() << "New and old configurations differ in replica set ID; "
                                       "old was "
                                    << oldConfig.getReplicaSetId()
                                    << ", and new is "
                                    << newConfig.getReplicaSetId());
    }

    if (oldConfig.isConfigServer() && !newConfig.isConfigServer()) {
        return Status(ErrorCodes::NewReplicaSetConfigurationIncompatible,
                      str::stream() << "Cannot remove \""
                                    << ReplicaSetConfig::kConfigServerFieldName
                                    << "\" from replica set configuration on reconfig");
    }

    //
    // For every member config mNew in newConfig, if there exists member config mOld
    // in oldConfig such that mNew.getHostAndPort() == mOld.getHostAndPort(), it is required
    // that mNew.getId() == mOld.getId().
    //
    // Also, one may not use reconfig to change the value of the buildIndexes or
    // arbiterOnly flags.
    //
    for (ReplicaSetConfig::MemberIterator mNew = newConfig.membersBegin();
         mNew != newConfig.membersEnd();
         ++mNew) {
        for (ReplicaSetConfig::MemberIterator mOld = oldConfig.membersBegin();
             mOld != oldConfig.membersEnd();
             ++mOld) {
            const bool idsEqual = mOld->getId() == mNew->getId();
<<<<<<< HEAD
            const bool hostsEqual = mOld->getHostInternalAndPort() == mNew->getHostInternalAndPort();
=======
            const bool hostsEqual = mOld->getInternalHostAndPort() == mNew->getInternalHostAndPort();
>>>>>>> 9ce9d944
            if (!idsEqual && !hostsEqual) {
                continue;
            }
            if (hostsEqual && !idsEqual) {
                return Status(ErrorCodes::NewReplicaSetConfigurationIncompatible,
<<<<<<< HEAD
                              str::stream() << "New and old configurations both have members with "
                                            << MemberConfig::kHostFieldName
                                            << " of "
                                            << mOld->getHostAndPort().toString()
                                            << " but in the new configuration the "
                                            << MemberConfig::kIdFieldName
                                            << " field is "
                                            << mNew->getId()
                                            << " and in the old configuration it is "
                                            << mOld->getId()
                                            << " for replica set "
                                            << newConfig.getReplSetName());
=======
                              str::stream()
                                  << "New and old configurations both have members with "
                                  << MemberConfig::kHostFieldName << " of "
<<<<<<< HEAD
                                  << mOld->getHostInternalAndPort().toString()
=======
                                  << mOld->getInternalHostAndPort().toString()
>>>>>>> 9ce9d944
                                  << " but in the new configuration the "
                                  << MemberConfig::kIdFieldName << " field is " << mNew->getId()
                                  << " and in the old configuration it is " << mOld->getId()
                                  << " for replica set " << newConfig.getReplSetName());
>>>>>>> HostInternal
            }
            // At this point, the _id and host fields are equal, so we're looking at the old and
            // new configurations for the same member node.
            const bool buildIndexesFlagsEqual =
                mOld->shouldBuildIndexes() == mNew->shouldBuildIndexes();
            if (!buildIndexesFlagsEqual) {
                return Status(ErrorCodes::NewReplicaSetConfigurationIncompatible,
                              str::stream()
                                  << "New and old configurations differ in the setting of the "
                                     "buildIndexes field for member "
<<<<<<< HEAD
                                  << mOld->getHostInternalAndPort().toString()
=======
                                  << mOld->getInternalHostAndPort().toString()
>>>>>>> 9ce9d944
                                  << "; to make this change, remove then re-add the member");
            }
            const bool arbiterFlagsEqual = mOld->isArbiter() == mNew->isArbiter();
            if (!arbiterFlagsEqual) {
                return Status(ErrorCodes::NewReplicaSetConfigurationIncompatible,
                              str::stream()
                                  << "New and old configurations differ in the setting of the "
                                     "arbiterOnly field for member "
<<<<<<< HEAD
                                  << mOld->getHostInternalAndPort().toString()
=======
                                  << mOld->getInternalHostAndPort().toString()
>>>>>>> 9ce9d944
                                  << "; to make this change, remove then re-add the member");
            }
        }
    }
    return Status::OK();
}
}  // namespace

StatusWith<int> validateConfigForStartUp(ReplicationCoordinatorExternalState* externalState,
                                         const ReplicaSetConfig& oldConfig,
                                         const ReplicaSetConfig& newConfig,
                                         ServiceContext* ctx) {
    Status status = newConfig.validate();
    if (!status.isOK()) {
        return StatusWith<int>(status);
    }
    if (oldConfig.isInitialized()) {
        status = validateOldAndNewConfigsCompatible(oldConfig, newConfig);
        if (!status.isOK()) {
            return StatusWith<int>(status);
        }
    }
    return findSelfInConfig(externalState, newConfig, ctx);
}

StatusWith<int> validateConfigForInitiate(ReplicationCoordinatorExternalState* externalState,
                                          const ReplicaSetConfig& newConfig,
                                          ServiceContext* ctx) {
    Status status = newConfig.validate();
    if (!status.isOK()) {
        return StatusWith<int>(status);
    }
    if (newConfig.getConfigVersion() != 1) {
        return StatusWith<int>(ErrorCodes::NewReplicaSetConfigurationIncompatible,
                               str::stream() << "Configuration used to initiate a replica set must "
                                             << " have version 1, but found "
                                             << newConfig.getConfigVersion());
    }
    return findSelfInConfigIfElectable(externalState, newConfig, ctx);
}

StatusWith<int> validateConfigForReconfig(ReplicationCoordinatorExternalState* externalState,
                                          const ReplicaSetConfig& oldConfig,
                                          const ReplicaSetConfig& newConfig,
                                          ServiceContext* ctx,
                                          bool force) {
    Status status = newConfig.validate();
    if (!status.isOK()) {
        return StatusWith<int>(status);
    }

    status = validateOldAndNewConfigsCompatible(oldConfig, newConfig);
    if (!status.isOK()) {
        return StatusWith<int>(status);
    }

    if (force) {
        return findSelfInConfig(externalState, newConfig, ctx);
    }

    return findSelfInConfigIfElectable(externalState, newConfig, ctx);
}

StatusWith<int> validateConfigForHeartbeatReconfig(
    ReplicationCoordinatorExternalState* externalState,
    const ReplicaSetConfig& newConfig,
    ServiceContext* ctx) {
    Status status = newConfig.validate();
    if (!status.isOK()) {
        return StatusWith<int>(status);
    }

    return findSelfInConfig(externalState, newConfig, ctx);
}

}  // namespace repl
}  // namespace mongo<|MERGE_RESOLUTION|>--- conflicted
+++ resolved
@@ -34,7 +34,6 @@
 
 #include "mongo/db/repl/replica_set_config.h"
 #include "mongo/db/repl/replication_coordinator_external_state.h"
-#include "mongo/db/service_context.h"
 #include "mongo/util/mongoutils/str.h"
 
 namespace mongo {
@@ -49,44 +48,29 @@
  * "newConfig".
  */
 StatusWith<int> findSelfInConfig(ReplicationCoordinatorExternalState* externalState,
-                                 const ReplicaSetConfig& newConfig,
-                                 ServiceContext* ctx) {
+                                 const ReplicaSetConfig& newConfig) {
     std::vector<ReplicaSetConfig::MemberIterator> meConfigs;
     for (ReplicaSetConfig::MemberIterator iter = newConfig.membersBegin();
          iter != newConfig.membersEnd();
          ++iter) {
-<<<<<<< HEAD
-        if (externalState->isSelf(iter->getHostInternalAndPort())) {
-=======
         if (externalState->isSelf(iter->getInternalHostAndPort())) {
->>>>>>> 9ce9d944
             meConfigs.push_back(iter);
         }
     }
     if (meConfigs.empty()) {
         return StatusWith<int>(ErrorCodes::NodeNotFound,
                                str::stream() << "No host described in new configuration "
-                                             << newConfig.getConfigVersion()
-                                             << " for replica set "
-                                             << newConfig.getReplSetName()
-                                             << " maps to this node");
+                                             << newConfig.getConfigVersion() << " for replica set "
+                                             << newConfig.getReplSetName() << " maps to this node");
     }
     //TODO check below
     if (meConfigs.size() > 1) {
         str::stream message;
-<<<<<<< HEAD
-        message << "The hosts " << meConfigs.front()->getHostInternalAndPort().toString();
-        for (size_t i = 1; i < meConfigs.size() - 1; ++i) {
-            message << ", " << meConfigs[i]->getHostInternalAndPort().toString();
-        }
-        message << " and " << meConfigs.back()->getHostInternalAndPort().toString()
-=======
         message << "The hosts " << meConfigs.front()->getInternalHostAndPort().toString();
         for (size_t i = 1; i < meConfigs.size() - 1; ++i) {
             message << ", " << meConfigs[i]->getInternalHostAndPort().toString();
         }
         message << " and " << meConfigs.back()->getInternalHostAndPort().toString()
->>>>>>> 9ce9d944
                 << " all map to this node in new configuration version "
                 << newConfig.getConfigVersion() << " for replica set "
                 << newConfig.getReplSetName();
@@ -106,17 +90,10 @@
     const MemberConfig& myConfig = newConfig.getMemberAt(configIndex);
     if (!myConfig.isElectable()) {
         return Status(ErrorCodes::NodeNotElectable,
-<<<<<<< HEAD
-                      str::stream() << "This node, " << myConfig.getHostInternalAndPort().toString()
-                                    << ", with _id "
-                                    << myConfig.getId()
-=======
                       str::stream() << "This node, " << myConfig.getInternalHostAndPort().toString()
                                     << ", with _id " << myConfig.getId()
->>>>>>> 9ce9d944
                                     << " is not electable under the new configuration version "
-                                    << newConfig.getConfigVersion()
-                                    << " for replica set "
+                                    << newConfig.getConfigVersion() << " for replica set "
                                     << newConfig.getReplSetName());
     }
     return Status::OK();
@@ -128,9 +105,8 @@
  * reconfig or initiate commands.
  */
 StatusWith<int> findSelfInConfigIfElectable(ReplicationCoordinatorExternalState* externalState,
-                                            const ReplicaSetConfig& newConfig,
-                                            ServiceContext* ctx) {
-    StatusWith<int> result = findSelfInConfig(externalState, newConfig, ctx);
+                                            const ReplicaSetConfig& newConfig) {
+    StatusWith<int> result = findSelfInConfig(externalState, newConfig);
     if (result.isOK()) {
         Status status = checkElectable(newConfig, result.getValue());
         if (!status.isOK()) {
@@ -163,28 +139,22 @@
         return Status(ErrorCodes::NewReplicaSetConfigurationIncompatible,
                       str::stream()
                           << "New replica set configuration version must be greater than old, but "
-                          << newConfig.getConfigVersion()
-                          << " is not greater than "
-                          << oldConfig.getConfigVersion()
-                          << " for replica set "
+                          << newConfig.getConfigVersion() << " is not greater than "
+                          << oldConfig.getConfigVersion() << " for replica set "
                           << newConfig.getReplSetName());
     }
 
     if (oldConfig.getReplSetName() != newConfig.getReplSetName()) {
         return Status(ErrorCodes::NewReplicaSetConfigurationIncompatible,
                       str::stream() << "New and old configurations differ in replica set name; "
-                                       "old was "
-                                    << oldConfig.getReplSetName()
-                                    << ", and new is "
+                                       "old was " << oldConfig.getReplSetName() << ", and new is "
                                     << newConfig.getReplSetName());
     }
 
     if (oldConfig.getReplicaSetId() != newConfig.getReplicaSetId()) {
         return Status(ErrorCodes::NewReplicaSetConfigurationIncompatible,
                       str::stream() << "New and old configurations differ in replica set ID; "
-                                       "old was "
-                                    << oldConfig.getReplicaSetId()
-                                    << ", and new is "
+                                       "old was " << oldConfig.getReplicaSetId() << ", and new is "
                                     << newConfig.getReplicaSetId());
     }
 
@@ -210,43 +180,20 @@
              mOld != oldConfig.membersEnd();
              ++mOld) {
             const bool idsEqual = mOld->getId() == mNew->getId();
-<<<<<<< HEAD
-            const bool hostsEqual = mOld->getHostInternalAndPort() == mNew->getHostInternalAndPort();
-=======
             const bool hostsEqual = mOld->getInternalHostAndPort() == mNew->getInternalHostAndPort();
->>>>>>> 9ce9d944
             if (!idsEqual && !hostsEqual) {
                 continue;
             }
             if (hostsEqual && !idsEqual) {
                 return Status(ErrorCodes::NewReplicaSetConfigurationIncompatible,
-<<<<<<< HEAD
-                              str::stream() << "New and old configurations both have members with "
-                                            << MemberConfig::kHostFieldName
-                                            << " of "
-                                            << mOld->getHostAndPort().toString()
-                                            << " but in the new configuration the "
-                                            << MemberConfig::kIdFieldName
-                                            << " field is "
-                                            << mNew->getId()
-                                            << " and in the old configuration it is "
-                                            << mOld->getId()
-                                            << " for replica set "
-                                            << newConfig.getReplSetName());
-=======
                               str::stream()
                                   << "New and old configurations both have members with "
                                   << MemberConfig::kHostFieldName << " of "
-<<<<<<< HEAD
-                                  << mOld->getHostInternalAndPort().toString()
-=======
                                   << mOld->getInternalHostAndPort().toString()
->>>>>>> 9ce9d944
                                   << " but in the new configuration the "
                                   << MemberConfig::kIdFieldName << " field is " << mNew->getId()
                                   << " and in the old configuration it is " << mOld->getId()
                                   << " for replica set " << newConfig.getReplSetName());
->>>>>>> HostInternal
             }
             // At this point, the _id and host fields are equal, so we're looking at the old and
             // new configurations for the same member node.
@@ -257,11 +204,7 @@
                               str::stream()
                                   << "New and old configurations differ in the setting of the "
                                      "buildIndexes field for member "
-<<<<<<< HEAD
-                                  << mOld->getHostInternalAndPort().toString()
-=======
                                   << mOld->getInternalHostAndPort().toString()
->>>>>>> 9ce9d944
                                   << "; to make this change, remove then re-add the member");
             }
             const bool arbiterFlagsEqual = mOld->isArbiter() == mNew->isArbiter();
@@ -270,11 +213,7 @@
                               str::stream()
                                   << "New and old configurations differ in the setting of the "
                                      "arbiterOnly field for member "
-<<<<<<< HEAD
-                                  << mOld->getHostInternalAndPort().toString()
-=======
                                   << mOld->getInternalHostAndPort().toString()
->>>>>>> 9ce9d944
                                   << "; to make this change, remove then re-add the member");
             }
         }
@@ -285,8 +224,7 @@
 
 StatusWith<int> validateConfigForStartUp(ReplicationCoordinatorExternalState* externalState,
                                          const ReplicaSetConfig& oldConfig,
-                                         const ReplicaSetConfig& newConfig,
-                                         ServiceContext* ctx) {
+                                         const ReplicaSetConfig& newConfig) {
     Status status = newConfig.validate();
     if (!status.isOK()) {
         return StatusWith<int>(status);
@@ -297,12 +235,11 @@
             return StatusWith<int>(status);
         }
     }
-    return findSelfInConfig(externalState, newConfig, ctx);
+    return findSelfInConfig(externalState, newConfig);
 }
 
 StatusWith<int> validateConfigForInitiate(ReplicationCoordinatorExternalState* externalState,
-                                          const ReplicaSetConfig& newConfig,
-                                          ServiceContext* ctx) {
+                                          const ReplicaSetConfig& newConfig) {
     Status status = newConfig.validate();
     if (!status.isOK()) {
         return StatusWith<int>(status);
@@ -313,13 +250,12 @@
                                              << " have version 1, but found "
                                              << newConfig.getConfigVersion());
     }
-    return findSelfInConfigIfElectable(externalState, newConfig, ctx);
+    return findSelfInConfigIfElectable(externalState, newConfig);
 }
 
 StatusWith<int> validateConfigForReconfig(ReplicationCoordinatorExternalState* externalState,
                                           const ReplicaSetConfig& oldConfig,
                                           const ReplicaSetConfig& newConfig,
-                                          ServiceContext* ctx,
                                           bool force) {
     Status status = newConfig.validate();
     if (!status.isOK()) {
@@ -332,22 +268,20 @@
     }
 
     if (force) {
-        return findSelfInConfig(externalState, newConfig, ctx);
-    }
-
-    return findSelfInConfigIfElectable(externalState, newConfig, ctx);
+        return findSelfInConfig(externalState, newConfig);
+    }
+
+    return findSelfInConfigIfElectable(externalState, newConfig);
 }
 
 StatusWith<int> validateConfigForHeartbeatReconfig(
-    ReplicationCoordinatorExternalState* externalState,
-    const ReplicaSetConfig& newConfig,
-    ServiceContext* ctx) {
-    Status status = newConfig.validate();
-    if (!status.isOK()) {
-        return StatusWith<int>(status);
-    }
-
-    return findSelfInConfig(externalState, newConfig, ctx);
+    ReplicationCoordinatorExternalState* externalState, const ReplicaSetConfig& newConfig) {
+    Status status = newConfig.validate();
+    if (!status.isOK()) {
+        return StatusWith<int>(status);
+    }
+
+    return findSelfInConfig(externalState, newConfig);
 }
 
 }  // namespace repl
