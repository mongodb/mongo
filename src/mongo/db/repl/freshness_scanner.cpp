--- conflicted
+++ resolved
@@ -51,11 +51,7 @@
     : _rsConfig(rsConfig), _myIndex(myIndex), _timeout(timeout) {
     for (int index = 0; index < _rsConfig.getNumMembers(); index++) {
         if (index != _myIndex) {
-<<<<<<< HEAD
-            _targets.push_back(_rsConfig.getMemberAt(index).getHostInternalAndPort());
-=======
             _targets.push_back(_rsConfig.getMemberAt(index).getInternalHostAndPort());
->>>>>>> 9ce9d944
         }
     }
     _totalRequests = _targets.size();
@@ -68,7 +64,7 @@
 
     std::vector<RemoteCommandRequest> requests;
     for (auto& target : _targets) {
-        requests.push_back(RemoteCommandRequest(target, "admin", getStatusCmd, nullptr, _timeout));
+        requests.push_back(RemoteCommandRequest(target, "admin", getStatusCmd, _timeout));
     }
     return requests;
 }
@@ -78,28 +74,23 @@
     _responsesProcessed++;
     if (!response.isOK()) {  // failed response
         LOG(2) << "FreshnessScanner: Got failed response from " << request.target << ": "
-               << response.status;
+               << response.getStatus();
     } else {
-        BSONObj opTimesObj = response.data.getObjectField("optimes");
+        BSONObj opTimesObj = response.getValue().data.getObjectField("optimes");
         OpTime lastOpTime;
         Status status = bsonExtractOpTimeField(opTimesObj, "appliedOpTime", &lastOpTime);
         if (!status.isOK()) {
-            LOG(2) << "FreshnessScanner: failed to parse opTime in " << opTimesObj << " from "
-                   << request.target << causedBy(status);
             return;
         }
 
         int index = _rsConfig.findMemberIndexByHostAndPort(request.target);
         FreshnessInfo freshnessInfo{index, lastOpTime};
 
-        auto cmp = [](const FreshnessInfo& a, const FreshnessInfo& b) {
-            return a.opTime > b.opTime;
-        };
+        auto cmp =
+            [](const FreshnessInfo& a, const FreshnessInfo& b) { return a.opTime > b.opTime; };
         auto iter =
             std::upper_bound(_freshnessInfos.begin(), _freshnessInfos.end(), freshnessInfo, cmp);
         _freshnessInfos.insert(iter, freshnessInfo);
-        LOG(2) << "FreshnessScanner: processed response " << opTimesObj << " from "
-               << request.target;
     }
 }
 
