--- conflicted
+++ resolved
@@ -254,7 +254,6 @@
                 return 5;
             return static_cast<int>( dataSize() / n );
         }
-<<<<<<< HEAD
         
         /* For now triggerChangeSubscribersNotification() used only to awake waiters on capped collection
            cursor while waiting */
@@ -264,11 +263,9 @@
            and wait to be awakened */
         bool waitForDocumentInsertedEvent( NotifyAll::When when, int timeout );
         NotifyAll::When documentInsertedNotificationNow();
-=======
 
         // --- end suspect things
 
->>>>>>> 35f827ae
     private:
 
         Status recordStoreGoingToMove( OperationContext* txn,
