// collection.cpp

/**
*    Copyright (C) 2013-2014 MongoDB Inc.
*
*    This program is free software: you can redistribute it and/or  modify
*    it under the terms of the GNU Affero General Public License, version 3,
*    as published by the Free Software Foundation.
*
*    This program is distributed in the hope that it will be useful,
*    but WITHOUT ANY WARRANTY; without even the implied warranty of
*    MERCHANTABILITY or FITNESS FOR A PARTICULAR PURPOSE.  See the
*    GNU Affero General Public License for more details.
*
*    You should have received a copy of the GNU Affero General Public License
*    along with this program.  If not, see <http://www.gnu.org/licenses/>.
*
*    As a special exception, the copyright holders give permission to link the
*    code of portions of this program with the OpenSSL library under certain
*    conditions as described in each individual source file and distribute
*    linked combinations including the program with the OpenSSL library. You
*    must comply with the GNU Affero General Public License in all respects for
*    all of the code used other than as permitted herein. If you modify file(s)
*    with this exception, you may extend this exception to your version of the
*    file(s), but you are not obligated to do so. If you do not wish to do so,
*    delete this exception statement from your version. If you delete this
*    exception statement from all source files in the program, then also delete
*    it in the license file.
*/

#define MONGO_LOG_DEFAULT_COMPONENT ::mongo::logger::LogComponent::kStorage

#include "mongo/platform/basic.h"

#include "mongo/db/catalog/collection.h"

#include "mongo/base/counter.h"
#include "mongo/base/owned_pointer_map.h"
#include "mongo/db/clientcursor.h"
#include "mongo/db/commands/server_status_metric.h"
#include "mongo/db/curop.h"
#include "mongo/db/catalog/collection_catalog_entry.h"
#include "mongo/db/catalog/database.h"
#include "mongo/db/catalog/index_create.h"
#include "mongo/db/index/index_access_method.h"
#include "mongo/db/operation_context.h"
#include "mongo/db/storage/mmap_v1/record_store_v1_capped.h"  // XXX-HK/ERH
#include "mongo/db/repl/repl_coordinator_global.h"

#include "mongo/db/auth/user_document_parser.h" // XXX-ANDY
#include "mongo/util/log.h"

namespace mongo {

    using logger::LogComponent;

    std::string CompactOptions::toString() const {
        std::stringstream ss;
        ss << "paddingMode: ";
        switch ( paddingMode ) {
        case NONE:
            ss << "NONE";
            break;
        case PRESERVE:
            ss << "PRESERVE";
            break;
        case MANUAL:
            ss << "MANUAL (" << paddingBytes << " + ( doc * " << paddingFactor <<") )";
        }

        ss << " validateDocuments: " << validateDocuments;

        return ss.str();
    }

    // ----

    Collection::Collection( OperationContext* txn,
                            const StringData& fullNS,
                            CollectionCatalogEntry* details,
                            RecordStore* recordStore,
                            Database* database )
        : _ns( fullNS ),
          _details( details ),
          _recordStore( recordStore ),
          _database( database ),
          _infoCache( this ),
          _indexCatalog( this ),
          _cursorCache( fullNS ) {
        _magic = 1357924;
        _indexCatalog.init(txn);
        if ( isCapped() )
            _recordStore->setCappedDeleteCallback( this );
    }

    Collection::~Collection() {
        verify( ok() );
        _magic = 0;
    }

    bool Collection::requiresIdIndex() const {

        if ( _ns.ns().find( '$' ) != string::npos ) {
            // no indexes on indexes
            return false;
        }

        if ( _ns.isSystem() ) {
            StringData shortName = _ns.coll().substr( _ns.coll().find( '.' )  + 1 );
            if ( shortName == "indexes" ||
                 shortName == "namespaces" ||
                 shortName == "profile" ) {
                return false;
            }
        }

        if ( _ns.db() == "local" ) {
            if ( _ns.coll().startsWith( "oplog." ) )
                return false;
        }

        if ( !_ns.isSystem() ) {
            // non system collections definitely have an _id index
            return true;
        }


        return true;
    }

    RecordIterator* Collection::getIterator( OperationContext* txn,
                                             const DiskLoc& start,
                                             const CollectionScanParams::Direction& dir) const {
        invariant( ok() );
        return _recordStore->getIterator( txn, start, dir );
    }

    vector<RecordIterator*> Collection::getManyIterators( OperationContext* txn ) const {
        return _recordStore->getManyIterators(txn);
    }

    int64_t Collection::countTableScan( OperationContext* txn, const MatchExpression* expression ) {
        scoped_ptr<RecordIterator> iterator( getIterator( txn,
                                                          DiskLoc(),
                                                          CollectionScanParams::FORWARD ) );
        int64_t count = 0;
        while ( !iterator->isEOF() ) {
            DiskLoc loc = iterator->getNext();
            BSONObj obj = docFor( txn, loc );
            if ( expression->matchesBSON( obj ) )
                count++;
        }

        return count;
    }

    BSONObj Collection::docFor(OperationContext* txn, const DiskLoc& loc) const {
        return  _recordStore->dataFor( txn, loc ).toBson();
    }

    bool Collection::findDoc(OperationContext* txn, const DiskLoc& loc, BSONObj* out) const {
        RecordData rd;
        if ( !_recordStore->findRecord( txn, loc, &rd ) )
            return false;
        *out = rd.toBson();
        return true;
    }

    StatusWith<DiskLoc> Collection::insertDocument( OperationContext* txn,
                                                    const DocWriter* doc,
                                                    bool enforceQuota ) {
        invariant( !_indexCatalog.haveAnyIndexes() ); // eventually can implement, just not done

        StatusWith<DiskLoc> loc = _recordStore->insertRecord( txn,
                                                              doc,
                                                              _enforceQuota( enforceQuota ) );
        if ( !loc.isOK() )
            return loc;

        return StatusWith<DiskLoc>( loc );
    }

    StatusWith<DiskLoc> Collection::insertDocument( OperationContext* txn,
                                                    const BSONObj& docToInsert,
                                                    bool enforceQuota ) {
        if ( _indexCatalog.findIdIndex( txn ) ) {
            if ( docToInsert["_id"].eoo() ) {
                return StatusWith<DiskLoc>( ErrorCodes::InternalError,
                                            str::stream() << "Collection::insertDocument got "
                                            "document without _id for ns:" << _ns.ns() );
            }
        }

        return _insertDocument( txn, docToInsert, enforceQuota );
    }

    StatusWith<DiskLoc> Collection::insertDocument( OperationContext* txn,
                                                    const BSONObj& doc,
                                                    MultiIndexBlock* indexBlock,
                                                    bool enforceQuota ) {
        StatusWith<DiskLoc> loc = _recordStore->insertRecord( txn,
                                                              doc.objdata(),
                                                              doc.objsize(),
                                                              _enforceQuota(enforceQuota) );

        if ( !loc.isOK() )
            return loc;

        Status status = indexBlock->insert( doc, loc.getValue() );
        if ( !status.isOK() )
            return StatusWith<DiskLoc>( status );

        return loc;
    }


    StatusWith<DiskLoc> Collection::_insertDocument( OperationContext* txn,
                                                     const BSONObj& docToInsert,
                                                     bool enforceQuota ) {

        // TODO: for now, capped logic lives inside NamespaceDetails, which is hidden
        //       under the RecordStore, this feels broken since that should be a
        //       collection access method probably
        const RecordData record(docToInsert.objdata(), docToInsert.objsize());
        StatusWith<DiskLoc> loc = _recordStore->insertRecord( txn,
                                                              record.data(),
                                                              record.size(),
                                                              _enforceQuota( enforceQuota ) );
        if ( !loc.isOK() )
            return loc;

        invariant( minDiskLoc < loc.getValue() );
        invariant( loc.getValue() < maxDiskLoc );

        _infoCache.notifyOfWriteOp();

<<<<<<< HEAD
        try {
            _indexCatalog.indexRecord(txn, docToInsert, loc.getValue());
        }
        catch ( AssertionException& e ) {
            if ( isCapped() ) {
                return StatusWith<DiskLoc>( ErrorCodes::InternalError,
                                            str::stream() << "unexpected index insertion failure on"
                                            << " capped collection" << e.toString()
                                            << " - collection and its index will not match" );
            }

            // indexRecord takes care of rolling back indexes
            // so we just have to delete the main storage
            _recordStore->deleteRecord( txn, loc.getValue(), &record );
            return StatusWith<DiskLoc>( e.toStatus( "insertDocument" ) );
        }
=======
        Status s = _indexCatalog.indexRecord(txn, docToInsert, loc.getValue());
        if (!s.isOK())
            return StatusWith<DiskLoc>(s);
>>>>>>> 1e315858

        return loc;
    }

    Status Collection::aboutToDeleteCapped( OperationContext* txn, const DiskLoc& loc ) {

        BSONObj doc = docFor( txn, loc );

        /* check if any cursors point to us.  if so, advance them. */
        _cursorCache.invalidateDocument(loc, INVALIDATION_DELETION);

        _indexCatalog.unindexRecord(txn, doc, loc, false);

        return Status::OK();
    }

    void Collection::deleteDocument( OperationContext* txn,
                                     const DiskLoc& loc,
                                     bool cappedOK,
                                     bool noWarn,
                                     BSONObj* deletedId ) {
        if ( isCapped() && !cappedOK ) {
            log() << "failing remove on a capped ns " << _ns << endl;
            uasserted( 10089,  "cannot remove from a capped collection" );
            return;
        }

        BSONObj doc = docFor( txn, loc );
        const RecordData record(doc.objdata(), doc.objsize());

        if ( deletedId ) {
            BSONElement e = doc["_id"];
            if ( e.type() ) {
                *deletedId = e.wrap();
            }
        }

        /* check if any cursors point to us.  if so, advance them. */
        _cursorCache.invalidateDocument(loc, INVALIDATION_DELETION);

        _indexCatalog.unindexRecord(txn, doc, loc, noWarn);

        _recordStore->deleteRecord(txn, loc, &record);

        _infoCache.notifyOfWriteOp();
    }

    Counter64 moveCounter;
    ServerStatusMetricField<Counter64> moveCounterDisplay( "record.moves", &moveCounter );

    StatusWith<DiskLoc> Collection::updateDocument( OperationContext* txn,
                                                    const DiskLoc& oldLocation,
                                                    const BSONObj& objNew,
                                                    bool enforceQuota,
                                                    OpDebug* debug ) {

        BSONObj objOld = _recordStore->dataFor( txn, oldLocation ).toBson();

        if ( objOld.hasElement( "_id" ) ) {
            BSONElement oldId = objOld["_id"];
            BSONElement newId = objNew["_id"];
            if ( oldId != newId )
                return StatusWith<DiskLoc>( ErrorCodes::InternalError,
                                            "in Collection::updateDocument _id mismatch",
                                            13596 );
        }

        /* duplicate key check. we descend the btree twice - once for this check, and once for the actual inserts, further
           below.  that is suboptimal, but it's pretty complicated to do it the other way without rollbacks...
        */
        OwnedPointerMap<IndexDescriptor*,UpdateTicket> updateTickets;
        IndexCatalog::IndexIterator ii = _indexCatalog.getIndexIterator( txn, true );
        while ( ii.more() ) {
            IndexDescriptor* descriptor = ii.next();
            IndexAccessMethod* iam = _indexCatalog.getIndex( descriptor );

            InsertDeleteOptions options;
            options.logIfError = false;
            options.dupsAllowed =
                !(KeyPattern::isIdKeyPattern(descriptor->keyPattern()) || descriptor->unique())
                || repl::getGlobalReplicationCoordinator()->shouldIgnoreUniqueIndex(descriptor);
            UpdateTicket* updateTicket = new UpdateTicket();
            updateTickets.mutableMap()[descriptor] = updateTicket;
            Status ret = iam->validateUpdate(txn, objOld, objNew, oldLocation, options, updateTicket );
            if ( !ret.isOK() ) {
                return StatusWith<DiskLoc>( ret );
            }
        }

        // this can callback into Collection::recordStoreGoingToMove
        StatusWith<DiskLoc> newLocation = _recordStore->updateRecord( txn,
                                                                      oldLocation,
                                                                      objNew.objdata(),
                                                                      objNew.objsize(),
                                                                      _enforceQuota( enforceQuota ),
                                                                      this );

        if ( !newLocation.isOK() ) {
            return newLocation;
        }

        _infoCache.notifyOfWriteOp();

        if ( newLocation.getValue() != oldLocation ) {

            if ( debug ) {
                if (debug->nmoved == -1) // default of -1 rather than 0
                    debug->nmoved = 1;
                else
                    debug->nmoved += 1;
            }

            Status s = _indexCatalog.indexRecord(txn, objNew, newLocation.getValue());
            if (!s.isOK())
                return StatusWith<DiskLoc>(s);

            return newLocation;
        }

        if ( debug )
            debug->keyUpdates = 0;

        ii = _indexCatalog.getIndexIterator( txn, true );
        while ( ii.more() ) {
            IndexDescriptor* descriptor = ii.next();
            IndexAccessMethod* iam = _indexCatalog.getIndex( descriptor );

            int64_t updatedKeys;
            Status ret = iam->update(txn, *updateTickets.mutableMap()[descriptor], &updatedKeys);
            if ( !ret.isOK() )
                return StatusWith<DiskLoc>( ret );
            if ( debug )
                debug->keyUpdates += updatedKeys;
        }

        // Broadcast the mutation so that query results stay correct.
        _cursorCache.invalidateDocument(oldLocation, INVALIDATION_MUTATION);

        return newLocation;
    }

    Status Collection::recordStoreGoingToMove( OperationContext* txn,
                                               const DiskLoc& oldLocation,
                                               const char* oldBuffer,
                                               size_t oldSize ) {
        moveCounter.increment();
        _cursorCache.invalidateDocument(oldLocation, INVALIDATION_DELETION);
        _indexCatalog.unindexRecord(txn, BSONObj(oldBuffer), oldLocation, true);
        return Status::OK();
    }


    Status Collection::updateDocumentWithDamages( OperationContext* txn,
                                                  const DiskLoc& loc,
                                                  const RecordData& oldRec,
                                                  const char* damangeSource,
                                                  const mutablebson::DamageVector& damages ) {

        // Broadcast the mutation so that query results stay correct.
        _cursorCache.invalidateDocument(loc, INVALIDATION_MUTATION);

        return _recordStore->updateWithDamages( txn, loc, oldRec, damangeSource, damages );
    }

    bool Collection::_enforceQuota( bool userEnforeQuota ) const {
        if ( !userEnforeQuota )
            return false;

        if ( !storageGlobalParams.quota )
            return false;

        if ( _ns.db() == "local" )
            return false;

        if ( _ns.isSpecial() )
            return false;

        return true;
    }

    bool Collection::isCapped() const {
        return _recordStore->isCapped();
    }

    uint64_t Collection::numRecords( OperationContext* txn ) const {
        return _recordStore->numRecords( txn );
    }

    uint64_t Collection::dataSize( OperationContext* txn ) const {
        return _recordStore->dataSize( txn );
    }

    uint64_t Collection::getIndexSize(OperationContext* opCtx,
                                      BSONObjBuilder* details,
                                      int scale) {

        IndexCatalog* idxCatalog = getIndexCatalog();

        IndexCatalog::IndexIterator ii = idxCatalog->getIndexIterator(opCtx, true);

        uint64_t totalSize = 0;

        while (ii.more()) {
            IndexDescriptor* d = ii.next();
            IndexAccessMethod* iam = idxCatalog->getIndex(d);

            long long ds = iam->getSpaceUsedBytes(opCtx);

            totalSize += ds;
            if (details) {
                details->appendNumber(d->indexName(), ds / scale);
            }
        }

        return totalSize;
    }

    /**
     * order will be:
     * 1) store index specs
     * 2) drop indexes
     * 3) truncate record store
     * 4) re-write indexes
     */
    Status Collection::truncate(OperationContext* txn) {
        massert( 17445, "index build in progress", _indexCatalog.numIndexesInProgress( txn ) == 0 );

        // 1) store index specs
        vector<BSONObj> indexSpecs;
        {
            IndexCatalog::IndexIterator ii = _indexCatalog.getIndexIterator( txn, false );
            while ( ii.more() ) {
                const IndexDescriptor* idx = ii.next();
                indexSpecs.push_back( idx->infoObj().getOwned() );
            }
        }

        // 2) drop indexes
        Status status = _indexCatalog.dropAllIndexes(txn, true);
        if ( !status.isOK() )
            return status;
        _cursorCache.invalidateAll( false );
        _infoCache.reset( txn );

        // 3) truncate record store
        status = _recordStore->truncate(txn);
        if ( !status.isOK() )
            return status;

        // 4) re-create indexes
        for ( size_t i = 0; i < indexSpecs.size(); i++ ) {
            status = _indexCatalog.createIndexOnEmptyCollection(txn, indexSpecs[i]);
            if ( !status.isOK() )
                return status;
        }

        return Status::OK();
    }

    void Collection::temp_cappedTruncateAfter(OperationContext* txn,
                                              DiskLoc end,
                                              bool inclusive) {
        invariant( isCapped() );
        reinterpret_cast<CappedRecordStoreV1*>(
                           _recordStore)->temp_cappedTruncateAfter( txn, end, inclusive );
    }

    namespace {
        class MyValidateAdaptor : public ValidateAdaptor {
        public:
            virtual ~MyValidateAdaptor(){}

            virtual Status validate( const RecordData& record, size_t* dataSize ) {
                BSONObj obj = record.toBson();
                const Status status = validateBSON(obj.objdata(), obj.objsize());
                if ( status.isOK() )
                    *dataSize = obj.objsize();
                return Status::OK();
            }

        };
    }

    Status Collection::validate( OperationContext* txn,
                                 bool full, bool scanData,
                                 ValidateResults* results, BSONObjBuilder* output ){

        MyValidateAdaptor adaptor;
        Status status = _recordStore->validate( txn, full, scanData, &adaptor, results, output );
        if ( !status.isOK() )
            return status;

        { // indexes
            output->append("nIndexes", _indexCatalog.numIndexesReady( txn ) );
            int idxn = 0;
            try  {
                // Only applicable when 'full' validation is requested.
                boost::scoped_ptr<BSONObjBuilder> indexDetails(full ? new BSONObjBuilder() : NULL);
                BSONObjBuilder indexes; // not using subObjStart to be exception safe

                IndexCatalog::IndexIterator i = _indexCatalog.getIndexIterator(txn, false);
                while( i.more() ) {
                    const IndexDescriptor* descriptor = i.next();
                    log(LogComponent::kIndexing) << "validating index " << descriptor->indexNamespace() << endl;
                    IndexAccessMethod* iam = _indexCatalog.getIndex( descriptor );
                    invariant( iam );

                    boost::scoped_ptr<BSONObjBuilder> bob(
                        indexDetails.get() ? new BSONObjBuilder(
                            indexDetails->subobjStart(descriptor->indexNamespace())) :
                        NULL);

                    int64_t keys;
                    iam->validate(txn, full, &keys, bob.get());
                    indexes.appendNumber(descriptor->indexNamespace(),
                                         static_cast<long long>(keys));
                    idxn++;
                }

                output->append("keysPerIndex", indexes.done());
                if (indexDetails.get()) {
                    output->append("indexDetails", indexDetails->done());
                }
            }
            catch ( DBException& exc ) {
                string err = str::stream() <<
                    "exception during index validate idxn "<<
                    BSONObjBuilder::numStr(idxn) <<
                    ": " << exc.toString();
                results->errors.push_back( err );
                results->valid = false;
            }
        }

        return Status::OK();
    }

    Status Collection::touch( OperationContext* txn,
                              bool touchData, bool touchIndexes,
                              BSONObjBuilder* output ) const {
        if ( touchData ) {
            BSONObjBuilder b;
            Status status = _recordStore->touch( txn, &b );
            output->append( "data", b.obj() );
            if ( !status.isOK() )
                return status;
        }

        if ( touchIndexes ) {
            Timer t;
            IndexCatalog::IndexIterator ii = _indexCatalog.getIndexIterator( txn, false );
            while ( ii.more() ) {
                const IndexDescriptor* desc = ii.next();
                const IndexAccessMethod* iam = _indexCatalog.getIndex( desc );
                Status status = iam->touch( txn );
                if ( !status.isOK() )
                    return status;
            }

            output->append( "indexes", BSON( "num" << _indexCatalog.numIndexesTotal( txn ) <<
                                             "millis" << t.millis() ) );
        }

        return Status::OK();
    }

}<|MERGE_RESOLUTION|>--- conflicted
+++ resolved
@@ -234,28 +234,9 @@
 
         _infoCache.notifyOfWriteOp();
 
-<<<<<<< HEAD
-        try {
-            _indexCatalog.indexRecord(txn, docToInsert, loc.getValue());
-        }
-        catch ( AssertionException& e ) {
-            if ( isCapped() ) {
-                return StatusWith<DiskLoc>( ErrorCodes::InternalError,
-                                            str::stream() << "unexpected index insertion failure on"
-                                            << " capped collection" << e.toString()
-                                            << " - collection and its index will not match" );
-            }
-
-            // indexRecord takes care of rolling back indexes
-            // so we just have to delete the main storage
-            _recordStore->deleteRecord( txn, loc.getValue(), &record );
-            return StatusWith<DiskLoc>( e.toStatus( "insertDocument" ) );
-        }
-=======
         Status s = _indexCatalog.indexRecord(txn, docToInsert, loc.getValue());
         if (!s.isOK())
             return StatusWith<DiskLoc>(s);
->>>>>>> 1e315858
 
         return loc;
     }
