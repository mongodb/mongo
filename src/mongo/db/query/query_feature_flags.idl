--- conflicted
+++ resolved
@@ -143,14 +143,9 @@
     featureFlagSbeFull:
       description: "Feature flag to enable using SBE for a larger number of queries"
       cpp_varname: gFeatureFlagSbeFull
-<<<<<<< HEAD
-      default: true 
-      version: 6.0
-=======
       default: false
 
     featureFlagTimeSeriesChangeStreams:
       description: "Feature flag for $changeStream support for time series"
       cpp_varname: gFeatureFlagTimeSeriesChangeStreams
-      default: false
->>>>>>> d37641e0
+      default: false