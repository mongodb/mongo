--- conflicted
+++ resolved
@@ -833,12 +833,8 @@
         int pass = 0;
         bool exhaust = false;
         QueryResult::View msgdata = 0;
-<<<<<<< HEAD
-        OpTime last;
+        Timestamp last;
         NotifyAll::When lastWaitTime = 0;
-=======
-        Timestamp last;
->>>>>>> 8e6e1d78
         while( 1 ) {
             bool isCursorAuthorized = false;
             try {
