--- conflicted
+++ resolved
@@ -63,11 +63,8 @@
 namespace mongo { 
     typedef RWLockBase1 RWLockBase;
 }
-<<<<<<< HEAD
-#elif defined(_WIN32)
-=======
+
 #elif defined(NTDDI_VERSION) && defined(NTDDI_WIN7) && (NTDDI_VERSION >= NTDDI_WIN7)
->>>>>>> 4f1a1a3a
 
 // windows implementation, uses SlimReaderWriter locks when possible (dynamically loaded).
 
