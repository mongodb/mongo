--- conflicted
+++ resolved
@@ -15,7 +15,7 @@
 __session_close_cursors(WT_SESSION_IMPL *session)
 {
 	WT_CURSOR *cursor;
-	int ret;
+	WT_DECL_RET;
 
 	ret = 0;
 	while ((cursor = TAILQ_FIRST(&session->cursors)) != NULL)
@@ -32,11 +32,7 @@
 {
 	WT_BTREE_SESSION *btree_session;
 	WT_CONNECTION_IMPL *conn;
-<<<<<<< HEAD
-=======
-	WT_CURSOR *cursor;
-	WT_DECL_RET;
->>>>>>> 2feb23c4
+	WT_DECL_RET;
 	WT_SESSION_IMPL *session, **tp;
 
 	conn = (WT_CONNECTION_IMPL *)wt_session->connection;
@@ -393,8 +389,8 @@
 static int
 __session_begin_transaction(WT_SESSION *wt_session, const char *config)
 {
-	WT_SESSION_IMPL *session;
-	int ret;
+	WT_DECL_RET;
+	WT_SESSION_IMPL *session;
 
 	session = (WT_SESSION_IMPL *)wt_session;
 
@@ -417,8 +413,8 @@
 static int
 __session_commit_transaction(WT_SESSION *wt_session, const char *config)
 {
-	WT_SESSION_IMPL *session;
-	int ret;
+	WT_DECL_RET;
+	WT_SESSION_IMPL *session;
 
 	session = (WT_SESSION_IMPL *)wt_session;
 
@@ -436,8 +432,8 @@
 static int
 __session_rollback_transaction(WT_SESSION *wt_session, const char *config)
 {
-	WT_SESSION_IMPL *session;
-	int ret;
+	WT_DECL_RET;
+	WT_SESSION_IMPL *session;
 
 	session = (WT_SESSION_IMPL *)wt_session;
 
