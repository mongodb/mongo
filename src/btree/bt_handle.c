--- conflicted
+++ resolved
@@ -388,31 +388,6 @@
 }
 
 /*
-<<<<<<< HEAD
- * __wt_btree_root_empty --
- *	Bulk loads only work on empty trees: check before doing a bulk load.
- */
-int
-__wt_btree_root_empty(WT_SESSION_IMPL *session, WT_PAGE **leafp)
-{
-	WT_BTREE *btree;
-	WT_PAGE *root, *child;
-
-	btree = session->btree;
-	root = btree->root_page;
-
-	if (root->entries != 1)
-		return (WT_ERROR);
-
-	child = root->u.intl.t->page;
-	if (child->entries != 0)
-		return (WT_ERROR);
-
-	*leafp = child;
-	return (0);
-}
-
-/*
  * __wt_btree_get_memsize --
  *      Access the size of an in-memory tree with a single leaf page.
  */
@@ -449,8 +424,6 @@
 }
 
 /*
-=======
->>>>>>> b320d397
  * __btree_get_last_recno --
  *	Set the last record number for a column-store.
  */
