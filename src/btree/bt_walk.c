--- conflicted
+++ resolved
@@ -115,15 +115,6 @@
 		parent_ref = ref->home->pg_intl_parent_ref;
 		if (__wt_ref_is_root(parent_ref))
 			break;
-<<<<<<< HEAD
-		__page_refp(session, parent_ref, pindexp, slotp);
-
-		/*
-		 * When internal pages split, the WT_REF structures being moved
-		 * are updated first. If the WT_REF we started with references
-		 * the same page as we found on our search of the parent, there
-		 * is a consistent view.
-=======
 		__ref_index_slot(session, parent_ref, pindexp, slotp);
 
 		/*
@@ -163,7 +154,6 @@
 		 * which we start our ascent. If the parent's slot we find in
 		 * our search doesn't point to the same page as that initial
 		 * WT_REF, there's a race and we start over again.
->>>>>>> 7fea169e
 		 */
 		if (ref->home == parent_ref->page)
 			break;
@@ -173,8 +163,6 @@
 }
 
 /*
-<<<<<<< HEAD
-=======
  * __page_descend --
  *	Descend the tree one level.
  */
@@ -260,7 +248,6 @@
 }
 
 /*
->>>>>>> 7fea169e
  * __tree_walk_internal --
  *	Move to the next/previous page in the tree.
  */
@@ -388,7 +375,6 @@
 				if (!LF_ISSET(WT_READ_SKIP_INTL))
 					*refp = ref;
 				goto done;
-<<<<<<< HEAD
 			}
 
 			/*
@@ -400,33 +386,11 @@
 			 * the parent can't have been evicted.
 			 */
 			if (!LF_ISSET(WT_READ_SKIP_INTL)) {
-				if ((ret = __wt_page_swap(
-				    session, couple, ref, flags)) != 0) {
-					WT_TRET(__wt_page_release(
-					    session, couple, flags));
-					WT_ERR(ret);
-				}
-				*refp = ref;
-				goto done;
-			}
-=======
-			}
-
-			/*
-			 * Optionally return internal pages. Swap our previous
-			 * hazard pointer for the page we'll return. We don't
-			 * handle restart or not-found returns, it would require
-			 * additional complexity and is not a possible return:
-			 * we're moving to the parent of the current child page,
-			 * the parent can't have been evicted.
-			 */
-			if (!LF_ISSET(WT_READ_SKIP_INTL)) {
 				WT_ERR(__wt_page_swap(
 				    session, couple, ref, flags));
 				*refp = ref;
 				goto done;
 			}
->>>>>>> 7fea169e
 		}
 
 		if (prev)
@@ -537,12 +501,8 @@
 					}
 				}
 
-<<<<<<< HEAD
-			ret = __wt_page_swap(session, couple, ref, flags);
-=======
 			ret = __wt_page_swap(session, couple, ref,
 			    WT_READ_NOTFOUND_OK | WT_READ_RESTART_OK | flags);
->>>>>>> 7fea169e
 
 			/*
 			 * Not-found is an expected return when only walking
@@ -599,11 +559,6 @@
 			 */
 			if (WT_PAGE_IS_INTERNAL(ref->page)) {
 descend:			couple = ref;
-<<<<<<< HEAD
-				WT_INTL_INDEX_GET(session, ref->page, pindex);
-				slot = prev ? pindex->entries - 1 : 0;
-=======
->>>>>>> 7fea169e
 				empty_internal = true;
 
 				__page_descend(
