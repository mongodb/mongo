/*-
 * Copyright (c) 2008-2012 WiredTiger, Inc.
 *	All rights reserved.
 *
 * See the file LICENSE for redistribution information.
 */

#include "wt_internal.h"

static int  __hazard_exclusive(WT_SESSION_IMPL *, WT_REF *, int);
static int  __rec_discard(WT_SESSION_IMPL *, WT_PAGE *, int);
static int  __rec_discard_page(WT_SESSION_IMPL *, WT_PAGE *, int);
static void __rec_excl_clear(WT_SESSION_IMPL *);
static int  __rec_page_clean_update(WT_SESSION_IMPL *, WT_PAGE *, int);
static int  __rec_page_dirty_update(WT_SESSION_IMPL *, WT_PAGE *, int);
static int  __rec_review(WT_SESSION_IMPL *, WT_REF *, WT_PAGE *, uint32_t, int);
static int  __rec_root_clean_update(WT_SESSION_IMPL *, WT_PAGE *, int);
static int  __rec_root_dirty_update(WT_SESSION_IMPL *, WT_PAGE *, int);

/*
 * __wt_rec_evict --
 *	Reconciliation plus eviction.
 */
int
__wt_rec_evict(WT_SESSION_IMPL *session, WT_PAGE *page, uint32_t flags)
{
	WT_CONNECTION_IMPL *conn;
	int ret, single;

	conn = S2C(session);
	ret = 0;

	WT_VERBOSE(session, evict,
	    "page %p (%s)", page, __wt_page_type_string(page->type));

	WT_ASSERT(session, session->excl_next == 0);
	single = LF_ISSET(WT_REC_SINGLE) ? 1 : 0;

	/*
	 * Get exclusive access to the page and review the page and its subtree
	 * for conditions that would block our eviction of the page.  If the
	 * check fails (for example, we find a child page that can't be merged),
	 * we're done.  We have to make this check for clean pages, too: while
	 * unlikely eviction would choose an internal page with children, it's
	 * not disallowed anywhere.
	 *
	 * Note that page->ref may be NULL in some cases (e.g., for root pages
	 * or during salvage).  That's OK if WT_REC_SINGLE is set: we won't
	 * check hazard references in that case.
	 */
	WT_ERR(__rec_review(session, page->ref, page, flags, 1));

	/* Count evictions of internal pages during normal operation. */
	if (!single &&
	    (page->type == WT_PAGE_COL_INT || page->type == WT_PAGE_ROW_INT))
		WT_STAT_INCR(conn->stats, cache_evict_internal);

	/* Update the parent and discard the page. */
	if (page->modify == NULL || !F_ISSET(page->modify, WT_PM_REC_MASK)) {
		WT_STAT_INCR(conn->stats, cache_evict_unmodified);

		if (WT_PAGE_IS_ROOT(page))
			WT_ERR(__rec_root_clean_update(session, page, single));
		else
			WT_ERR(__rec_page_clean_update(session, page, single));
	} else {
		WT_STAT_INCR(conn->stats, cache_evict_modified);

		if (WT_PAGE_IS_ROOT(page))
			WT_ERR(__rec_root_dirty_update(session, page, single));
		else
			WT_ERR(__rec_page_dirty_update(session, page, single));
	}

	if (0) {
err:		/*
		 * If unable to evict this page, release exclusive reference(s)
		 * we've acquired.
		 */
		__rec_excl_clear(session);
	}
	session->excl_next = 0;
	return (ret);
}

/*
 * __rec_page_clean_update  --
 *	Update a page's reference for an evicted, clean page.
 */
static int
__rec_page_clean_update(WT_SESSION_IMPL *session, WT_PAGE *page, int single)
{
	/* Update the relevant WT_REF structure. */
	WT_PUBLISH(page->ref->state, WT_REF_DISK);
	page->ref->page = NULL;

	return (__rec_discard_page(session, page, single));
}

/*
 * __rec_root_clean_update  --
 *	Update a page's reference for an evicted, clean page.
 */
static int
__rec_root_clean_update(WT_SESSION_IMPL *session, WT_PAGE *page, int single)
{
	WT_BTREE *btree;

	btree = session->btree;

	btree->root_page = NULL;

	return (__rec_discard_page(session, page, single));
}

/*
 * __rec_page_dirty_update --
 *	Update a page's reference for an evicted, dirty page.
 */
static int
__rec_page_dirty_update(WT_SESSION_IMPL *session, WT_PAGE *page, int single)
{
	WT_PAGE_MODIFY *mod;
	WT_REF *parent_ref;

	mod = page->modify;
	parent_ref = page->ref;

	switch (F_ISSET(mod, WT_PM_REC_MASK)) {
	case WT_PM_REC_REPLACE: 			/* 1-for-1 page swap */
		if (parent_ref->addr != NULL &&
		    __wt_off_page(page->parent, parent_ref->addr)) {
			__wt_free(session, ((WT_ADDR *)parent_ref->addr)->addr);
			__wt_free(session, parent_ref->addr);
		}

		/*
		 * Update the parent to reference the replacement page.
		 *
		 * Publish: a barrier to ensure the structure fields are set
		 * before the state change makes the page available to readers.
		 */
		WT_RET(__wt_calloc(
		    session, 1, sizeof(WT_ADDR), &parent_ref->addr));
		((WT_ADDR *)parent_ref->addr)->addr = mod->u.replace.addr;
		((WT_ADDR *)parent_ref->addr)->size = mod->u.replace.size;
		parent_ref->page = NULL;
		WT_PUBLISH(parent_ref->state, WT_REF_DISK);
		break;
	case WT_PM_REC_SPLIT:				/* Page split */
		/*
		 * Update the parent to reference new internal page(s).
		 *
		 * Publish: a barrier to ensure the structure fields are set
		 * before the state change makes the page available to readers.
		 */
		parent_ref->page = mod->u.split;
		WT_PUBLISH(parent_ref->state, WT_REF_MEM);

		/* Clear the reference else discarding the page will free it. */
		mod->u.split = NULL;
		break;
	case WT_PM_REC_EMPTY:				/* Page is empty */
		/* We checked if the page was empty when we reviewed it. */
		/* FALLTHROUGH */
	WT_ILLEGAL_VALUE(session);
	}

	/*
	 * Discard pages which were merged into this page during reconciliation,
	 * then discard the page itself.
	 */
	WT_RET(__rec_discard(session, page, single));

	return (0);
}

/*
 * __rec_root_dirty_update --
 *	Update the reference for an evicted, dirty root page.
 */
static int
__rec_root_dirty_update(WT_SESSION_IMPL *session, WT_PAGE *page, int single)
{
	WT_BTREE *btree;
	WT_PAGE *next;
	WT_PAGE_MODIFY *mod;

	btree = session->btree;
	mod = page->modify;

	next = NULL;
<<<<<<< HEAD
	switch (F_ISSET(page, WT_PAGE_REC_MASK)) {
	case WT_PAGE_REC_EMPTY:				/* Page is empty */
	case WT_PAGE_REC_REPLACE: 			/* 1-for-1 page swap */
		WT_VERBOSE(session, evict, "root page evicted");
=======
	switch (F_ISSET(mod, WT_PM_REC_MASK)) {
	case WT_PM_REC_EMPTY:				/* Page is empty */
		WT_VERBOSE(session, evict, "root page empty");

		/* If the root page is empty, clear the root address. */
		WT_RET(__rec_root_addr_update(session, NULL, 0));
		btree->root_page = NULL;
		break;
	case WT_PM_REC_REPLACE: 			/* 1-for-1 page swap */
		WT_VERBOSE(session, evict, "root page replaced");

		/* Update the root to its replacement. */
		WT_RET(__rec_root_addr_update(
		    session, mod->u.replace.addr, mod->u.replace.size));
>>>>>>> 9474b521
		btree->root_page = NULL;
		break;
	case WT_PM_REC_SPLIT:				/* Page split */
		WT_VERBOSE(session, evict,
		    "root page split %p -> %p", page, mod->u.split);

		/* Update the root to the split page. */
		next = mod->u.split;

		/* Clear the reference else discarding the page will free it. */
		mod->u.split = NULL;
		break;
	}

	/*
	 * Discard pages which were merged into this page during reconciliation,
	 * then discard the page itself.
	 */
	WT_RET(__rec_discard(session, page, single));

	if (next == NULL)
		return (0);

	/*
	 * Newly created internal pages are normally merged into their parent
	 * when the parent is evicted.  Newly split root pages can't be merged,
	 * they have no parent and the new root page must be written.  We also
	 * have to write the root page immediately, as the sync or close that
	 * triggered the split won't see our new root page during its traversal.
	 *
	 * Make the new root page look like a normal page that's been modified,
	 * write it out and discard it.  Keep doing that and eventually we'll
	 * perform a simple replacement (as opposed to another level of split),
	 * allowing us to can update the tree's root information and quit.  The
	 * only time we see multiple splits in here is when we've bulk-loaded
	 * something huge, and now we're evicting the index page referencing all
	 * of those leaf pages.
	 */
	WT_RET(__wt_page_modify_init(session, next));
	__wt_page_modify_set(next);
	F_CLR(next->modify, WT_PM_REC_MASK);

	WT_RET(__wt_rec_write(session, next, NULL));

	return (__rec_root_dirty_update(session, next, single));
}

/*
 * __rec_discard --
 *	Discard any pages merged into an evicted page, then the page itself.
 */
static int
__rec_discard(WT_SESSION_IMPL *session, WT_PAGE *page, int single)
{
	WT_REF *ref;
	uint32_t i;

	switch (page->type) {
	case WT_PAGE_COL_INT:
	case WT_PAGE_ROW_INT:
		/* For each entry in the page... */
		WT_REF_FOREACH(page, ref, i) {
			if (ref->state == WT_REF_DISK)
				continue;
			WT_ASSERT(session,
			    single || ref->state == WT_REF_LOCKED);
			WT_RET(__rec_discard(session, ref->page, single));
		}
		/* FALLTHROUGH */
	default:
		WT_RET(__rec_discard_page(session, page, single));
		break;
	}
	return (0);
}

/*
 * __rec_discard_page --
 *	Discard the page.
 */
static int
__rec_discard_page(WT_SESSION_IMPL *session, WT_PAGE *page, int single)
{
	WT_PAGE_MODIFY *mod;

	mod = page->modify;

	/* We should never evict the file's current eviction point. */
	WT_ASSERT(session, session->btree->evict_page != page);

	if (mod != NULL) {
		/*
		 * If the page has been modified and was tracking objects,
		 * discard them.
		 */
		__wt_rec_track_discard(session, page);

		/*
		 * If the page was split and eventually merged into the parent,
		 * discard the split page.
		 */
		if (F_ISSET(mod, WT_PM_REC_MASK) == WT_PM_REC_SPLIT &&
		    mod->u.split != NULL)
			__wt_page_out(session, mod->u.split, 0);
	}

	/* We should never evict the file's current eviction point. */
	WT_ASSERT(session, session->btree->evict_page != page);

	if (!single)
		__wt_evict_clr_page(session, page);

	/* Discard the page itself. */
	__wt_page_out(session, page, 0);

	return (0);
}

/*
 * __rec_review --
 *	Get exclusive access to the page and review the page and its subtree
 *	for conditions that would block its eviction.
 *
 *	The ref and page arguments may appear to be redundant, because usually
 *	ref->page == page and page->ref == ref.  However, we need both because
 *	(a) there are cases where ref == NULL (e.g., for root page or during
 *	salvage), and (b) we can't safely look at page->ref until we have a
 *	hazard reference.
 */
static int
__rec_review(WT_SESSION_IMPL *session,
    WT_REF *ref, WT_PAGE *page, uint32_t flags, int top)
{
	WT_PAGE_MODIFY *mod;
	uint32_t i;

	/*
	 * Get exclusive access to the page if our caller doesn't have the tree
	 * locked down.
	 */
	if (!LF_ISSET(WT_REC_SINGLE))
		WT_RET(__hazard_exclusive(session, ref, top));

	/*
	 * Recurse through the page's subtree: this happens first because we
	 * have to write pages in depth-first order, otherwise we'll dirty
	 * pages after we've written them.
	 */
	if (page->type == WT_PAGE_COL_INT || page->type == WT_PAGE_ROW_INT)
		WT_REF_FOREACH(page, ref, i)
			switch (ref->state) {
			case WT_REF_DISK:		/* On-disk */
				break;
			case WT_REF_MEM:		/* In-memory */
				WT_RET(__rec_review(
				    session, ref, ref->page, flags, 0));
				break;
			case WT_REF_EVICT_WALK:		/* Walk point */
			case WT_REF_EVICTING:		/* Being evaluated */
			case WT_REF_LOCKED:		/* Being evicted */
			case WT_REF_READING:		/* Being read */
				return (EBUSY);
			}

	/*
	 * Check if this page can be evicted:
	 *
	 * Fail if the top-level page is a page expected to be removed from the
	 * tree as part of eviction (an empty page or a split-merge page).  Note
	 * "split" pages are NOT included in this test, because a split page can
	 * be separately evicted, at which point it's replaced in its parent by
	 * a reference to a split-merge page.  That's a normal part of the leaf
	 * page life-cycle if it grows too large and must be pushed out of the
	 * cache.  There is also an exception for empty pages, the root page may
	 * be empty when evicted, but that only happens when the tree is closed.
	 *
	 * Fail if any page in the top-level page's subtree can't be merged into
	 * its parent.  You can't evict a page that references such in-memory
	 * pages, they must be evicted first.  The test is necessary but should
	 * not fire much: the LRU-based eviction code is biased for leaf pages,
	 * an internal page shouldn't be selected for LRU-based eviction until
	 * its children have been evicted.  Empty, split and split-merge pages
	 * are all included in this test, they can all be merged into a parent.
	 *
	 * We have to write dirty pages to know their final state, a page marked
	 * empty may have had records added since reconciliation, a page marked
	 * split may have had records deleted and no longer need to split.
	 * Split-merge pages are the exception: they can never be change into
	 * anything other than a split-merge page and are merged regardless of
	 * being clean or dirty.
	 *
	 * Writing the page is expensive, do a cheap test first: if it doesn't
	 * appear a subtree page can be merged, quit.  It's possible the page
	 * has been emptied since it was last reconciled, and writing it before
	 * testing might be worthwhile, but it's more probable we're attempting
	 * to evict an internal page with live children, and that's a waste of
	 * time.
	 *
	 * We don't do a cheap test for the top-level page: we're not called
	 * to evict split-merge pages, which means the only interesting case
	 * is an empty page.  If the eviction thread picked an "empty" page
	 * for eviction, it must have had reason, probably the empty page got
	 * really, really full and is being forced out of the cache.
	 */
	mod = page->modify;
	if (!top && (mod == NULL || !F_ISSET(mod,
	    WT_PM_REC_EMPTY | WT_PM_REC_SPLIT | WT_PM_REC_SPLIT_MERGE)))
		return (EBUSY);

	/* If the page is dirty, write it so we know the final state. */
	if (__wt_page_is_modified(page) &&
	    !F_ISSET(mod, WT_PM_REC_SPLIT_MERGE))
		WT_RET(__wt_rec_write(session, page, NULL));

	/*
	 * Repeat the eviction tests.
	 *
	 * Fail if the top-level page should be merged into its parent, and it's
	 * not the root page.
	 *
	 * Fail if a page in the top-level page's subtree can't be merged into
	 * its parent.
	 */
	if (top) {
		/*
		 * We never get a top-level split-merge page to evict, they are
		 * ignored by the eviction thread.  Check out of sheer paranoia.
		 */
		if (mod != NULL) {
			if (F_ISSET(mod, WT_PM_REC_SPLIT_MERGE))
				return (EBUSY);
			if (F_ISSET(mod, WT_PM_REC_EMPTY) &&
			    !WT_PAGE_IS_ROOT(page))
				return (EBUSY);
		}
	} else if (mod == NULL || !F_ISSET(mod,
	    WT_PM_REC_EMPTY | WT_PM_REC_SPLIT | WT_PM_REC_SPLIT_MERGE))
		return (EBUSY);
	return (0);
}

/*
 * __rec_excl_clear --
 *     Discard exclusive access and return a page's subtree to availability.
 */
static void
__rec_excl_clear(WT_SESSION_IMPL *session)
{
	WT_REF *ref;
	uint32_t i;

	for (i = 0; i < session->excl_next; ++i) {
		if ((ref = session->excl[i]) == NULL)
			break;
		WT_ASSERT(session,
		    ref->state == WT_REF_LOCKED && ref->page != NULL);
		ref->state = WT_REF_MEM;
	}
}

/*
 * __hazard_exclusive --
 *	Request exclusive access to a page.
 */
static int
__hazard_exclusive(WT_SESSION_IMPL *session, WT_REF *ref, int top)
{
	WT_CONNECTION_IMPL *conn;
	WT_HAZARD *hp;
	uint32_t elem, i;

	/*
	 * Make sure there is space to track exclusive access so we can unlock
	 * to clean up.
	 */
	if (session->excl_next * sizeof(WT_REF *) == session->excl_allocated)
		WT_RET(__wt_realloc(session, &session->excl_allocated,
		    (session->excl_next + 50) * sizeof(WT_REF *),
		    &session->excl));

	/*
	 * Hazard references are acquired down the tree, which means we can't
	 * deadlock.
	 *
	 * Request exclusive access to the page.  It may be either in the
	 * evicting state (if this is the top-level page for this eviction
	 * operation), or a child page in memory.  If another thread already
	 * has this page, give up.
	 */
	if (!WT_ATOMIC_CAS(ref->state, WT_REF_MEM, WT_REF_LOCKED) && (!top ||
	    !WT_ATOMIC_CAS(ref->state, WT_REF_EVICTING, WT_REF_LOCKED)))
		return (EBUSY);	/* We couldn't change the state. */

	session->excl[session->excl_next++] = ref;

	/* Walk the list of hazard references to search for a match. */
	conn = S2C(session);
	elem = conn->session_size * conn->hazard_size;
	for (i = 0, hp = conn->hazard; i < elem; ++i, ++hp)
		if (hp->page == ref->page) {
			WT_BSTAT_INCR(session, rec_hazard);
			WT_CSTAT_INCR(session, cache_evict_hazard);

			WT_VERBOSE(session,
			    evict, "page %p hazard request failed", ref->page);
			return (EBUSY);
		}

	return (0);
}<|MERGE_RESOLUTION|>--- conflicted
+++ resolved
@@ -190,27 +190,10 @@
 	mod = page->modify;
 
 	next = NULL;
-<<<<<<< HEAD
-	switch (F_ISSET(page, WT_PAGE_REC_MASK)) {
-	case WT_PAGE_REC_EMPTY:				/* Page is empty */
-	case WT_PAGE_REC_REPLACE: 			/* 1-for-1 page swap */
+	switch (F_ISSET(page, WT_PM_REC_MASK)) {
+	case WT_PM_REC_EMPTY:				/* Page is empty */
+	case WT_PM_REC_REPLACE: 			/* 1-for-1 page swap */
 		WT_VERBOSE(session, evict, "root page evicted");
-=======
-	switch (F_ISSET(mod, WT_PM_REC_MASK)) {
-	case WT_PM_REC_EMPTY:				/* Page is empty */
-		WT_VERBOSE(session, evict, "root page empty");
-
-		/* If the root page is empty, clear the root address. */
-		WT_RET(__rec_root_addr_update(session, NULL, 0));
-		btree->root_page = NULL;
-		break;
-	case WT_PM_REC_REPLACE: 			/* 1-for-1 page swap */
-		WT_VERBOSE(session, evict, "root page replaced");
-
-		/* Update the root to its replacement. */
-		WT_RET(__rec_root_addr_update(
-		    session, mod->u.replace.addr, mod->u.replace.size));
->>>>>>> 9474b521
 		btree->root_page = NULL;
 		break;
 	case WT_PM_REC_SPLIT:				/* Page split */
