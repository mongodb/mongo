/*-
 * Copyright (c) 2008-2013 WiredTiger, Inc.
 *	All rights reserved.
 *
 * See the file LICENSE for redistribution information.
 */

#include "wt_internal.h"

/*
 * __wt_txn_checkpoint --
 *	Checkpoint a database or a list of objects in the database.
 */
int
__wt_txn_checkpoint(WT_SESSION_IMPL *session, const char *cfg[])
{
	WT_CONNECTION_IMPL *conn;
	WT_CONFIG targetconf;
	WT_CONFIG_ITEM cval, k, v;
	WT_DATA_HANDLE *dhandle, *saved_dhandle;
	WT_DECL_ITEM(tmp);
	WT_DECL_RET;
	WT_SESSION *wt_session;
	WT_TXN *txn;
	void *saved_meta_next;
	int ckpt_closed, target_list, tracking;

	conn = S2C(session);
	target_list = tracking = 0;
	txn = &session->txn;

	/*
	 * Only one checkpoint can be active at a time, and checkpoints must
	 * run in the same order as they update the metadata; we are using the
	 * schema lock to determine that ordering, so we can't move this to
	 * __session_checkpoint.
	 *
	 * Begin a transaction for the checkpoint.
	 */
	WT_ASSERT(session,
	    F_ISSET(session, WT_SESSION_SCHEMA_LOCKED) &&
	    !F_ISSET(txn, TXN_RUNNING));
	__wt_spin_lock(session, &conn->metadata_lock);

	wt_session = &session->iface;
	WT_ERR(wt_session->begin_transaction(wt_session, "isolation=snapshot"));

	WT_ERR(__wt_meta_track_on(session));
	tracking = 1;

	/* Step through the list of targets and checkpoint each one. */
	WT_ERR(__wt_config_gets(session, cfg, "target", &cval));
	WT_ERR(__wt_config_subinit(session, &targetconf, &cval));
	while ((ret = __wt_config_next(&targetconf, &k, &v)) == 0) {
		if (!target_list) {
			WT_ERR(__wt_scr_alloc(session, 512, &tmp));
			target_list = 1;
		}

		if (v.len != 0)
			WT_ERR_MSG(session, EINVAL,
			    "invalid checkpoint target \"%s\": URIs may "
			    "require quoting",
			    (const char *)tmp->data);

		WT_ERR(__wt_buf_fmt(session, tmp, "%.*s", (int)k.len, k.str));
		if ((ret = __wt_schema_worker(
		    session, tmp->data, __wt_checkpoint, cfg, 0)) != 0)
			WT_ERR_MSG(session, ret, "%s", (const char *)tmp->data);
	}
	WT_ERR_NOTFOUND_OK(ret);

	if (!target_list) {
		/*
		 * Possible checkpoint name.  If checkpoints are named or we're
		 * dropping checkpoints, checkpoint both open and closed files;
		 * else, we only checkpoint open files.
		 *
		 * XXX
		 * We don't optimize unnamed checkpoints of a list of targets,
		 * we open the targets and checkpoint them even if they are
		 * quiescent and don't need a checkpoint, believing applications
		 * unlikely to checkpoint a list of closed targets.
		 */
		cval.len = 0;
		ckpt_closed = 0;
		WT_ERR(__wt_config_gets(session, cfg, "name", &cval));
		if (cval.len != 0)
			ckpt_closed = 1;
		WT_ERR(__wt_config_gets(session, cfg, "drop", &cval));
		if (cval.len != 0)
			ckpt_closed = 1;
		WT_ERR(ckpt_closed ?
		    __wt_meta_btree_apply(session, __wt_checkpoint, cfg) :
		    __wt_conn_btree_apply(session, __wt_checkpoint, cfg));
	}

	/* Checkpoint the metadata file. */
	TAILQ_FOREACH(dhandle, &conn->dhqh, q) {
		if (WT_IS_METADATA(dhandle) ||
		    !WT_PREFIX_MATCH(dhandle->name, "file:"))
			break;
	}
	if (dhandle == NULL)
		WT_ERR_MSG(session, EINVAL,
		    "checkpoint unable to find open meta-data handle");

	/*
	 * Disable metadata tracking during the metadata checkpoint.
	 *
	 * We don't lock old checkpoints in the metadata file: there is no way
	 * to open one.  We are holding other handle locks, it is not safe to
	 * lock conn->spinlock.
	 */
	txn->isolation = TXN_ISO_READ_UNCOMMITTED;
	saved_meta_next = session->meta_track_next;
	session->meta_track_next = NULL;
	saved_dhandle = session->dhandle;
	session->dhandle = dhandle;
	ret = __wt_checkpoint(session, cfg);
	session->dhandle = saved_dhandle;
	session->meta_track_next = saved_meta_next;
	WT_ERR(ret);

err:	/*
	 * XXX
	 * Rolling back the changes here is problematic.
	 *
	 * If we unroll here, we need a way to roll back changes to the avail
	 * list for each tree that was successfully synced before the error
	 * occurred.  Otherwise, the next time we try this operation, we will
	 * try to free an old checkpoint again.
	 *
	 * OTOH, if we commit the changes after a failure, we have partially
	 * overwritten the checkpoint, so what ends up on disk is not
	 * consistent.
	 */
	txn->isolation = TXN_ISO_READ_UNCOMMITTED;
	if (tracking)
		WT_TRET(__wt_meta_track_off(session, ret != 0));

	__wt_txn_release(session);
	__wt_spin_unlock(session, &conn->metadata_lock);

	__wt_scr_free(&tmp);
	return (ret);
}

/*
 * __ckpt_name_ok --
 *	Complain if our reserved checkpoint name is used.
 */
static int
__ckpt_name_ok(WT_SESSION_IMPL *session, const char *name, size_t len)
{
	/*
	 * The internal checkpoint name is special, applications aren't allowed
	 * to use it.  Be aggressive and disallow any matching prefix, it makes
	 * things easier when checking in other places.
	 */
	if (len < strlen(WT_CHECKPOINT))
		return (0);
	if (!WT_PREFIX_MATCH(name, WT_CHECKPOINT))
		return (0);

	WT_RET_MSG(session, EINVAL,
	    "the checkpoint name \"%s\" is reserved", WT_CHECKPOINT);
}

/*
 * __drop --
 *	Drop all checkpoints with a specific name.
 */
static void
__drop(WT_CKPT *ckptbase, const char *name, size_t len)
{
	WT_CKPT *ckpt;

	/*
	 * If we're dropping internal checkpoints, match to the '.' separating
	 * the checkpoint name from the generational number, and take all that
	 * we can find.  Applications aren't allowed to use any variant of this
	 * name, so the test is still pretty simple, if the leading bytes match,
	 * it's one we want to drop.
	 */
	if (strncmp(WT_CHECKPOINT, name, len) == 0) {
		WT_CKPT_FOREACH(ckptbase, ckpt)
			if (WT_PREFIX_MATCH(ckpt->name, WT_CHECKPOINT))
				F_SET(ckpt, WT_CKPT_DELETE);
	} else
		WT_CKPT_FOREACH(ckptbase, ckpt)
			if (WT_STRING_MATCH(ckpt->name, name, len))
				F_SET(ckpt, WT_CKPT_DELETE);
}

/*
 * __drop_from --
 *	Drop all checkpoints after, and including, the named checkpoint.
 */
static void
__drop_from(WT_CKPT *ckptbase, const char *name, size_t len)
{
	WT_CKPT *ckpt;
	int matched;

	/*
	 * There's a special case -- if the name is "all", then we delete all
	 * of the checkpoints.
	 */
	if (WT_STRING_MATCH("all", name, len)) {
		WT_CKPT_FOREACH(ckptbase, ckpt)
			F_SET(ckpt, WT_CKPT_DELETE);
		return;
	}

	/*
	 * We use the first checkpoint we can find, that is, if there are two
	 * checkpoints with the same name in the list, we'll delete from the
	 * first match to the end.
	 */
	matched = 0;
	WT_CKPT_FOREACH(ckptbase, ckpt) {
		if (!matched && !WT_STRING_MATCH(ckpt->name, name, len))
			continue;

		matched = 1;
		F_SET(ckpt, WT_CKPT_DELETE);
	}
}

/*
 * __drop_to --
 *	Drop all checkpoints before, and including, the named checkpoint.
 */
static void
__drop_to(WT_CKPT *ckptbase, const char *name, size_t len)
{
	WT_CKPT *ckpt, *mark;

	/*
	 * We use the last checkpoint we can find, that is, if there are two
	 * checkpoints with the same name in the list, we'll delete from the
	 * beginning to the second match, not the first.
	 */
	mark = NULL;
	WT_CKPT_FOREACH(ckptbase, ckpt)
		if (WT_STRING_MATCH(ckpt->name, name, len))
			mark = ckpt;

	if (mark == NULL)
		return;

	WT_CKPT_FOREACH(ckptbase, ckpt) {
		F_SET(ckpt, WT_CKPT_DELETE);

		if (ckpt == mark)
			break;
	}
}

/*
 * __checkpoint_worker --
 *	Checkpoint a tree.
 */
static int
__checkpoint_worker(
    WT_SESSION_IMPL *session, const char *cfg[], int is_checkpoint)
{
	WT_BM *bm;
	WT_BTREE *btree;
	WT_CKPT *ckpt, *ckptbase;
	WT_CONFIG dropconf;
	WT_CONFIG_ITEM cval, k, v;
	WT_CONNECTION_IMPL *conn;
	WT_DATA_HANDLE *dhandle;
	WT_DECL_RET;
	WT_TXN *txn;
	WT_TXN_ISOLATION saved_isolation;
	const char *name;
	int deleted, force, track_ckpt;
	char *name_alloc;

	conn = S2C(session);
<<<<<<< HEAD
	btree = S2BT(session);
=======
	btree = session->btree;
	bm = btree->bm;
>>>>>>> 01d65d9b
	ckpt = ckptbase = NULL;
	dhandle = session->dhandle;
	name_alloc = NULL;
	txn = &session->txn;
	saved_isolation = txn->isolation;
	track_ckpt = 1;

	/*
	 * Checkpoint handles are read-only by definition and don't participate
	 * in checkpoints.   Closing one discards its blocks, otherwise there's
	 * no work to do.
	 */
	if (dhandle->checkpoint != NULL)
		return (is_checkpoint ? 0 :
		    __wt_bt_cache_op(
		    session, NULL, WT_SYNC_DISCARD_NOWRITE));

	/*
	 * If closing a file that's never been modified, discard its blocks.
	 * If checkpoint of a file that's never been modified, we may still
	 * have to checkpoint it, we'll test again once we understand the
	 * nature of the checkpoint.
	 */
	if (!btree->modified && !is_checkpoint)
		return (__wt_bt_cache_op(
		    session, NULL, WT_SYNC_DISCARD_NOWRITE));

	/*
	 * Get the list of checkpoints for this file.  If there's no reference
	 * to the file in the metadata (the file is dead), then discard it from
	 * the cache without bothering to write any dirty pages.
	 */
	if ((ret = __wt_meta_ckptlist_get(
<<<<<<< HEAD
	    session, dhandle->name, &ckptbase)) == WT_NOTFOUND)
		return (__wt_bt_cache_flush(
=======
	    session, btree->name, &ckptbase)) == WT_NOTFOUND)
		return (__wt_bt_cache_op(
>>>>>>> 01d65d9b
		    session, NULL, WT_SYNC_DISCARD_NOWRITE));
	WT_ERR(ret);

	/* This may be a named checkpoint, check the configuration. */
	cval.len = 0;
	if (cfg != NULL)
		WT_ERR(__wt_config_gets(session, cfg, "name", &cval));
	if (cval.len == 0)
		name = WT_CHECKPOINT;
	else {
		WT_ERR(__ckpt_name_ok(session, cval.str, cval.len));
		WT_ERR(__wt_strndup(session, cval.str, cval.len, &name_alloc));
		name = name_alloc;
	}

	/* We may be dropping specific checkpoints, check the configuration. */
	if (cfg != NULL) {
		cval.len = 0;
		WT_ERR(__wt_config_gets(session, cfg, "drop", &cval));
		if (cval.len != 0) {
			WT_ERR(__wt_config_subinit(session, &dropconf, &cval));
			while ((ret =
			    __wt_config_next(&dropconf, &k, &v)) == 0) {
				/* Disallow the reserved checkpoint name. */
				if (v.len == 0)
					WT_ERR(__ckpt_name_ok(
					    session, k.str, k.len));
				else
					WT_ERR(__ckpt_name_ok(
					    session, v.str, v.len));

				if (v.len == 0)
					__drop(ckptbase, k.str, k.len);
				else if (WT_STRING_MATCH("from", k.str, k.len))
					__drop_from(ckptbase, v.str, v.len);
				else if (WT_STRING_MATCH("to", k.str, k.len))
					__drop_to(ckptbase, v.str, v.len);
				else
					WT_ERR_MSG(session, EINVAL,
					    "unexpected value for checkpoint "
					    "key: %.*s",
					    (int)k.len, k.str);
			}
			WT_ERR_NOTFOUND_OK(ret);
		}
	}

	/* Drop checkpoints with the same name as the one we're taking. */
	__drop(ckptbase, name, strlen(name));

	/*
	 * Check for clean objects not requiring a checkpoint.
	 *
	 * If we're closing a handle, and the object is clean, we can skip the
	 * checkpoint, whatever checkpoints we have are sufficient.  (We might
	 * not have any checkpoints if the object was never modified, and that's
	 * OK: the object creation code doesn't mark the tree modified so we can
	 * skip newly created trees here.)
	 *
	 * If the application repeatedly checkpoints an object (imagine hourly
	 * checkpoints using the same explicit or internal name), there's no
	 * reason to repeat the checkpoint for clean objects.  The test is if
	 * the only checkpoint we're deleting is the last one in the list and
	 * it has the same name as the checkpoint we're about to take, skip the
	 * work.  (We can't skip checkpoints that delete more than the last
	 * checkpoint because deleting those checkpoints might free up space in
	 * the file.)  This means an application toggling between two (or more)
	 * checkpoint names will repeatedly take empty checkpoints, but that's
	 * not likely enough to make detection worthwhile.
	 *
	 * Checkpoint read-only objects otherwise: the application must be able
	 * to open the checkpoint in a cursor after taking any checkpoint, which
	 * means it must exist.
	 */
	force = 0;
	if (!btree->modified && cfg != NULL) {
		ret = __wt_config_gets(session, cfg, "force", &cval);
		if (ret != 0 && ret != WT_NOTFOUND)
			WT_ERR(ret);
		if (ret == 0 && cval.val != 0)
			force = 1;
	}
	if (!btree->modified && !force) {
		if (!is_checkpoint)
			goto skip;

		deleted = 0;
		WT_CKPT_FOREACH(ckptbase, ckpt)
			if (F_ISSET(ckpt, WT_CKPT_DELETE))
				++deleted;
		/*
		 * Complicated test: if we only deleted a single checkpoint, and
		 * it was the last checkpoint in the object, and it has the same
		 * name as the checkpoint we're taking (correcting for internal
		 * checkpoint names with their generational suffix numbers), we
		 * can skip the checkpoint, there's nothing to do.
		 */
		if (deleted == 1 &&
		    F_ISSET(ckpt - 1, WT_CKPT_DELETE) &&
		    (strcmp(name, (ckpt - 1)->name) == 0 ||
		    (WT_PREFIX_MATCH(name, WT_CHECKPOINT) &&
		    WT_PREFIX_MATCH((ckpt - 1)->name, WT_CHECKPOINT))))
			goto skip;
	}

	/* Add a new checkpoint entry at the end of the list. */
	WT_CKPT_FOREACH(ckptbase, ckpt)
		;
	WT_ERR(__wt_strdup(session, name, &ckpt->name));
	F_SET(ckpt, WT_CKPT_ADD);

	/*
	 * Lock the checkpoints that will be deleted.
	 *
	 * Checkpoints are only locked when tracking is enabled, which covers
	 * sync and drop operations, but not close.  The reasoning is that
	 * there should be no access to a checkpoint during close, because any
	 * thread accessing a checkpoint will also have the current file handle
	 * open.
	 */
	if (WT_META_TRACKING(session))
		WT_CKPT_FOREACH(ckptbase, ckpt) {
			if (!F_ISSET(ckpt, WT_CKPT_DELETE))
				continue;

			/*
			 * We can't drop/update checkpoints if a backup cursor
			 * is open.  WiredTiger checkpoints are uniquely named
			 * and it's OK to have multiple in the system: clear the
			 * delete flag, and otherwise fail.
			 */
			if (conn->ckpt_backup) {
				if (WT_PREFIX_MATCH(
				    ckpt->name, WT_CHECKPOINT)) {
					F_CLR(ckpt, WT_CKPT_DELETE);
					continue;
				}
				WT_ERR_MSG(session, EBUSY,
				    "named checkpoints cannot be created if "
				    "backup cursors are open");
			}

			/*
			 * We can't drop/update checkpoints if referenced by a
			 * cursor.  WiredTiger checkpoints are uniquely named
			 * and it's OK to have multiple in the system: clear the
			 * delete flag, and otherwise fail.
			 */
			ret =
			    __wt_session_lock_checkpoint(session, ckpt->name);
			if (ret == 0)
				continue;
			if (ret == EBUSY &&
			    WT_PREFIX_MATCH(ckpt->name, WT_CHECKPOINT)) {
				F_CLR(ckpt, WT_CKPT_DELETE);
				continue;
			}
			WT_ERR_MSG(session, ret,
			    "checkpoints cannot be dropped when in-use");
		}

	/*
	 * There are special files: those being bulk-loaded, salvaged, upgraded
	 * or verified during the checkpoint.  We have to do something for those
	 * objects because a checkpoint is an external name the application can
	 * reference and the name must exist no matter what's happening during
	 * the checkpoint.  For bulk-loaded files, we could block until the load
	 * completes, checkpoint the partial load, or magic up an empty-file
	 * checkpoint.  The first is too slow, the second is insane, so do the
	 * third.
	 *    Salvage, upgrade and verify don't currently require any work, all
	 * three hold the schema lock, blocking checkpoints. If we ever want to
	 * fix that (and I bet we eventually will, at least for verify), we can
	 * copy the last checkpoint the file has.  That works if we guarantee
	 * salvage, upgrade and verify act on objects with previous checkpoints
	 * (true if handles are closed/re-opened between object creation and a
	 * subsequent salvage, upgrade or verify operation).  Presumably,
	 * salvage and upgrade will discard all previous checkpoints when they
	 * complete, which is fine with us.  This change will require reference
	 * counting checkpoints, and once that's done, we should use checkpoint
	 * copy instead of forcing checkpoints on clean objects to associate
	 * names with checkpoints.
	 */
	if (is_checkpoint)
		switch (F_ISSET(btree, WT_BTREE_SPECIAL_FLAGS)) {
		case 0:
			break;
		case WT_BTREE_BULK:
			/*
			 * The only checkpoints a bulk-loaded file should have
			 * are fake ones we created without the underlying block
			 * manager.  I'm leaving this code here because it's a
			 * cheap test and a nasty race.
			 */
			WT_CKPT_FOREACH(ckptbase, ckpt)
				if (!F_ISSET(ckpt, WT_CKPT_ADD | WT_CKPT_FAKE))
					WT_ERR_MSG(session, ret,
					    "block-manager checkpoint found "
					    "for a bulk-loaded file");
			track_ckpt = 0;
			goto fake;
		case WT_BTREE_SALVAGE:
		case WT_BTREE_UPGRADE:
		case WT_BTREE_VERIFY:
			WT_ERR_MSG(session, EINVAL,
			    "checkpoints are blocked during salvage, upgrade "
			    "or verify operations");
		}

	/*
	 * If an object has never been used (in other words, if it could become
	 * a bulk-loaded file), then we must fake the checkpoint.  This is good
	 * because we don't write physical checkpoint blocks for just-created
	 * files, but it's not just a good idea.  The reason is because deleting
	 * a physical checkpoint requires writing the file, and fake checkpoints
	 * can't write the file.  If you (1) create a physical checkpoint for an
	 * empty file which writes blocks, (2) start bulk-loading records into
	 * the file, (3) during the bulk-load perform another checkpoint with
	 * the same name; in order to keep from having two checkpoints with the
	 * same name you would have to use the bulk-load's fake checkpoint to
	 * delete a physical checkpoint, and that will end in tears.
	 */
	if (is_checkpoint)
		if (btree->bulk_load_ok) {
			track_ckpt = 0;
			goto fake;
		}

	/*
	 * Mark the root page dirty to ensure something gets written.
	 *
	 * Don't test the tree modify flag first: if the tree is modified,
	 * we must write the root page anyway, we're not adding additional
	 * writes to the process.   If the tree is not modified, we have to
	 * dirty the root page to ensure something gets written.  This is
	 * really about paranoia: if the tree modification value gets out of
	 * sync with the set of dirty pages (modify is set, but there are no
	 * dirty pages), we do a checkpoint without any writes, no checkpoint
	 * is created, and then things get bad.
	 */
	WT_ERR(__wt_bt_cache_force_write(session));

	/*
	 * Clear the tree's modified flag; any changes before we clear the flag
	 * are guaranteed to be part of this checkpoint (unless reconciliation
	 * skips updates for transactional reasons), and changes subsequent to
	 * the checkpoint start, which might not be included, will re-set the
	 * modified flag.  The "unless reconciliation skips updates" problem is
	 * handled in the reconciliation code: if reconciliation skips updates,
	 * it sets the modified flag itself.  Use a full barrier so we get the
	 * store done quickly, this isn't a performance path.
	 */
	btree->modified = 0;
	WT_FULL_BARRIER();

	/* Flush the file from the cache, creating the checkpoint. */
	if (is_checkpoint)
		WT_ERR(__wt_bt_cache_op(session, ckptbase, WT_SYNC_CHECKPOINT));
	else {
		txn->isolation = TXN_ISO_READ_UNCOMMITTED;

		WT_ERR(__wt_bt_cache_op(session, ckptbase, WT_SYNC_DISCARD));
	}

	/*
	 * All blocks being written have been written; set the object's write
	 * generation.
	 */
	WT_CKPT_FOREACH(ckptbase, ckpt)
		if (F_ISSET(ckpt, WT_CKPT_ADD))
			ckpt->write_gen = btree->write_gen;

fake:
	/* Update the object's metadata. */
	txn->isolation = TXN_ISO_READ_UNCOMMITTED;
	ret = __wt_meta_ckptlist_set(session, dhandle->name, ckptbase);
	WT_ERR(ret);

	/*
	 * If we wrote a checkpoint (rather than faking one), pages may be
	 * available for re-use.  If tracking enabled, defer making pages
	 * available until transaction end.  The exception is if the handle
	 * is being discarded, in which case the handle will be gone by the
	 * time we try to apply or unroll the meta tracking event.
	 */
	if (track_ckpt) {
		if (WT_META_TRACKING(session) && is_checkpoint)
			WT_ERR(__wt_meta_track_checkpoint(session));
		else
			WT_ERR(bm->checkpoint_resolve(bm, session));
	}

err:
skip:	__wt_meta_ckptlist_free(session, ckptbase);
	__wt_free(session, name_alloc);
	txn->isolation = saved_isolation;
	return (ret);
}

/*
 * __wt_checkpoint --
 *	Checkpoint a file.
 */
int
__wt_checkpoint(WT_SESSION_IMPL *session, const char *cfg[])
{
	return (__checkpoint_worker(session, cfg, 1));
}

/*
 * __wt_checkpoint_close --
 *	Checkpoint a file as part of a close.
 */
int
__wt_checkpoint_close(WT_SESSION_IMPL *session, const char *cfg[])
{
	return (__checkpoint_worker(session, cfg, 0));
}<|MERGE_RESOLUTION|>--- conflicted
+++ resolved
@@ -281,12 +281,8 @@
 	char *name_alloc;
 
 	conn = S2C(session);
-<<<<<<< HEAD
 	btree = S2BT(session);
-=======
-	btree = session->btree;
 	bm = btree->bm;
->>>>>>> 01d65d9b
 	ckpt = ckptbase = NULL;
 	dhandle = session->dhandle;
 	name_alloc = NULL;
@@ -320,13 +316,8 @@
 	 * the cache without bothering to write any dirty pages.
 	 */
 	if ((ret = __wt_meta_ckptlist_get(
-<<<<<<< HEAD
 	    session, dhandle->name, &ckptbase)) == WT_NOTFOUND)
-		return (__wt_bt_cache_flush(
-=======
-	    session, btree->name, &ckptbase)) == WT_NOTFOUND)
 		return (__wt_bt_cache_op(
->>>>>>> 01d65d9b
 		    session, NULL, WT_SYNC_DISCARD_NOWRITE));
 	WT_ERR(ret);
 
