--- conflicted
+++ resolved
@@ -956,22 +956,12 @@
 			    "count=%" PRIu64 " does not match "
 			    "previous count=%" PRIu64 " for this index",
 			    count, entry->count);
-<<<<<<< HEAD
-			WT_ERR(EINVAL);
-		}
 		if (LF_MASK(WT_CURJOIN_ENTRY_BLOOM) !=
-		    F_MASK(entry, WT_CURJOIN_ENTRY_BLOOM)) {
-			__wt_errx(session, "join has incompatible strategy "
+		    F_MASK(entry, WT_CURJOIN_ENTRY_BLOOM))
+			WT_ERR_MSG(session, EINVAL,
+			    "join has incompatible strategy "
 			    "values for the same index");
-			WT_ERR(EINVAL);
-		}
-=======
-		if (LF_ISSET(WT_CURJOIN_ENTRY_BLOOM) !=
-		    F_ISSET(entry, WT_CURJOIN_ENTRY_BLOOM))
-			WT_ERR_MSG(session, EINVAL,
-			    "join has incompatible strategy values for the "
-			    "same index");
->>>>>>> 2b1f1332
+
 		/*
 		 * Check against other comparisons (we call them endpoints)
 		 * already set up for this index.
