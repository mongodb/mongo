/*-
 * Copyright (c) 2008-2014 WiredTiger, Inc.
 *	All rights reserved.
 *
 * See the file LICENSE for redistribution information.
 */

#include "wt_internal.h"

static int __curtable_open_indices(WT_CURSOR_TABLE *ctable);
static int __curtable_update(WT_CURSOR *cursor);

#define	APPLY_CG(ctable, f) do {					\
	WT_CURSOR **__cp;						\
	u_int __i;							\
	for (__i = 0, __cp = ctable->cg_cursors;			\
	    __i < WT_COLGROUPS(ctable->table);				\
	    __i++, __cp++)						\
		WT_TRET((*__cp)->f(*__cp));				\
} while (0)

/* Cursor type for custom extractor callback. */
typedef struct {
	WT_CURSOR iface;
	WT_CURSOR_TABLE *ctable;
	WT_CURSOR *idxc;
	int (*f)(WT_CURSOR *);
} WT_CURSOR_EXTRACTOR;

/*
 * __curextract_insert --
 *	Handle a key produced by a custom extractor.
 */
static int
__curextract_insert(WT_CURSOR *cursor) {
	WT_CURSOR_EXTRACTOR *cextract;
	WT_ITEM *key, ikey, pkey;
	WT_SESSION_IMPL *session;

	cextract = (WT_CURSOR_EXTRACTOR *)cursor;
	session = (WT_SESSION_IMPL *)cursor->session;

	WT_ITEM_SET(ikey, cursor->key);
	/*
	 * We appended a padding byte to the key to avoid rewriting the last
	 * column.  Strip that away here.
	 */
	WT_ASSERT(session, ikey.size > 0);
	--ikey.size;
	WT_RET(__wt_cursor_get_raw_key(cextract->ctable->cg_cursors[0], &pkey));

	/*
	 * TODO properly append primary key columns to the index key, taking
	 * into account cases where the generated key already includes primary
	 * key columns.
	 */
	key = &cextract->idxc->key;
	WT_RET(__wt_buf_grow(session, key, ikey.size + pkey.size));
	memcpy((uint8_t *)key->mem, ikey.data, ikey.size);
	memcpy((uint8_t *)key->mem + ikey.size, pkey.data, pkey.size);
	key->size = ikey.size + pkey.size;

	F_SET(cextract->idxc, WT_CURSTD_KEY_EXT | WT_CURSTD_VALUE_EXT);

	/* Call the underlying cursor function to update the index. */
	return (cextract->f(cextract->idxc));
}

/*
 * __apply_idx --
 *	Apply an operation to all indices of a table.
 */
static int
__apply_idx(WT_CURSOR_TABLE *ctable, size_t func_off) {
	WT_CURSOR_STATIC_INIT(iface,
	    __wt_cursor_get_key,		/* get-key */
	    __wt_cursor_get_value,		/* get-value */
	    __wt_cursor_set_key,		/* set-key */
	    __wt_cursor_set_value,		/* set-value */
	    __wt_cursor_notsup,			/* compare */
	    __wt_cursor_notsup,			/* next */
	    __wt_cursor_notsup,			/* prev */
	    __wt_cursor_notsup,			/* reset */
	    __wt_cursor_notsup,			/* search */
	    __wt_cursor_notsup,			/* search-near */
	    __curextract_insert,		/* insert */
	    __wt_cursor_notsup,			/* update */
	    __wt_cursor_notsup,			/* remove */
	    __wt_cursor_notsup);		/* close */
	WT_CURSOR **cp;
	WT_CURSOR_EXTRACTOR extract_cursor;
	WT_DECL_RET;
	WT_INDEX *idx;
	WT_ITEM key, value;
	WT_SESSION_IMPL *session;
	int (*f)(WT_CURSOR *);
	u_int i;

	cp = ctable->idx_cursors;
	session = (WT_SESSION_IMPL *)ctable->iface.session;

	for (i = 0; i < ctable->table->nindices; i++, cp++) {
		f = *(void **)((uint8_t *)*cp + func_off);
		idx = ctable->table->indices[i];
		if (idx->extractor) {
			extract_cursor.iface = iface;
			extract_cursor.iface.session = &session->iface;
			extract_cursor.iface.key_format = idx->exkey_format;
			extract_cursor.ctable = ctable;
			extract_cursor.idxc = *cp;
			extract_cursor.f = f;

			WT_RET(__wt_cursor_get_raw_key(&ctable->iface, &key));
			WT_RET(
			    __wt_cursor_get_raw_value(&ctable->iface, &value));
			ret = idx->extractor->extract(idx->extractor,
			    &session->iface, &key, &value,
			    &extract_cursor.iface);

			__wt_buf_free(session, &extract_cursor.iface.key);
			WT_RET(ret);
		} else {
			WT_RET(__wt_schema_project_merge(session,
			    ctable->cg_cursors,
			    idx->key_plan, idx->key_format, &(*cp)->key));
			F_SET(*cp, WT_CURSTD_KEY_EXT | WT_CURSTD_VALUE_EXT);
			WT_RET(f(*cp));
		}
		WT_RET((*cp)->reset(*cp));
	}

	return (0);
}

/*
 * __wt_curtable_get_key --
 *	WT_CURSOR->get_key implementation for tables.
 */
int
__wt_curtable_get_key(WT_CURSOR *cursor, ...)
{
	WT_CURSOR *primary;
	WT_CURSOR_TABLE *ctable;
	WT_DECL_RET;
	va_list ap;

	ctable = (WT_CURSOR_TABLE *)cursor;
	primary = *ctable->cg_cursors;

	va_start(ap, cursor);
	ret = __wt_cursor_get_keyv(primary, cursor->flags, ap);
	va_end(ap);

	return (ret);
}

/*
 * __wt_curtable_get_value --
 *	WT_CURSOR->get_value implementation for tables.
 */
int
__wt_curtable_get_value(WT_CURSOR *cursor, ...)
{
	WT_CURSOR *primary;
	WT_CURSOR_TABLE *ctable;
	WT_DECL_RET;
	WT_ITEM *item;
	WT_SESSION_IMPL *session;
	va_list ap;

	ctable = (WT_CURSOR_TABLE *)cursor;
	primary = *ctable->cg_cursors;
	CURSOR_API_CALL(cursor, session, get_value, NULL);
	WT_CURSOR_NEEDVALUE(primary);

	va_start(ap, cursor);
	if (F_ISSET(cursor, WT_CURSOR_RAW_OK)) {
		ret = __wt_schema_project_merge(session,
		    ctable->cg_cursors, ctable->plan,
		    cursor->value_format, &cursor->value);
		if (ret == 0) {
			item = va_arg(ap, WT_ITEM *);
			item->data = cursor->value.data;
			item->size = cursor->value.size;
		}
	} else
		ret = __wt_schema_project_out(session,
		    ctable->cg_cursors, ctable->plan, ap);
	va_end(ap);

err:	API_END_RET(session, ret);
}

/*
 * __wt_curtable_set_key --
 *	WT_CURSOR->set_key implementation for tables.
 */
void
__wt_curtable_set_key(WT_CURSOR *cursor, ...)
{
	WT_CURSOR **cp, *primary;
	WT_CURSOR_TABLE *ctable;
	va_list ap;
	u_int i;

	ctable = (WT_CURSOR_TABLE *)cursor;
	cp = ctable->cg_cursors;
	primary = *cp++;

	va_start(ap, cursor);
	__wt_cursor_set_keyv(primary, cursor->flags, ap);
	va_end(ap);

	if (!F_ISSET(primary, WT_CURSTD_KEY_SET))
		return;

	/* Copy the primary key to the other cursors. */
	for (i = 1; i < WT_COLGROUPS(ctable->table); i++, cp++) {
		(*cp)->recno = primary->recno;
		(*cp)->key.data = primary->key.data;
		(*cp)->key.size = primary->key.size;
		F_SET(*cp, WT_CURSTD_KEY_EXT);
	}
}

/*
 * __wt_curtable_set_value --
 *	WT_CURSOR->set_value implementation for tables.
 */
void
__wt_curtable_set_value(WT_CURSOR *cursor, ...)
{
	WT_CURSOR **cp;
	WT_CURSOR_TABLE *ctable;
	WT_DECL_RET;
	WT_ITEM *item;
	WT_SESSION_IMPL *session;
	va_list ap;
	u_int i;

	ctable = (WT_CURSOR_TABLE *)cursor;
	CURSOR_API_CALL(cursor, session, set_value, NULL);

	va_start(ap, cursor);
	if (F_ISSET(cursor, WT_CURSOR_RAW_OK | WT_CURSTD_DUMP_JSON)) {
		item = va_arg(ap, WT_ITEM *);
		cursor->value.data = item->data;
		cursor->value.size = item->size;
		ret = __wt_schema_project_slice(session,
		    ctable->cg_cursors, ctable->plan, 0,
		    cursor->value_format, &cursor->value);
	} else
		ret = __wt_schema_project_in(session,
		    ctable->cg_cursors, ctable->plan, ap);
	va_end(ap);

	for (i = 0, cp = ctable->cg_cursors;
	    i < WT_COLGROUPS(ctable->table); i++, cp++)
		if (ret == 0)
			F_SET(*cp, WT_CURSTD_VALUE_EXT);
		else {
			(*cp)->saved_err = ret;
			F_CLR(*cp, WT_CURSTD_VALUE_SET);
		}

err:	API_END(session, ret);
}

/*
 * __curtable_compare --
 *	WT_CURSOR->compare implementation for tables.
 */
static int
__curtable_compare(WT_CURSOR *a, WT_CURSOR *b, int *cmpp)
{
	WT_DECL_RET;
	WT_SESSION_IMPL *session;

	CURSOR_API_CALL(a, session, compare, NULL);

	/*
	 * Confirm both cursors refer to the same source and have keys, then
	 * call the underlying object's comparison routine.
	 */
	if (strcmp(a->internal_uri, b->internal_uri) != 0)
		WT_ERR_MSG(session, EINVAL,
		    "comparison method cursors must reference the same object");
	WT_CURSOR_CHECKKEY(WT_CURSOR_PRIMARY(a));
	WT_CURSOR_CHECKKEY(WT_CURSOR_PRIMARY(b));

	ret = WT_CURSOR_PRIMARY(a)->compare(
	    WT_CURSOR_PRIMARY(a), WT_CURSOR_PRIMARY(b), cmpp);

err:	API_END_RET(session, ret);
}

/*
 * __curtable_next --
 *	WT_CURSOR->next method for the table cursor type.
 */
static int
__curtable_next(WT_CURSOR *cursor)
{
	WT_CURSOR_TABLE *ctable;
	WT_DECL_RET;
	WT_SESSION_IMPL *session;

	ctable = (WT_CURSOR_TABLE *)cursor;
	CURSOR_API_CALL(cursor, session, next, NULL);
	APPLY_CG(ctable, next);

err:	API_END_RET(session, ret);
}

/*
 * __curtable_next_random --
 *	WT_CURSOR->next method for the table cursor type when configured with
 *	next_random.
 */
static int
__curtable_next_random(WT_CURSOR *cursor)
{
	WT_CURSOR *primary, **cp;
	WT_CURSOR_TABLE *ctable;
	WT_DECL_RET;
	WT_SESSION_IMPL *session;
	u_int i;

	ctable = (WT_CURSOR_TABLE *)cursor;
	CURSOR_API_CALL(cursor, session, next, NULL);
	cp = ctable->cg_cursors;

	/* Split out the first next, it retrieves the random record. */
	primary = *cp++;
	WT_ERR(primary->next(primary));

	/* Fill in the rest of the columns. */
	for (i = 1; i < WT_COLGROUPS(ctable->table); i++, cp++) {
		(*cp)->key.data = primary->key.data;
		(*cp)->key.size = primary->key.size;
		(*cp)->recno = primary->recno;
		F_SET(*cp, WT_CURSTD_KEY_EXT);
		WT_ERR((*cp)->search(*cp));
	}

err:	API_END_RET(session, ret);
}

/*
 * __curtable_prev --
 *	WT_CURSOR->prev method for the table cursor type.
 */
static int
__curtable_prev(WT_CURSOR *cursor)
{
	WT_CURSOR_TABLE *ctable;
	WT_DECL_RET;
	WT_SESSION_IMPL *session;

	ctable = (WT_CURSOR_TABLE *)cursor;
	CURSOR_API_CALL(cursor, session, prev, NULL);
	APPLY_CG(ctable, prev);

err:	API_END_RET(session, ret);
}

/*
 * __curtable_reset --
 *	WT_CURSOR->reset method for the table cursor type.
 */
static int
__curtable_reset(WT_CURSOR *cursor)
{
	WT_CURSOR_TABLE *ctable;
	WT_DECL_RET;
	WT_SESSION_IMPL *session;

	ctable = (WT_CURSOR_TABLE *)cursor;
	CURSOR_API_CALL(cursor, session, reset, NULL);
	APPLY_CG(ctable, reset);

err:	API_END_RET(session, ret);
}

/*
 * __curtable_search --
 *	WT_CURSOR->search method for the table cursor type.
 */
static int
__curtable_search(WT_CURSOR *cursor)
{
	WT_CURSOR_TABLE *ctable;
	WT_DECL_RET;
	WT_SESSION_IMPL *session;

	ctable = (WT_CURSOR_TABLE *)cursor;
	CURSOR_API_CALL(cursor, session, search, NULL);
	APPLY_CG(ctable, search);

err:	API_END_RET(session, ret);
}

/*
 * __curtable_search_near --
 *	WT_CURSOR->search_near method for the table cursor type.
 */
static int
__curtable_search_near(WT_CURSOR *cursor, int *exact)
{
	WT_CURSOR_TABLE *ctable;
	WT_CURSOR *primary, **cp;
	WT_DECL_RET;
	WT_SESSION_IMPL *session;
	u_int i;

	ctable = (WT_CURSOR_TABLE *)cursor;
	CURSOR_API_CALL(cursor, session, search_near, NULL);
	cp = ctable->cg_cursors;
	primary = *cp;
	WT_ERR(primary->search_near(primary, exact));

	for (i = 1, ++cp; i < WT_COLGROUPS(ctable->table); i++) {
		(*cp)->key.data = primary->key.data;
		(*cp)->key.size = primary->key.size;
		(*cp)->recno = primary->recno;
		F_SET(*cp, WT_CURSTD_KEY_EXT);
		WT_ERR((*cp)->search(*cp));
	}

err:	API_END_RET(session, ret);
}

/*
 * __curtable_insert --
 *	WT_CURSOR->insert method for the table cursor type.
 */
static int
__curtable_insert(WT_CURSOR *cursor)
{
	WT_CURSOR *primary, **cp;
	WT_CURSOR_TABLE *ctable;
	WT_DECL_RET;
	WT_SESSION_IMPL *session;
	uint32_t flag_orig;
	u_int i;

	ctable = (WT_CURSOR_TABLE *)cursor;
	CURSOR_UPDATE_API_CALL(cursor, session, insert, NULL);
	WT_ERR(__curtable_open_indices(ctable));

	/*
	 * Split out the first insert, it may be allocating a recno.
	 *
	 * If the table has indices, we also need to know whether this record
	 * is replacing an existing record so that the existing index entries
	 * can be removed.  We discover if this is an overwrite by configuring
	 * the primary cursor for no-overwrite, and checking if the insert
	 * detects a duplicate key.
	 */
	cp = ctable->cg_cursors;
	primary = *cp++;

	flag_orig = F_ISSET(primary, WT_CURSTD_OVERWRITE);
	if (ctable->table->nindices > 0)
		F_CLR(primary, WT_CURSTD_OVERWRITE);
	ret = primary->insert(primary);
	F_SET(primary, flag_orig);

	if (ret == WT_DUPLICATE_KEY && F_ISSET(cursor, WT_CURSTD_OVERWRITE)) {
		/*
		 * !!!
		 * The insert failure clears these flags, but does not touch the
		 * items.  We could make a copy each time for overwrite cursors,
		 * but for now we just reset the flags.
		 */
		F_SET(primary, WT_CURSTD_KEY_EXT | WT_CURSTD_VALUE_EXT);
		ret = __curtable_update(cursor);
		goto err;
	}
	WT_ERR(ret);

	for (i = 1; i < WT_COLGROUPS(ctable->table); i++, cp++) {
		(*cp)->recno = primary->recno;
		WT_ERR((*cp)->insert(*cp));
	}

	WT_ERR(__apply_idx(ctable, offsetof(WT_CURSOR, insert)));

err:	CURSOR_UPDATE_API_END(session, ret);
	return (ret);
}

/*
 * __curtable_update --
 *	WT_CURSOR->update method for the table cursor type.
 */
static int
__curtable_update(WT_CURSOR *cursor)
{
	WT_CURSOR_TABLE *ctable;
	WT_DECL_RET;
	WT_SESSION_IMPL *session;

	ctable = (WT_CURSOR_TABLE *)cursor;
	CURSOR_UPDATE_API_CALL(cursor, session, update, NULL);
	WT_ERR(__curtable_open_indices(ctable));

	/*
	 * If the table has indices, first delete any old index keys, then
	 * update the primary, then insert the new index keys.  This is
	 * complicated by the fact that we need the old value to generate the
	 * old index keys, so we make a temporary copy of the new value.
	 */
	if (ctable->table->nindices > 0) {
		WT_ERR(__wt_schema_project_merge(session,
		    ctable->cg_cursors, ctable->plan,
		    cursor->value_format, &cursor->value));
		APPLY_CG(ctable, search);
<<<<<<< HEAD
		WT_ERR(ret);
		WT_ERR(__apply_idx(ctable, offsetof(WT_CURSOR, remove)));
		WT_ERR(__wt_schema_project_slice(session,
		    ctable->cg_cursors, ctable->plan, 0,
		    cursor->value_format, &cursor->value));
=======
		/*
		 * Remove only if the key exists.
		 */
		if (ret == 0) {
			APPLY_IDX(ctable, remove);
			WT_ERR(__wt_schema_project_slice(session,
			    ctable->cg_cursors, ctable->plan, 0,
			    cursor->value_format, &cursor->value));
		} else if (ret == WT_NOTFOUND)
			ret = 0;
		else
			WT_ERR(ret);
>>>>>>> b1be2c9a
	}
	APPLY_CG(ctable, update);
	WT_ERR(ret);
	if (ctable->idx_cursors != NULL)
		WT_ERR(__apply_idx(ctable, offsetof(WT_CURSOR, insert)));

err:	CURSOR_UPDATE_API_END(session, ret);
	return (ret);
}

/*
 * __curtable_remove --
 *	WT_CURSOR->remove method for the table cursor type.
 */
static int
__curtable_remove(WT_CURSOR *cursor)
{
	WT_CURSOR_TABLE *ctable;
	WT_DECL_RET;
	WT_SESSION_IMPL *session;

	ctable = (WT_CURSOR_TABLE *)cursor;
	CURSOR_UPDATE_API_CALL(cursor, session, remove, NULL);
	WT_ERR(__curtable_open_indices(ctable));

	/* Find the old record so it can be removed from indices */
	if (ctable->table->nindices > 0) {
		APPLY_CG(ctable, search);
		WT_ERR(ret);
		WT_ERR(__apply_idx(ctable, offsetof(WT_CURSOR, remove)));
	}

	APPLY_CG(ctable, remove);

err:	CURSOR_UPDATE_API_END(session, ret);
	return (ret);
}

/*
 * __wt_table_range_truncate --
 *	Truncate of a cursor range, table implementation.
 */
int
__wt_table_range_truncate(WT_CURSOR_TABLE *start, WT_CURSOR_TABLE *stop)
{
	WT_CURSOR *wt_start, *wt_stop;
	WT_CURSOR_TABLE *ctable;
	WT_DECL_ITEM(key);
	WT_DECL_RET;
	WT_ITEM raw;
	WT_SESSION_IMPL *session;
	u_int i;
	int cmp;

	ctable = (start != NULL) ? start : stop;
	session = (WT_SESSION_IMPL *)ctable->iface.session;
	wt_start = &start->iface;
	wt_stop = &stop->iface;

	/* Open any indices. */
	WT_RET(__curtable_open_indices(ctable));
	WT_RET(__wt_scr_alloc(session, 128, &key));

	/*
	 * Step through the cursor range, removing the index entries.
	 *
	 * If there are indices, copy the key we're using to step through the
	 * cursor range (so we can reset the cursor to its original position),
	 * then remove all of the index records in the truncated range.  Copy
	 * the raw key because the memory is only valid until the cursor moves.
	 */
	if (ctable->table->nindices > 0) {
		if (start == NULL) {
			WT_ERR(__wt_cursor_get_raw_key(wt_stop, &raw));
			WT_ERR(__wt_buf_set(session, key, raw.data, raw.size));

			do {
				APPLY_CG(stop, search);
				WT_ERR(ret);
				WT_ERR(__apply_idx(
				    stop, offsetof(WT_CURSOR, remove)));
			} while ((ret = wt_stop->prev(wt_stop)) == 0);
			WT_ERR_NOTFOUND_OK(ret);

			__wt_cursor_set_raw_key(wt_stop, key);
			APPLY_CG(stop, search);
		} else {
			WT_ERR(__wt_cursor_get_raw_key(wt_start, &raw));
			WT_ERR(__wt_buf_set(session, key, raw.data, raw.size));

			cmp = -1;
			do {
				APPLY_CG(start, search);
				WT_ERR(ret);
				WT_ERR(__apply_idx(
				    start, offsetof(WT_CURSOR, remove)));
				if (stop != NULL)
					WT_ERR(wt_start->compare(
					    wt_start, wt_stop,
					    &cmp));
			} while (cmp < 0 &&
			    (ret = wt_start->next(wt_start)) == 0);
			WT_ERR_NOTFOUND_OK(ret);

			__wt_cursor_set_raw_key(wt_start, key);
			APPLY_CG(start, search);
		}
	}

	/* Truncate the column groups. */
	for (i = 0; i < WT_COLGROUPS(ctable->table); i++)
		WT_ERR(__wt_range_truncate(
		    (start == NULL) ? NULL : start->cg_cursors[i],
		    (stop == NULL) ? NULL : stop->cg_cursors[i]));

err:	__wt_scr_free(&key);
	return (ret);
}

/*
 * __curtable_close --
 *	WT_CURSOR->close method for the table cursor type.
 */
static int
__curtable_close(WT_CURSOR *cursor)
{
	WT_CURSOR_TABLE *ctable;
	WT_CURSOR **cp;
	WT_DECL_RET;
	WT_SESSION_IMPL *session;
	u_int i;

	ctable = (WT_CURSOR_TABLE *)cursor;
	CURSOR_API_CALL(cursor, session, close, NULL);

	for (i = 0, cp = ctable->cg_cursors;
	    i < WT_COLGROUPS(ctable->table); i++, cp++)
		if (*cp != NULL) {
			WT_TRET((*cp)->close(*cp));
			*cp = NULL;
		}

	if (ctable->idx_cursors != NULL)
		for (i = 0, cp = ctable->idx_cursors;
		    i < ctable->table->nindices; i++, cp++)
			if (*cp != NULL) {
				WT_TRET((*cp)->close(*cp));
				*cp = NULL;
			}

	if (ctable->plan != ctable->table->plan)
		__wt_free(session, ctable->plan);
	for (i = 0; ctable->cfg[i] != NULL; ++i)
		__wt_free(session, ctable->cfg[i]);
	__wt_free(session, ctable->cfg);
	if (cursor->value_format != ctable->table->value_format)
		__wt_free(session, cursor->value_format);
	__wt_free(session, ctable->cg_cursors);
	__wt_free(session, ctable->idx_cursors);
	__wt_schema_release_table(session, ctable->table);
	/* The URI is owned by the table. */
	cursor->internal_uri = NULL;
	WT_TRET(__wt_cursor_close(cursor));

err:	API_END_RET(session, ret);
}

/*
 * __curtable_open_colgroups --
 *	Open cursors on column groups for a table cursor.
 */
static int
__curtable_open_colgroups(WT_CURSOR_TABLE *ctable, const char *cfg_arg[])
{
	WT_SESSION_IMPL *session;
	WT_TABLE *table;
	WT_CURSOR **cp;
	/*
	 * Underlying column groups are always opened without dump, and only
	 * the primary is opened with next_random.
	 */
	const char *cfg[] = {
		cfg_arg[0], cfg_arg[1], "dump=\"\"", NULL, NULL
	};
	u_int i;

	session = (WT_SESSION_IMPL *)ctable->iface.session;
	table = ctable->table;

	if (!table->cg_complete)
		WT_RET_MSG(session, EINVAL,
		    "Can't use '%s' until all column groups are created",
		    table->name);

	WT_RET(__wt_calloc_def(session,
	    WT_COLGROUPS(table), &ctable->cg_cursors));

	for (i = 0, cp = ctable->cg_cursors;
	    i < WT_COLGROUPS(table);
	    i++, cp++) {
		WT_RET(__wt_open_cursor(session, table->cgroups[i]->source,
		    &ctable->iface, cfg, cp));
		cfg[3] = "next_random=false";
	}
	return (0);
}

/*
 * __curtable_open_indices --
 *	Open cursors on indices for a table cursor.
 */
static int
__curtable_open_indices(WT_CURSOR_TABLE *ctable)
{
	WT_CURSOR **cp, *primary;
	WT_SESSION_IMPL *session;
	WT_TABLE *table;
	u_int i;

	session = (WT_SESSION_IMPL *)ctable->iface.session;
	table = ctable->table;

	WT_RET(__wt_schema_open_indices(session, table));
	if (table->nindices == 0 || ctable->idx_cursors != NULL)
		return (0);

	/* Check for bulk cursors. */
	primary = *ctable->cg_cursors;
	if (F_ISSET(primary, WT_CURSTD_BULK))
		WT_RET_MSG(session, ENOTSUP,
		    "Bulk load is not supported for tables with indices");

	WT_RET(__wt_calloc_def(session, table->nindices, &ctable->idx_cursors));
	for (i = 0, cp = ctable->idx_cursors; i < table->nindices; i++, cp++)
		WT_RET(__wt_open_cursor(session, table->indices[i]->source,
		    &ctable->iface, ctable->cfg, cp));
	return (0);
}

/*
 * __wt_curtable_open --
 *	WT_SESSION->open_cursor method for table cursors.
 */
int
__wt_curtable_open(WT_SESSION_IMPL *session,
    const char *uri, const char *cfg[], WT_CURSOR **cursorp)
{
	WT_CURSOR_STATIC_INIT(iface,
	    __wt_curtable_get_key,		/* get-key */
	    __wt_curtable_get_value,		/* get-value */
	    __wt_curtable_set_key,		/* set-key */
	    __wt_curtable_set_value,		/* set-value */
	    __curtable_compare,			/* compare */
	    __curtable_next,			/* next */
	    __curtable_prev,			/* prev */
	    __curtable_reset,			/* reset */
	    __curtable_search,			/* search */
	    __curtable_search_near,		/* search-near */
	    __curtable_insert,			/* insert */
	    __curtable_update,			/* update */
	    __curtable_remove,			/* remove */
	    __curtable_close);			/* close */
	WT_CONFIG_ITEM cval;
	WT_CURSOR *cursor;
	WT_CURSOR_TABLE *ctable;
	WT_DECL_ITEM(tmp);
	WT_DECL_RET;
	WT_TABLE *table;
	size_t size;
	int cfg_cnt;
	const char *tablename, *columns;

	WT_STATIC_ASSERT(offsetof(WT_CURSOR_TABLE, iface) == 0);

	ctable = NULL;

	tablename = uri;
	if (!WT_PREFIX_SKIP(tablename, "table:"))
		return (EINVAL);
	columns = strchr(tablename, '(');
	if (columns == NULL)
		size = strlen(tablename);
	else
		size = WT_PTRDIFF(columns, tablename);
	WT_RET(__wt_schema_get_table(session, tablename, size, 0, &table));

	if (table->is_simple) {
		/* Just return a cursor on the underlying data source. */
		ret = __wt_open_cursor(session,
		    table->cgroups[0]->source, NULL, cfg, cursorp);

		__wt_schema_release_table(session, table);
		return (ret);
	}

	WT_RET(__wt_calloc_def(session, 1, &ctable));

	cursor = &ctable->iface;
	*cursor = iface;
	cursor->session = &session->iface;
	cursor->internal_uri = table->name;
	cursor->key_format = table->key_format;
	cursor->value_format = table->value_format;

	ctable->table = table;
	ctable->plan = table->plan;

	/* Handle projections. */
	if (columns != NULL) {
		WT_ERR(__wt_scr_alloc(session, 0, &tmp));
		WT_ERR(__wt_struct_reformat(session, table,
		    columns, strlen(columns), NULL, 1, tmp));
		WT_ERR(__wt_strndup(
		    session, tmp->data, tmp->size, &cursor->value_format));

		WT_ERR(__wt_buf_init(session, tmp, 0));
		WT_ERR(__wt_struct_plan(session, table,
		    columns, strlen(columns), 0, tmp));
		WT_ERR(__wt_strndup(
		    session, tmp->data, tmp->size, &ctable->plan));
	}

	/*
	 * random_retrieval
	 * Random retrieval cursors only support next, reset and close.
	 */
	WT_ERR(__wt_config_gets_def(session, cfg, "next_random", 0, &cval));
	if (cval.val != 0) {
		__wt_cursor_set_notsup(cursor);
		cursor->next = __curtable_next_random;
		cursor->reset = __curtable_reset;
	}

	WT_ERR(__wt_cursor_init(
	    cursor, cursor->internal_uri, NULL, cfg, cursorp));

	if (F_ISSET(cursor, WT_CURSTD_DUMP_JSON))
		WT_ERR(__wt_json_column_init(cursor, table->key_format,
		    NULL, &table->colconf));

	/*
	 * Open the colgroup cursors immediately: we're going to need them for
	 * any operation.  We defer opening index cursors until we need them
	 * for an update.  Note that this must come after the call to
	 * __wt_cursor_init: the table cursor must already be on the list of
	 * session cursors or we can't work out where to put the colgroup
	 * cursor(s).
	 */
	WT_ERR(__curtable_open_colgroups(ctable, cfg));

	/*
	 * We'll need to squirrel away a copy of the cursor configuration
	 * for if/when we open indices.
	 *
	 * cfg[0] is the baseline configuration for the cursor open and we can
	 * acquire another copy from the configuration structures, so it would
	 * be reasonable not to copy it here: but I'd rather be safe than sorry.
	 *
	 * Underlying indices are always opened without dump.
	 */
	for (cfg_cnt = 0; cfg[cfg_cnt] != NULL; ++cfg_cnt)
		;
	WT_ERR(__wt_calloc_def(session, cfg_cnt + 2, &ctable->cfg));
	for (cfg_cnt = 0; cfg[cfg_cnt] != NULL; ++cfg_cnt)
		WT_ERR(
		    __wt_strdup(session, cfg[cfg_cnt], &ctable->cfg[cfg_cnt]));
	WT_ERR(__wt_strdup(session, "dump=\"\"", &ctable->cfg[cfg_cnt]));

	if (0) {
err:		WT_TRET(__curtable_close(cursor));
		*cursorp = NULL;
	}

	__wt_scr_free(&tmp);
	return (ret);
}<|MERGE_RESOLUTION|>--- conflicted
+++ resolved
@@ -516,26 +516,17 @@
 		    ctable->cg_cursors, ctable->plan,
 		    cursor->value_format, &cursor->value));
 		APPLY_CG(ctable, search);
-<<<<<<< HEAD
-		WT_ERR(ret);
-		WT_ERR(__apply_idx(ctable, offsetof(WT_CURSOR, remove)));
-		WT_ERR(__wt_schema_project_slice(session,
-		    ctable->cg_cursors, ctable->plan, 0,
-		    cursor->value_format, &cursor->value));
-=======
 		/*
 		 * Remove only if the key exists.
 		 */
 		if (ret == 0) {
-			APPLY_IDX(ctable, remove);
+			WT_ERR(
+			    __apply_idx(ctable, offsetof(WT_CURSOR, remove)));
 			WT_ERR(__wt_schema_project_slice(session,
 			    ctable->cg_cursors, ctable->plan, 0,
 			    cursor->value_format, &cursor->value));
-		} else if (ret == WT_NOTFOUND)
-			ret = 0;
-		else
-			WT_ERR(ret);
->>>>>>> b1be2c9a
+		} else
+			WT_ERR_NOTFOUND_OK(ret);
 	}
 	APPLY_CG(ctable, update);
 	WT_ERR(ret);
