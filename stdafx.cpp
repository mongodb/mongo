--- conflicted
+++ resolved
@@ -22,122 +22,4 @@
 
     const char versionString[] = "0.9.3+";
 
-<<<<<<< HEAD
-// TODO: reference any additional headers you need in STDAFX.H
-// and not in this file
-
-    Assertion lastAssert[4];
-
-#undef assert
-
-#undef yassert
-
-} // namespace mongo
-
-#include "assert.h"
-#include "db/lasterror.h"
-
-namespace mongo {
-
-    string getDbContext();
-
-    /* "warning" assert -- safe to continue, so we don't throw exception. */
-    void wasserted(const char *msg, const char *file, unsigned line) {
-        problem() << "Assertion failure " << msg << ' ' << file << ' ' << dec << line << endl;
-        sayDbContext();
-        raiseError(msg && *msg ? msg : "wassertion failure");
-        lastAssert[1].set(msg, getDbContext().c_str(), file, line);
-    }
-
-    void asserted(const char *msg, const char *file, unsigned line) {
-        problem() << "Assertion failure " << msg << ' ' << file << ' ' << dec << line << endl;
-        sayDbContext();
-        raiseError(msg && *msg ? msg : "assertion failure");
-        lastAssert[0].set(msg, getDbContext().c_str(), file, line);
-        throw AssertionException();
-    }
-
-    void uassert_nothrow(const char *msg) {
-        lastAssert[3].set(msg, getDbContext().c_str(), "", 0);
-        raiseError(msg);
-    }
-
-    int uacount = 0;
-    void uasserted(const char *msg) {
-        if ( ++uacount < 100 )
-            log() << "User Exception " << msg << endl;
-        else
-            RARELY log() << "User Exception " << msg << endl;
-        lastAssert[3].set(msg, getDbContext().c_str(), "", 0);
-        raiseError(msg);
-        throw UserException(msg);
-    }
-
-    void msgasserted(const char *msg) {
-        log() << "Assertion: " << msg << '\n';
-        lastAssert[2].set(msg, getDbContext().c_str(), "", 0);
-        raiseError(msg && *msg ? msg : "massert failure");
-        throw MsgAssertionException(msg);
-    }
-
-    string Assertion::toString() {
-        if ( !isSet() )
-            return "";
-
-        stringstream ss;
-        ss << msg << '\n';
-        if ( *context )
-            ss << context << '\n';
-        if ( *file )
-            ss << file << ' ' << line << '\n';
-        return ss.str();
-    }
-
-    /* this is a good place to set a breakpoint when debugging, as lots of warning things
-       (assert, wassert) call it.
-    */
-    void sayDbContext(const char *errmsg) {
-        if ( errmsg ) {
-            problem() << errmsg << endl;
-        }
-        printStackTrace();
-    }
-    
-    void exit( int status ){
-        dbexit( status );
-    }
-
-    void rawOut( const string &s ) {
-        if( s.empty() ) return;
-        char now[64];
-        time_t_to_String(time(0), now);
-        now[20] = 0;        
-#if defined(_WIN32)
-        (std::cout << now << " " << s).flush();
-#else
-        write( STDOUT_FILENO, now, 20 );
-        write( STDOUT_FILENO, " ", 1 );
-        write( STDOUT_FILENO, s.c_str(), s.length() );
-        fsync( STDOUT_FILENO );        
-#endif
-    }
-
-#ifndef _SCONS
-    // only works in scons
-    const char * gitVersion(){ return ""; }
-    const char * sysInfo(){ return ""; }
-#endif
-
-    void printGitVersion() { log() << "git version: " << gitVersion() << endl; }
-    void printSysInfo() { 
-        log() << "sys info: " << sysInfo() << endl; 
-    }
-    string mongodVersion() {
-        stringstream ss;
-        ss << "db version v" << versionString << ", pdfile version " << VERSION << "." << VERSION_MINOR;
-        return ss.str();
-    }
-
-=======
->>>>>>> 6d446d4e
 } // namespace mongo