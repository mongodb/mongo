// cmdline.cpp

/**
*    Copyright (C) 2008 10gen Inc.
*
*    This program is free software: you can redistribute it and/or  modify
*    it under the terms of the GNU Affero General Public License, version 3,
*    as published by the Free Software Foundation.
*
*    This program is distributed in the hope that it will be useful,
*    but WITHOUT ANY WARRANTY; without even the implied warranty of
*    MERCHANTABILITY or FITNESS FOR A PARTICULAR PURPOSE.  See the
*    GNU Affero General Public License for more details.
*
*    You should have received a copy of the GNU Affero General Public License
*    along with this program.  If not, see <http://www.gnu.org/licenses/>.
*/

#include "pch.h"
#include "cmdline.h"
#include "commands.h"
#include "../util/processinfo.h"
#include "security_key.h"

#ifdef _WIN32
#include <direct.h>
#endif

namespace po = boost::program_options;
namespace fs = boost::filesystem;

namespace mongo {

    void setupSignals( bool inFork );
    string getHostNameCached();
    BSONArray argvArray;

    void CmdLine::addGlobalOptions( boost::program_options::options_description& general ,
                                    boost::program_options::options_description& hidden ) {
        /* support for -vv -vvvv etc. */
        for (string s = "vv"; s.length() <= 12; s.append("v")) {
            hidden.add_options()(s.c_str(), "verbose");
        }

        general.add_options()
        ("help,h", "show this usage information")
        ("version", "show version information")
        ("config,f", po::value<string>(), "configuration file specifying additional options")
        ("verbose,v", "be more verbose (include multiple times for more verbosity e.g. -vvvvv)")
        ("quiet", "quieter output")
        ("port", po::value<int>(&cmdLine.port), "specify port number")
        ("bind_ip", po::value<string>(&cmdLine.bind_ip), "comma separated list of ip addresses to listen on - all local ips by default")
        ("logpath", po::value<string>() , "log file to send write to instead of stdout - has to be a file, not directory" )
        ("logappend" , "append to logpath instead of over-writing" )
        ("pidfilepath", po::value<string>(), "full path to pidfile (if not set, no pidfile is created)")
        ("keyFile", po::value<string>(), "private key for cluster authentication (only for replica sets)")
#ifndef _WIN32
        ("unixSocketPrefix", po::value<string>(), "alternative directory for UNIX domain sockets (defaults to /tmp)")
        ("fork" , "fork server process" )
#endif
        ;

    }


#if defined(_WIN32)
    void CmdLine::addWindowsOptions( boost::program_options::options_description& windows ,
                                     boost::program_options::options_description& hidden ) {
        windows.add_options()
        ("install", "install mongodb service")
        ("remove", "remove mongodb service")
        ("reinstall", "reinstall mongodb service (equivilant of mongod --remove followed by mongod --install)")
        ("serviceName", po::value<string>(), "windows service name")
        ("serviceDisplayName", po::value<string>(), "windows service display name")
        ("serviceDescription", po::value<string>(), "windows service description")
        ("serviceUser", po::value<string>(), "user name service executes as")
        ("servicePassword", po::value<string>(), "password used to authenticate serviceUser")
        ;
        hidden.add_options()("service", "start mongodb service");
    }
#endif


    bool CmdLine::store( int argc , char ** argv ,
                         boost::program_options::options_description& visible,
                         boost::program_options::options_description& hidden,
                         boost::program_options::positional_options_description& positional,
                         boost::program_options::variables_map &params,
                         string& cwd ) {


        {
            // setup binary name
            cmdLine.binaryName = argv[0];
            size_t i = cmdLine.binaryName.rfind( '/' );
            if ( i != string::npos )
                cmdLine.binaryName = cmdLine.binaryName.substr( i + 1 );
            
            // setup cwd
            char buffer[1024];
#ifdef _WIN32
            assert( _getcwd( buffer , 1000 ) );
#else
            assert( getcwd( buffer , 1000 ) );
#endif
            cmdLine.cwd = buffer;
        }
        

        /* don't allow guessing - creates ambiguities when some options are
         * prefixes of others. allow long disguises and don't allow guessing
         * to get away with our vvvvvvv trick. */
        int style = (((po::command_line_style::unix_style ^
                       po::command_line_style::allow_guessing) |
                      po::command_line_style::allow_long_disguise) ^
                     po::command_line_style::allow_sticky);


        try {

            po::options_description all;
            all.add( visible );
            all.add( hidden );

            po::store( po::command_line_parser(argc, argv)
                       .options( all )
                       .positional( positional )
                       .style( style )
                       .run(),
                       params );

            if ( params.count("config") ) {
                ifstream f( params["config"].as<string>().c_str() );
                if ( ! f.is_open() ) {
                    cout << "ERROR: could not read from config file" << endl << endl;
                    cout << visible << endl;
                    return false;
                }

                po::store( po::parse_config_file( f , all ) , params );
                f.close();
            }

            po::notify(params);
        }
        catch (po::error &e) {
            cout << "error command line: " << e.what() << endl;
            cout << "use --help for help" << endl;
            //cout << visible << endl;
            return false;
        }

        if (params.count("verbose")) {
            logLevel = 1;
        }

        for (string s = "vv"; s.length() <= 12; s.append("v")) {
            if (params.count(s)) {
                logLevel = s.length();
            }
        }

        if (params.count("quiet")) {
            cmdLine.quiet = true;
        }

        string logpath;

#ifndef _WIN32
        if (params.count("unixSocketPrefix")) {
            cmdLine.socket = params["unixSocketPrefix"].as<string>();
            if (!fs::is_directory(cmdLine.socket)) {
                cout << cmdLine.socket << " must be a directory" << endl;
                ::exit(-1);
            }
        }
        
        if (params.count("fork")) {
            if ( ! params.count( "logpath" ) ) {
                cout << "--fork has to be used with --logpath" << endl;
                ::exit(-1);
            }

            {
                // get current working directory
                char temp[256];
                assert( getcwd( temp, 256 ) );
                cwd = temp;
            }

            {
                // test logpath
                logpath = params["logpath"].as<string>();
                assert( logpath.size() );
<<<<<<< HEAD
                if ( logpath[0] != '/' )
                    logpath = cwd + "/" + logpath;

=======
                if ( logpath[0] != '/' ) {
                    logpath = cmdLine.cwd + "/" + logpath;
                }
>>>>>>> 4eb53598
                FILE * test = fopen( logpath.c_str() , "a" );
                if ( ! test ) {
                    cout << "can't open [" << logpath << "] for log file: " << errnoWithDescription() << endl;
                    ::exit(-1);
                }
                fclose( test );
            }

            cout.flush();
            cerr.flush();

            pid_t c = fork();
            if ( c ) {
                _exit(0);
            }

            if ( chdir("/") < 0 ) {
                cout << "Cant chdir() while forking server process: " << strerror(errno) << endl;
                ::exit(-1);
            }
            setsid();

            pid_t c2 = fork();
            if ( c2 ) {
                cout << "forked process: " << c2 << endl;
                _exit(0);
            }

            // stdout handled in initLogging
            //fclose(stdout);
            //freopen("/dev/null", "w", stdout);

            fclose(stderr);
            fclose(stdin);

            FILE* f = freopen("/dev/null", "w", stderr);
            if ( f == NULL ) {
                cout << "Cant reassign stderr while forking server process: " << strerror(errno) << endl;
                ::exit(-1);
            }

            f = freopen("/dev/null", "r", stdin);
            if ( f == NULL ) {
                cout << "Cant reassign stdin while forking server process: " << strerror(errno) << endl;
                ::exit(-1);
            }

            setupCoreSignals();
            setupSignals( true );
        }
#endif
        if (params.count("logpath")) {
            if ( logpath.size() == 0 )
                logpath = params["logpath"].as<string>();
            uassert( 10033 ,  "logpath has to be non-zero" , logpath.size() );
            initLogging( logpath , params.count( "logappend" ) );
        }

        if ( params.count("pidfilepath")) {
            writePidFile( params["pidfilepath"].as<string>() );
        }

        if (params.count("keyFile")) {
            const string f = params["keyFile"].as<string>();

            if (!setUpSecurityKey(f)) {
                // error message printed in setUpPrivateKey
                dbexit(EXIT_BADOPTIONS);
            }

            noauth = false;
        }


        {
            BSONArrayBuilder b;
            for (int i=0; i < argc; i++)
                b << argv[i];
            argvArray = b.arr();
        }

        return true;
    }

    void ignoreSignal( int sig ) {}

    void setupCoreSignals() {
#if !defined(_WIN32)
        assert( signal(SIGUSR1 , rotateLogs ) != SIG_ERR );
        assert( signal(SIGHUP , ignoreSignal ) != SIG_ERR );
#endif
    }

    class CmdGetCmdLineOpts : Command {
    public:
        CmdGetCmdLineOpts(): Command("getCmdLineOpts") {}
        void help(stringstream& h) const { h << "get argv"; }
        virtual LockType locktype() const { return NONE; }
        virtual bool adminOnly() const { return true; }
        virtual bool slaveOk() const { return true; }

        virtual bool run(const string&, BSONObj& cmdObj, string& errmsg, BSONObjBuilder& result, bool fromRepl) {
            result.append("argv", argvArray);
            return true;
        }

    } cmdGetCmdLineOpts;

    string prettyHostName() {
        StringBuilder s(128);
        s << getHostNameCached();
        if( cmdLine.port != CmdLine::DefaultDBPort )
            s << ':' << mongo::cmdLine.port;
        return s.str();
    }

    ParameterValidator::ParameterValidator( const string& name ) : _name( name ) {
        if ( ! _all )
            _all = new map<string,ParameterValidator*>();
        (*_all)[_name] = this;
    }

    ParameterValidator * ParameterValidator::get( const string& name ) {
        map<string,ParameterValidator*>::iterator i = _all->find( name );
        if ( i == _all->end() )
            return NULL;
        return i->second;
    }
    map<string,ParameterValidator*> * ParameterValidator::_all = 0;

}<|MERGE_RESOLUTION|>--- conflicted
+++ resolved
@@ -192,15 +192,9 @@
                 // test logpath
                 logpath = params["logpath"].as<string>();
                 assert( logpath.size() );
-<<<<<<< HEAD
-                if ( logpath[0] != '/' )
-                    logpath = cwd + "/" + logpath;
-
-=======
                 if ( logpath[0] != '/' ) {
                     logpath = cmdLine.cwd + "/" + logpath;
                 }
->>>>>>> 4eb53598
                 FILE * test = fopen( logpath.c_str() , "a" );
                 if ( ! test ) {
                     cout << "can't open [" << logpath << "] for log file: " << errnoWithDescription() << endl;
