--- conflicted
+++ resolved
@@ -1,393 +1,388 @@
-// db.cpp : Defines the entry point for the console application.
-//
-
-#include "stdafx.h"
-#include "db.h"
-#include "../grid/message.h"
-#include "../util/mmap.h"
-#include "../util/hashtab.h"
-#include "../util/goodies.h"
-#include "pdfile.h"
-#include "jsobj.h"
-#include "query.h"
-
-extern const char *dbpath;
-
-struct MyStartupTests {
-	MyStartupTests() {
-		assert( sizeof(OID) == 12 );
-	}
-} mystartupdbcpp;
-
-/* example for
-	var zz = { x: 3, y: "foo", v: { z:5, arr: [1, 2] } }
-	zz.v.arr.prop = "zoo";
-*/
-
-void quicktest() { 
-	cout << "quicktest()\n";
-
-	MemoryMappedFile mmf;
-	char *m = (char *) mmf.map("/tmp/quicktest", 16384);
-	//	cout << "mmf reads: " << m << endl;
-	strcpy_s(m, 1000, "hello worldz");
-}
-
-MessagingPort dbMsgPort(MessagingPort::ANYCHANNEL);
-void pdfileInit();
-
-class DbMessage {
-public:
-	DbMessage(Message& _m) : m(_m) {
-		theEnd = _m.data->_data + _m.data->dataLen();
-		int *r = (int *) _m.data->_data;
-		reserved = *r;
-		r++;
-		data = (const char *) r;
-		nextjsobj = data;
-	}
-
-	const char * getns() { return data; }
-	void getns(Namespace& ns) {
-		ns = data;
-	}
-
-	int pullInt() {
-		if( nextjsobj == data )
-			nextjsobj += strlen(data) + 1; // skip namespace
-		int i = *((int *)nextjsobj);
-		nextjsobj += 4;
-		return i;
-	}
-	long long pullInt64() {
-		if( nextjsobj == data )
-			nextjsobj += strlen(data) + 1; // skip namespace
-		long long i = *((long long *)nextjsobj);
-		nextjsobj += 8;
-		return i;
-	}
-
-	OID* getOID() {
-		return (OID *) (data + strlen(data) + 1); // skip namespace
-	}
-
-	void getQueryStuff(const char *&query, int& ntoreturn) {
-		int *i = (int *) (data + strlen(data) + 1);
-		ntoreturn = *i;
-		i++;
-		query = (const char *) i;
-	}
-
-	/* for insert and update msgs */
-	bool moreJSObjs() { return nextjsobj != 0; }
-	JSObj nextJsObj() {
-		if( nextjsobj == data )
-			nextjsobj += strlen(data) + 1; // skip namespace
-		JSObj js(nextjsobj);
-		if( js.objsize() <= 0 )
-			nextjsobj = null;
-		else {
-			nextjsobj += js.objsize();
-			if( nextjsobj >= theEnd )
-				nextjsobj = 0;
-		}
-		return js;
-	}
-
-private:
-	Message& m;
-	int reserved;
-	const char *data;
-	const char *nextjsobj;
-	const char *theEnd;
-};
-
-/*Record* findByOID(const char *ns, OID *oid) {
-	// temp implementation
-	Cursor c = theDataFileMgr.findAll(ns);
-	while( c.ok() ) {
-		JSObj js = c.current();
-		OID *i = js.getOID();
-		if( i && *oid == *i )
-			return r;
-		c.advance();
-	}
-	return 0;
-}*/
-
-#pragma pack(push)
-#pragma pack(1)
-struct EmptyObject {
-	EmptyObject() { len = 5; jstype = EOO; }
-	int len;
-	char jstype;
-} emptyObject;
-#pragma pack(pop)
-
-void receivedUpdate(Message& m) {
-	DbMessage d(m);
-	const char *ns = d.getns();
-	int flags = d.pullInt();
-	JSObj query = d.nextJsObj();
-	assert( d.moreJSObjs() );
-	JSObj toupdate = d.nextJsObj();
-	updateObjects(ns, toupdate, query, flags & 1);
-}
-
-void receivedDelete(Message& m) {
-	DbMessage d(m);
-	const char *ns = d.getns();
-	int flags = d.pullInt();
-	assert( d.moreJSObjs() );
-	JSObj pattern = d.nextJsObj();
-	deleteObjects(ns, pattern, flags & 1);
-}
-
-void receivedQuery(Message& m) {
-	DbMessage d(m);
-	const char *ns = d.getns();
-	int ntoreturn = d.pullInt();
-	JSObj query = d.nextJsObj();
-	auto_ptr< set<string> > fields;
-	if( d.moreJSObjs() ) { 
-		fields = auto_ptr< set<string> >(new set<string>());
-		d.nextJsObj().getFieldNames(*fields);
-	}
-	QueryResult* msgdata = 
-		runQuery(ns, ntoreturn, query, fields);
-	Message resp;
-	resp.setData(msgdata, true);
-	dbMsgPort.reply(m, resp);
-}
-
-void receivedGetMore(Message& m) {
-	DbMessage d(m);
-	const char *ns = d.getns();
-	int ntoreturn = d.pullInt();
-	long long cursorid = d.pullInt64();
-	QueryResult* msgdata = getMore(ns, ntoreturn, cursorid);
-	Message resp;
-	resp.setData(msgdata, true);
-	dbMsgPort.reply(m, resp);
-}
-
-/*void getbyoid(Message& m) {
-	DbMessage d(m);
-	Record *r = findByOID(d.getns(), d.getOID());
-	Message resp;
-	if( r == 0 )
-		resp.setData(opReply, (char *) &emptyObject, emptyObject.len);
-	else
-		resp.setData(opReply, r->data, r->netLength());
-	dbMsgPort.reply(m, resp);
-}*/
-
-void receivedInsert(Message& m) {
-	DbMessage d(m);
-	while( d.moreJSObjs() ) {
-		JSObj js = d.nextJsObj();
-		cout << "  temp dbinsert: got js object, size=" << js.objsize() << " ns:" << d.getns() << endl;
-		theDataFileMgr.insert(d.getns(), (void*) js.objdata(), js.objsize());
-	}
-}
-
-void testTheDb() {
-	/* this is not validly formatted, if you query this namespace bad things will happen */
-	theDataFileMgr.insert("sys.unittest.pdfile", (void *) "hello worldx", 13);
-	theDataFileMgr.insert("sys.unittest.pdfile", (void *) "hello worldx", 13);
-
-	JSObj j1((const char *) &js1);
-	deleteObjects("sys.unittest.delete", j1, false);
-	theDataFileMgr.insert("sys.unittest.delete", &js1, sizeof(js1));
-	deleteObjects("sys.unittest.delete", j1, false);
-	updateObjects("sys.unittest.delete", j1, j1, true);
-	updateObjects("sys.unittest.delete", j1, j1, false);
-
-	auto_ptr<Cursor> c = theDataFileMgr.findAll("sys.unittest.pdfile");
-	while( c->ok() ) {
-		Record* r = c->_current();
-//		cout << "  gotrec " << r->netLength() << ' ' << 
-//			r->data << '\n';
-		c->advance();
-	}
-	cout << endl;
-}
-
-int port = MessagingPort::DBPort;
-
-void run() { 
-	dbMsgPort.init(port, 0);
-
-	pdfileInit();
-
-	testTheDb();
-
-	Message m;
-	while( 1 ) { 
-		m.reset();
-
-		// temp:
-		//		sleepsecs(1);
-
-		cout << curTimeMillis() % 10000 << " waiting for msg..." << endl;
-		if( !dbMsgPort.recv(m) ) {
-			cout << "MessagingPort::recv() returned false" << endl;
-			break;
-		}
-
-		cout << curTimeMillis() % 10000 << " db.cpp got msg" << endl;
-
-		//cout << "  got msg" << endl;
-		//cout << "  op:" << m.data->operation << " len:" << m.data->len << endl;
-
-		if( m.data->operation == dbMsg ) { 
-			char *p = m.data->_data;
-			int len = strlen(p);
-			if( len > 400 ) 
-				cout << curTimeMillis() % 10000 << 
-				   " long msg received, len:" << len << 
-				   " ends with: " << p + len - 10 << endl;
-			bool end = strcmp("end", p) == 0;
-			Message resp;
-			resp.setData(opReply, "i am fine");
-			dbMsgPort.reply(m, resp);
-			if( end ) {
-				cout << curTimeMillis() % 10000 << "   end msg" << endl;
-				break;
-			}
-		}
-		else if( m.data->operation == dbQuery ) { 
-			receivedQuery(m);
-		}
-		else if( m.data->operation == dbInsert ) {
-			receivedInsert(m);
-		}
-		else if( m.data->operation == dbUpdate ) {
-			receivedUpdate(m);
-		}
-		else if( m.data->operation == dbDelete ) {
-			receivedDelete(m);
-		}
-		else if( m.data->operation == dbGetMore ) {
-			receivedGetMore(m);
-		}
-		else {
-			cout << "    operation isn't supported ?" << endl;
-		}
-	}
-}
-
-void msg(const char *m, int extras = 0) { 
-//	SockAddr db("192.168.37.1", MessagingPort::DBPort);
-	SockAddr db("127.0.0.1", MessagingPort::DBPort);
-//	SockAddr db("10.0.21.60", MessagingPort::DBPort);
-//	SockAddr db("172.16.0.179", MessagingPort::DBPort);
-
-	MessagingPort p;
-	p.init(29999, &db);
-
-for( int q = 0; q < 3; q++ ) {
-	Message send;
-	Message response;
-
-	send.setData( dbMsg , m);
-	int len = send.data->dataLen();
-
-	for( int i = 0; i < extras; i++ )
-		p.say(p.channel(), db, send);
-
-	Timer t;
-	bool ok = p.call(db, send, response);
-	double tm = t.micros() + 1;
-	cout << " ****ok. response.data:" << ok << " time:" << tm / 1000.0 << "ms " << 
-		  ((double) len) * 8 / 1000000 / (tm/1000000) << "Mbps" << endl;
-/*	cout << "  " << response.data->id << endl;
-	cout << "  " << response.data->len << endl;
-	cout << "  " << response.data->operation << endl;
-	cout << "  " << response.data->responseTo << endl;*/
-//	cout << " data: " << response.data->_data << endl;
-
-	if(  q+1 < 3 ) {
-		cout << "\t\tSLEEP 8 then sending again" << endl;
-		sleepsecs(8);
-	}
-}
-
-	p.shutdown();
-}
-
-void bar() { 
-cout << "hello" << endl;
-sleepsecs(6);
-cout << "hello2" << endl;
-}
-
-int main(int argc, char* argv[], char *envp[] )
-{
-	srand(curTimeMillis());
-	cout << curTimeMillis() % 10000 << endl;
-
-	if( argc >= 2 ) {
-	  if( strcmp(argv[1], "quicktest") == 0 ) {
-		  quicktest();
-		  return 0;
-	  }
-		if( strcmp(argv[1], "msg") == 0 ) {
-			msg(argc >= 3 ? argv[2] : "ping");
-			goingAway = true;
-			return 0;
-		}
-		if( strcmp(argv[1], "msglots") == 0 ) {
-			msg(argc >= 3 ? argv[2] : "ping", 1000);
-			goingAway = true;
-			return 0;
-		}
-		if( strcmp(argv[1], "dev") == 0 ) { 
-<<<<<<< HEAD
-			dbpath = "/home/dwight/db/";
-			cout << "dev mode: expect db files in " << dbpath << endl;
-=======
-			quicktest();
-			cout << "dev mode: expect db files in ~/db/" << endl;
-			dbpath = "~/db/";
->>>>>>> 6b0f00c2
-			port++;
-			cout << "listening on port " << port << endl;
-			run();
-			goingAway = true;
-			return 0;
-		}
-		if( strcmp(argv[1], "run") == 0 ) {
-			run();
-			goingAway = true;
-			return 0;
-		}
-		if( strcmp(argv[1], "longmsg") == 0 ) {
-			char buf[800000];
-			memset(buf, 'a', 799999);
-			buf[799999] = 0;
-			buf[799998] = 'b';
-			buf[0] = 'c';
-			msg(buf);
-			goingAway = true;
-			return 0;
-		}
-	}
-
-	cout << "usage:\n";
-	cout << "  quicktest    just check basic assertions and exit" << endl;
-	cout << "  msg [msg]    send a request to the db server" << endl;
-	cout << "  msg end      shut down" << endl;
-	cout << "  run          run db" << endl;
-	cout << "  dev          run in dev mode (diff db loc, diff port #)" << endl;
-	cout << "  longmsg      send a long test message to the db server" << endl;
-	cout << "  msglots      send a bunch of test messages, and then wait for answer o nthe last one" << endl;
-	goingAway = true;
-	return 0;
-}
-
-//#if !defined(_WIN32)
-//int main( int argc, char *argv[], char *envp[] ) {
-//	return _tmain(argc, 0);
-//}
-//#endif
+// db.cpp : Defines the entry point for the console application.
+//
+
+#include "stdafx.h"
+#include "db.h"
+#include "../grid/message.h"
+#include "../util/mmap.h"
+#include "../util/hashtab.h"
+#include "../util/goodies.h"
+#include "pdfile.h"
+#include "jsobj.h"
+#include "query.h"
+
+extern const char *dbpath;
+
+struct MyStartupTests {
+	MyStartupTests() {
+		assert( sizeof(OID) == 12 );
+	}
+} mystartupdbcpp;
+
+/* example for
+	var zz = { x: 3, y: "foo", v: { z:5, arr: [1, 2] } }
+	zz.v.arr.prop = "zoo";
+*/
+
+void quicktest() { 
+	cout << "quicktest()\n";
+
+	MemoryMappedFile mmf;
+	char *m = (char *) mmf.map("/tmp/quicktest", 16384);
+	//	cout << "mmf reads: " << m << endl;
+	strcpy_s(m, 1000, "hello worldz");
+}
+
+MessagingPort dbMsgPort(MessagingPort::ANYCHANNEL);
+void pdfileInit();
+
+class DbMessage {
+public:
+	DbMessage(Message& _m) : m(_m) {
+		theEnd = _m.data->_data + _m.data->dataLen();
+		int *r = (int *) _m.data->_data;
+		reserved = *r;
+		r++;
+		data = (const char *) r;
+		nextjsobj = data;
+	}
+
+	const char * getns() { return data; }
+	void getns(Namespace& ns) {
+		ns = data;
+	}
+
+	int pullInt() {
+		if( nextjsobj == data )
+			nextjsobj += strlen(data) + 1; // skip namespace
+		int i = *((int *)nextjsobj);
+		nextjsobj += 4;
+		return i;
+	}
+	long long pullInt64() {
+		if( nextjsobj == data )
+			nextjsobj += strlen(data) + 1; // skip namespace
+		long long i = *((long long *)nextjsobj);
+		nextjsobj += 8;
+		return i;
+	}
+
+	OID* getOID() {
+		return (OID *) (data + strlen(data) + 1); // skip namespace
+	}
+
+	void getQueryStuff(const char *&query, int& ntoreturn) {
+		int *i = (int *) (data + strlen(data) + 1);
+		ntoreturn = *i;
+		i++;
+		query = (const char *) i;
+	}
+
+	/* for insert and update msgs */
+	bool moreJSObjs() { return nextjsobj != 0; }
+	JSObj nextJsObj() {
+		if( nextjsobj == data )
+			nextjsobj += strlen(data) + 1; // skip namespace
+		JSObj js(nextjsobj);
+		if( js.objsize() <= 0 )
+			nextjsobj = null;
+		else {
+			nextjsobj += js.objsize();
+			if( nextjsobj >= theEnd )
+				nextjsobj = 0;
+		}
+		return js;
+	}
+
+private:
+	Message& m;
+	int reserved;
+	const char *data;
+	const char *nextjsobj;
+	const char *theEnd;
+};
+
+/*Record* findByOID(const char *ns, OID *oid) {
+	// temp implementation
+	Cursor c = theDataFileMgr.findAll(ns);
+	while( c.ok() ) {
+		JSObj js = c.current();
+		OID *i = js.getOID();
+		if( i && *oid == *i )
+			return r;
+		c.advance();
+	}
+	return 0;
+}*/
+
+#pragma pack(push)
+#pragma pack(1)
+struct EmptyObject {
+	EmptyObject() { len = 5; jstype = EOO; }
+	int len;
+	char jstype;
+} emptyObject;
+#pragma pack(pop)
+
+void receivedUpdate(Message& m) {
+	DbMessage d(m);
+	const char *ns = d.getns();
+	int flags = d.pullInt();
+	JSObj query = d.nextJsObj();
+	assert( d.moreJSObjs() );
+	JSObj toupdate = d.nextJsObj();
+	updateObjects(ns, toupdate, query, flags & 1);
+}
+
+void receivedDelete(Message& m) {
+	DbMessage d(m);
+	const char *ns = d.getns();
+	int flags = d.pullInt();
+	assert( d.moreJSObjs() );
+	JSObj pattern = d.nextJsObj();
+	deleteObjects(ns, pattern, flags & 1);
+}
+
+void receivedQuery(Message& m) {
+	DbMessage d(m);
+	const char *ns = d.getns();
+	int ntoreturn = d.pullInt();
+	JSObj query = d.nextJsObj();
+	auto_ptr< set<string> > fields;
+	if( d.moreJSObjs() ) { 
+		fields = auto_ptr< set<string> >(new set<string>());
+		d.nextJsObj().getFieldNames(*fields);
+	}
+	QueryResult* msgdata = 
+		runQuery(ns, ntoreturn, query, fields);
+	Message resp;
+	resp.setData(msgdata, true);
+	dbMsgPort.reply(m, resp);
+}
+
+void receivedGetMore(Message& m) {
+	DbMessage d(m);
+	const char *ns = d.getns();
+	int ntoreturn = d.pullInt();
+	long long cursorid = d.pullInt64();
+	QueryResult* msgdata = getMore(ns, ntoreturn, cursorid);
+	Message resp;
+	resp.setData(msgdata, true);
+	dbMsgPort.reply(m, resp);
+}
+
+/*void getbyoid(Message& m) {
+	DbMessage d(m);
+	Record *r = findByOID(d.getns(), d.getOID());
+	Message resp;
+	if( r == 0 )
+		resp.setData(opReply, (char *) &emptyObject, emptyObject.len);
+	else
+		resp.setData(opReply, r->data, r->netLength());
+	dbMsgPort.reply(m, resp);
+}*/
+
+void receivedInsert(Message& m) {
+	DbMessage d(m);
+	while( d.moreJSObjs() ) {
+		JSObj js = d.nextJsObj();
+		cout << "  temp dbinsert: got js object, size=" << js.objsize() << " ns:" << d.getns() << endl;
+		theDataFileMgr.insert(d.getns(), (void*) js.objdata(), js.objsize());
+	}
+}
+
+void testTheDb() {
+	/* this is not validly formatted, if you query this namespace bad things will happen */
+	theDataFileMgr.insert("sys.unittest.pdfile", (void *) "hello worldx", 13);
+	theDataFileMgr.insert("sys.unittest.pdfile", (void *) "hello worldx", 13);
+
+	JSObj j1((const char *) &js1);
+	deleteObjects("sys.unittest.delete", j1, false);
+	theDataFileMgr.insert("sys.unittest.delete", &js1, sizeof(js1));
+	deleteObjects("sys.unittest.delete", j1, false);
+	updateObjects("sys.unittest.delete", j1, j1, true);
+	updateObjects("sys.unittest.delete", j1, j1, false);
+
+	auto_ptr<Cursor> c = theDataFileMgr.findAll("sys.unittest.pdfile");
+	while( c->ok() ) {
+		Record* r = c->_current();
+//		cout << "  gotrec " << r->netLength() << ' ' << 
+//			r->data << '\n';
+		c->advance();
+	}
+	cout << endl;
+}
+
+int port = MessagingPort::DBPort;
+
+void run() { 
+	dbMsgPort.init(port, 0);
+
+	pdfileInit();
+
+	testTheDb();
+
+	Message m;
+	while( 1 ) { 
+		m.reset();
+
+		// temp:
+		//		sleepsecs(1);
+
+		cout << curTimeMillis() % 10000 << " waiting for msg..." << endl;
+		if( !dbMsgPort.recv(m) ) {
+			cout << "MessagingPort::recv() returned false" << endl;
+			break;
+		}
+
+		cout << curTimeMillis() % 10000 << " db.cpp got msg" << endl;
+
+		//cout << "  got msg" << endl;
+		//cout << "  op:" << m.data->operation << " len:" << m.data->len << endl;
+
+		if( m.data->operation == dbMsg ) { 
+			char *p = m.data->_data;
+			int len = strlen(p);
+			if( len > 400 ) 
+				cout << curTimeMillis() % 10000 << 
+				   " long msg received, len:" << len << 
+				   " ends with: " << p + len - 10 << endl;
+			bool end = strcmp("end", p) == 0;
+			Message resp;
+			resp.setData(opReply, "i am fine");
+			dbMsgPort.reply(m, resp);
+			if( end ) {
+				cout << curTimeMillis() % 10000 << "   end msg" << endl;
+				break;
+			}
+		}
+		else if( m.data->operation == dbQuery ) { 
+			receivedQuery(m);
+		}
+		else if( m.data->operation == dbInsert ) {
+			receivedInsert(m);
+		}
+		else if( m.data->operation == dbUpdate ) {
+			receivedUpdate(m);
+		}
+		else if( m.data->operation == dbDelete ) {
+			receivedDelete(m);
+		}
+		else if( m.data->operation == dbGetMore ) {
+			receivedGetMore(m);
+		}
+		else {
+			cout << "    operation isn't supported ?" << endl;
+		}
+	}
+}
+
+void msg(const char *m, int extras = 0) { 
+//	SockAddr db("192.168.37.1", MessagingPort::DBPort);
+	SockAddr db("127.0.0.1", MessagingPort::DBPort);
+//	SockAddr db("10.0.21.60", MessagingPort::DBPort);
+//	SockAddr db("172.16.0.179", MessagingPort::DBPort);
+
+	MessagingPort p;
+	p.init(29999, &db);
+
+for( int q = 0; q < 3; q++ ) {
+	Message send;
+	Message response;
+
+	send.setData( dbMsg , m);
+	int len = send.data->dataLen();
+
+	for( int i = 0; i < extras; i++ )
+		p.say(p.channel(), db, send);
+
+	Timer t;
+	bool ok = p.call(db, send, response);
+	double tm = t.micros() + 1;
+	cout << " ****ok. response.data:" << ok << " time:" << tm / 1000.0 << "ms " << 
+		  ((double) len) * 8 / 1000000 / (tm/1000000) << "Mbps" << endl;
+/*	cout << "  " << response.data->id << endl;
+	cout << "  " << response.data->len << endl;
+	cout << "  " << response.data->operation << endl;
+	cout << "  " << response.data->responseTo << endl;*/
+//	cout << " data: " << response.data->_data << endl;
+
+	if(  q+1 < 3 ) {
+		cout << "\t\tSLEEP 8 then sending again" << endl;
+		sleepsecs(8);
+	}
+}
+
+	p.shutdown();
+}
+
+void bar() { 
+cout << "hello" << endl;
+sleepsecs(6);
+cout << "hello2" << endl;
+}
+
+int main(int argc, char* argv[], char *envp[] )
+{
+	srand(curTimeMillis());
+	cout << curTimeMillis() % 10000 << endl;
+
+	if( argc >= 2 ) {
+	  if( strcmp(argv[1], "quicktest") == 0 ) {
+		  quicktest();
+		  return 0;
+	  }
+		if( strcmp(argv[1], "msg") == 0 ) {
+			msg(argc >= 3 ? argv[2] : "ping");
+			goingAway = true;
+			return 0;
+		}
+		if( strcmp(argv[1], "msglots") == 0 ) {
+			msg(argc >= 3 ? argv[2] : "ping", 1000);
+			goingAway = true;
+			return 0;
+		}
+		if( strcmp(argv[1], "dev") == 0 ) { 
+			dbpath = "/home/dwight/db/";
+			cout << "dev mode: expect db files in " << dbpath << endl;
+			quicktest();
+			port++;
+			cout << "listening on port " << port << endl;
+			run();
+			goingAway = true;
+			return 0;
+		}
+		if( strcmp(argv[1], "run") == 0 ) {
+			run();
+			goingAway = true;
+			return 0;
+		}
+		if( strcmp(argv[1], "longmsg") == 0 ) {
+			char buf[800000];
+			memset(buf, 'a', 799999);
+			buf[799999] = 0;
+			buf[799998] = 'b';
+			buf[0] = 'c';
+			msg(buf);
+			goingAway = true;
+			return 0;
+		}
+	}
+
+	cout << "usage:\n";
+	cout << "  quicktest    just check basic assertions and exit" << endl;
+	cout << "  msg [msg]    send a request to the db server" << endl;
+	cout << "  msg end      shut down" << endl;
+	cout << "  run          run db" << endl;
+	cout << "  dev          run in dev mode (diff db loc, diff port #)" << endl;
+	cout << "  longmsg      send a long test message to the db server" << endl;
+	cout << "  msglots      send a bunch of test messages, and then wait for answer o nthe last one" << endl;
+	goingAway = true;
+	return 0;
+}
+
+//#if !defined(_WIN32)
+//int main( int argc, char *argv[], char *envp[] ) {
+//	return _tmain(argc, 0);
+//}
+//#endif