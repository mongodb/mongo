--- conflicted
+++ resolved
@@ -1,8 +1,4 @@
-<<<<<<< HEAD
-WiredTiger 1.5.0: (March 25, 2013)
-=======
-WiredTiger 1.5.1: (March 25, 2013)
->>>>>>> e017bf85
+WiredTiger 1.5.1: (March 26, 2013)
 
 This is version 1.5.1 of WiredTiger.
 
