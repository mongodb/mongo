// sm_db.cpp

/*    Copyright 2009 10gen Inc.
 *
 *    Licensed under the Apache License, Version 2.0 (the "License");
 *    you may not use this file except in compliance with the License.
 *    You may obtain a copy of the License at
 *
 *    http://www.apache.org/licenses/LICENSE-2.0
 *
 *    Unless required by applicable law or agreed to in writing, software
 *    distributed under the License is distributed on an "AS IS" BASIS,
 *    WITHOUT WARRANTIES OR CONDITIONS OF ANY KIND, either express or implied.
 *    See the License for the specific language governing permissions and
 *    limitations under the License.
 */

// hacked in right now from engine_spidermonkey.cpp

#include "../client/syncclusterconnection.h"
#include "../util/base64.h"
#include "../util/text.h"
#include "../util/hex.h"
#include "../util/ip_addr.h"
#include "../util/mac_addr.h"

#if( BOOST_VERSION >= 104200 )
//#include <boost/uuid/uuid.hpp>
#define HAVE_UUID 1
#else
;
#endif

namespace mongo {

    bool haveLocalShardingInfo( const string& ns );

    // ------------    some defs needed ---------------

    JSObject * doCreateCollection( JSContext * cx , JSObject * db , const string& shortName );

    // ------------     utils          ------------------


    bool isSpecialName( const string& name ) {
        static set<string> names;
        if ( names.size() == 0 ) {
            names.insert( "tojson" );
            names.insert( "toJson" );
            names.insert( "toString" );
        }

        if ( name.length() == 0 )
            return false;

        if ( name[0] == '_' )
            return true;

        return names.count( name ) > 0;
    }


    // ------ cursor ------

    class CursorHolder {
    public:
        CursorHolder( auto_ptr< DBClientCursor > &cursor, const shared_ptr< DBClientWithCommands > &connection ) :
            connection_( connection ),
            cursor_( cursor ) {
            assert( cursor_.get() );
        }
        DBClientCursor *get() const { return cursor_.get(); }
    private:
        shared_ptr< DBClientWithCommands > connection_;
        auto_ptr< DBClientCursor > cursor_;
    };

    DBClientCursor *getCursor( JSContext *cx, JSObject *obj ) {
        CursorHolder * holder = (CursorHolder*)JS_GetPrivate( cx , obj );
        uassert( 10235 ,  "no cursor!" , holder );
        return holder->get();
    }

    JSBool internal_cursor_constructor( JSContext *cx, JSObject *obj, uintN argc, jsval *argv, jsval *rval ) {
        uassert( 10236 ,  "no args to internal_cursor_constructor" , argc == 0 );
        assert( JS_SetPrivate( cx , obj , 0 ) ); // just for safety
        return JS_TRUE;
    }

    void internal_cursor_finalize( JSContext * cx , JSObject * obj ) {
        CursorHolder * holder = (CursorHolder*)JS_GetPrivate( cx , obj );
        if ( holder ) {
            delete holder;
            assert( JS_SetPrivate( cx , obj , 0 ) );
        }
    }

    JSBool internal_cursor_hasNext(JSContext *cx, JSObject *obj, uintN argc, jsval *argv, jsval *rval) {
        DBClientCursor *cursor = getCursor( cx, obj );
        try {
            *rval = cursor->more() ? JSVAL_TRUE : JSVAL_FALSE;
        }
        catch ( std::exception& e ) {
            JS_ReportError( cx , e.what() );
            return JS_FALSE;
        }
        return JS_TRUE;
    }

    JSBool internal_cursor_objsLeftInBatch(JSContext *cx, JSObject *obj, uintN argc, jsval *argv, jsval *rval) {
        DBClientCursor *cursor = getCursor( cx, obj );
        Convertor c(cx);
        *rval = c.toval((double) cursor->objsLeftInBatch() );
        return JS_TRUE;
    }

    JSBool internal_cursor_next(JSContext *cx, JSObject *obj, uintN argc, jsval *argv, jsval *rval) {
        DBClientCursor *cursor = getCursor( cx, obj );

        BSONObj n;

        try {
            if ( ! cursor->more() ) {
                JS_ReportError( cx , "cursor at the end" );
                return JS_FALSE;
            }

            n = cursor->next();
        }
        catch ( std::exception& e ) {
            JS_ReportError( cx , e.what() );
            return JS_FALSE;
        }

        Convertor c(cx);
        *rval = c.toval( &n );
        return JS_TRUE;
    }

    JSFunctionSpec internal_cursor_functions[] = {
        { "hasNext" , internal_cursor_hasNext , 0 , JSPROP_READONLY | JSPROP_PERMANENT, 0 } ,
        { "objsLeftInBatch" , internal_cursor_objsLeftInBatch , 0 , JSPROP_READONLY | JSPROP_PERMANENT, 0 } ,
        { "next" , internal_cursor_next , 0 , JSPROP_READONLY | JSPROP_PERMANENT, 0 } ,
        { 0 }
    };

    JSClass internal_cursor_class = {
        "InternalCursor" , JSCLASS_HAS_PRIVATE  ,
        JS_PropertyStub, JS_PropertyStub, JS_PropertyStub, JS_PropertyStub,
        JS_EnumerateStub, JS_ResolveStub , JS_ConvertStub, internal_cursor_finalize,
        JSCLASS_NO_OPTIONAL_MEMBERS
    };


    // ------ mongo stuff ------

    JSBool mongo_constructor( JSContext *cx, JSObject *obj, uintN argc, jsval *argv, jsval *rval ) {
        uassert( 10237 ,  "mongo_constructor not implemented yet" , 0 );
        throw -1;
    }

    JSBool mongo_local_constructor( JSContext *cx, JSObject *obj, uintN argc, jsval *argv, jsval *rval ) {
        Convertor c( cx );

        shared_ptr< DBClientWithCommands > client( createDirectClient() );
        assert( JS_SetPrivate( cx , obj , (void*)( new shared_ptr< DBClientWithCommands >( client ) ) ) );

        jsval host = c.toval( "EMBEDDED" );
        assert( JS_SetProperty( cx , obj , "host" , &host ) );

        return JS_TRUE;
    }

    JSBool mongo_external_constructor( JSContext *cx, JSObject *obj, uintN argc, jsval *argv, jsval *rval ) {
        Convertor c( cx );

        smuassert( cx ,  "0 or 1 args to Mongo" , argc <= 1 );

        string host = "127.0.0.1";
        if ( argc > 0 )
            host = c.toString( argv[0] );

        string errmsg;

        ConnectionString cs = ConnectionString::parse( host , errmsg );
        if ( ! cs.isValid() ) {
            JS_ReportError( cx , errmsg.c_str() );
            return JS_FALSE;
        }

        shared_ptr< DBClientWithCommands > conn( cs.connect( errmsg ) );
        if ( ! conn ) {
            JS_ReportError( cx , errmsg.c_str() );
            return JS_FALSE;
        }

        try{
        	ScriptEngine::runConnectCallback( *conn );
        }
        catch( std::exception& e ){
        	// Can happen if connection goes down while we're starting up here
		// Catch so that we don't get a hard-to-trace segfault from SM
        	JS_ReportError( cx, ((string)( str::stream() << "Error during mongo startup." << causedBy( e ) )).c_str() );
        	return JS_FALSE;
        }

        assert( JS_SetPrivate( cx , obj , (void*)( new shared_ptr< DBClientWithCommands >( conn ) ) ) );
        jsval host_val = c.toval( host.c_str() );
        assert( JS_SetProperty( cx , obj , "host" , &host_val ) );
        return JS_TRUE;

    }

    DBClientWithCommands *getConnection( JSContext *cx, JSObject *obj ) {
        shared_ptr< DBClientWithCommands > * connHolder = (shared_ptr< DBClientWithCommands >*)JS_GetPrivate( cx , obj );
        uassert( 10239 ,  "no connection!" , connHolder && connHolder->get() );
        return connHolder->get();
    }

    void mongo_finalize( JSContext * cx , JSObject * obj ) {
        shared_ptr< DBClientWithCommands > * connHolder = (shared_ptr< DBClientWithCommands >*)JS_GetPrivate( cx , obj );
        if ( connHolder ) {
            delete connHolder;
            assert( JS_SetPrivate( cx , obj , 0 ) );
        }
    }

    JSClass mongo_class = {
        "Mongo" , JSCLASS_HAS_PRIVATE | JSCLASS_NEW_RESOLVE ,
        JS_PropertyStub, JS_PropertyStub, JS_PropertyStub, JS_PropertyStub,
        JS_EnumerateStub, JS_ResolveStub , JS_ConvertStub, mongo_finalize,
        JSCLASS_NO_OPTIONAL_MEMBERS
    };

    JSBool mongo_find(JSContext *cx, JSObject *obj, uintN argc, jsval *argv, jsval *rval) {
        smuassert( cx , "mongo_find needs 7 args" , argc == 7 );
        shared_ptr< DBClientWithCommands > * connHolder = (shared_ptr< DBClientWithCommands >*)JS_GetPrivate( cx , obj );
        smuassert( cx ,  "no connection!" , connHolder && connHolder->get() );
        DBClientWithCommands *conn = connHolder->get();

        Convertor c( cx );

        string ns = c.toString( argv[0] );

        BSONObj q = c.toObject( argv[1] );
        BSONObj f = c.toObject( argv[2] );

        int nToReturn = (int) c.toNumber( argv[3] );
        int nToSkip = (int) c.toNumber( argv[4] );
        bool slaveOk = c.getBoolean( obj , "slaveOk" );
        int batchSize = (int) c.toNumber( argv[5] );
        int options = (int)c.toNumber( argv[6] );

        try {

            auto_ptr<DBClientCursor> cursor = conn->query( ns , q , nToReturn , nToSkip , f.nFields() ? &f : 0  , options | ( slaveOk ? QueryOption_SlaveOk : 0 ) , batchSize );
            if ( ! cursor.get() ) {
                log() << "query failed : " << ns << " " << q << " to: " << conn->toString() << endl;
                JS_ReportError( cx , "error doing query: failed" );
                return JS_FALSE;
            }
            JSObject * mycursor = JS_NewObject( cx , &internal_cursor_class , 0 , 0 );
            CHECKNEWOBJECT( mycursor, cx, "internal_cursor_class" );
            assert( JS_SetPrivate( cx , mycursor , new CursorHolder( cursor, *connHolder ) ) );
            *rval = OBJECT_TO_JSVAL( mycursor );
            return JS_TRUE;
        }
        catch ( ... ) {
            JS_ReportError( cx , "error doing query: unknown" );
            return JS_FALSE;
        }
    }

    JSBool mongo_update(JSContext *cx, JSObject *obj, uintN argc, jsval *argv, jsval *rval) {
        smuassert( cx ,  "mongo_find needs at elast 3 args" , argc >= 3 );
        smuassert( cx ,  "2nd param to update has to be an object" , JSVAL_IS_OBJECT( argv[1] ) );
        smuassert( cx ,  "3rd param to update has to be an object" , JSVAL_IS_OBJECT( argv[2] ) );

        Convertor c( cx );
        if ( c.getBoolean( obj , "readOnly" ) ) {
            JS_ReportError( cx , "js db in read only mode - mongo_update" );
            return JS_FALSE;
        }

        DBClientWithCommands * conn = getConnection( cx, obj );
        uassert( 10245 ,  "no connection!" , conn );

        string ns = c.toString( argv[0] );

        bool upsert = argc > 3 && c.toBoolean( argv[3] );
        bool multi = argc > 4 && c.toBoolean( argv[4] );

        try {
            conn->update( ns , c.toObject( argv[1] ) , c.toObject( argv[2] ) , upsert , multi );
            return JS_TRUE;
        }
        catch ( ... ) {
            JS_ReportError( cx , "error doing update" );
            return JS_FALSE;
        }
    }

    JSBool mongo_insert(JSContext *cx, JSObject *obj, uintN argc, jsval *argv, jsval *rval) {
        smuassert( cx ,  "mongo_insert needs 2 args" , argc == 2 );
        smuassert( cx ,  "2nd param to insert has to be an object" , JSVAL_IS_OBJECT( argv[1] ) );

        Convertor c( cx );
        if ( c.getBoolean( obj , "readOnly" ) ) {
            JS_ReportError( cx , "js db in read only mode - mongo_insert" );
            return JS_FALSE;
        }

        DBClientWithCommands * conn = getConnection( cx, obj );
        uassert( 10248 ,  "no connection!" , conn );

        string ns = c.toString( argv[0] );

        try {
            BSONObj o = c.toObject( argv[1] );
            // TODO: add _id

            conn->insert( ns , o );
            return JS_TRUE;
        }
        catch ( std::exception& e ) {
            stringstream ss;
            ss << "error doing insert:" << e.what();
            string s = ss.str();
            JS_ReportError( cx , s.c_str() );
            return JS_FALSE;
        }
        catch ( ... ) {
            JS_ReportError( cx , "error doing insert" );
            return JS_FALSE;
        }
    }

    JSBool mongo_remove(JSContext *cx, JSObject *obj, uintN argc, jsval *argv, jsval *rval) {
        smuassert( cx ,  "mongo_remove needs 2 or 3 arguments" , argc == 2 || argc == 3 );
        smuassert( cx ,  "2nd param to insert has to be an object" , JSVAL_IS_OBJECT( argv[1] ) );

        Convertor c( cx );
        if ( c.getBoolean( obj , "readOnly" ) ) {
            JS_ReportError( cx , "js db in read only mode - mongo_remove" );
            return JS_FALSE;
        }

        DBClientWithCommands * conn = getConnection( cx, obj );
        uassert( 10251 ,  "no connection!" , conn );

        string ns = c.toString( argv[0] );
        BSONObj o = c.toObject( argv[1] );
        bool justOne = false;
        if ( argc > 2 )
            justOne = c.toBoolean( argv[2] );

        try {
            conn->remove( ns , o , justOne );
            return JS_TRUE;
        }
        catch ( std::exception& e ) {
            JS_ReportError( cx , e.what() );
            return JS_FALSE;
        }
        
        catch ( ... ) {
            JS_ReportError( cx , "error doing remove" );
            return JS_FALSE;
        }

    }

    JSFunctionSpec mongo_functions[] = {
        { "find" , mongo_find , 0 , JSPROP_READONLY | JSPROP_PERMANENT, 0 } ,
        { "update" , mongo_update , 0 , JSPROP_READONLY | JSPROP_PERMANENT, 0 } ,
        { "insert" , mongo_insert , 0 , JSPROP_READONLY | JSPROP_PERMANENT, 0 } ,
        { "remove" , mongo_remove , 0 , JSPROP_READONLY | JSPROP_PERMANENT, 0 } ,
        { 0 }
    };

    // -------------  db_collection -------------

    JSBool db_collection_constructor( JSContext *cx, JSObject *obj, uintN argc, jsval *argv, jsval *rval ) {
        smuassert( cx ,  "db_collection_constructor wrong args" , argc == 4 );
        assert( JS_SetProperty( cx , obj , "_mongo" , &(argv[0]) ) );
        assert( JS_SetProperty( cx , obj , "_db" , &(argv[1]) ) );
        assert( JS_SetProperty( cx , obj , "_shortName" , &(argv[2]) ) );
        assert( JS_SetProperty( cx , obj , "_fullName" , &(argv[3]) ) );

        Convertor c(cx);
        if ( haveLocalShardingInfo( c.toString( argv[3] ) ) ) {
            JS_ReportError( cx , "can't use sharded collection from db.eval" );
            return JS_FALSE;
        }

        return JS_TRUE;
    }

    JSBool db_collection_resolve( JSContext *cx, JSObject *obj, jsval id, uintN flags, JSObject **objp ) {
        if ( flags & JSRESOLVE_ASSIGNING )
            return JS_TRUE;

        Convertor c( cx );
        string collname = c.toString( id );

        if ( isSpecialName( collname ) )
            return JS_TRUE;

        if ( obj == c.getGlobalPrototype( "DBCollection" ) )
            return JS_TRUE;

        JSObject * proto = JS_GetPrototype( cx , obj );
        if ( c.hasProperty( obj , collname.c_str() ) || ( proto && c.hasProperty( proto , collname.c_str() )  ) )
            return JS_TRUE;

        string name = c.toString( c.getProperty( obj , "_shortName" ) );
        name += ".";
        name += collname;

        jsval db = c.getProperty( obj , "_db" );
        if ( ! JSVAL_IS_OBJECT( db ) )
            return JS_TRUE;

        JSObject * coll = doCreateCollection( cx , JSVAL_TO_OBJECT( db ) , name );
        if ( ! coll )
            return JS_FALSE;
        c.setProperty( obj , collname.c_str() , OBJECT_TO_JSVAL( coll ) );
        *objp = obj;
        return JS_TRUE;
    }

    JSClass db_collection_class = {
        "DBCollection" , JSCLASS_HAS_PRIVATE | JSCLASS_NEW_RESOLVE ,
        JS_PropertyStub, JS_PropertyStub, JS_PropertyStub, JS_PropertyStub,
        JS_EnumerateStub, (JSResolveOp)(&db_collection_resolve) , JS_ConvertStub, JS_FinalizeStub,
        JSCLASS_NO_OPTIONAL_MEMBERS
    };


    JSObject * doCreateCollection( JSContext * cx , JSObject * db , const string& shortName ) {
        Convertor c(cx);

        assert( c.hasProperty( db , "_mongo" ) );
        assert( c.hasProperty( db , "_name" ) );

        JSObject * coll = JS_NewObject( cx , &db_collection_class , 0 , 0 );
        CHECKNEWOBJECT( coll, cx, "doCreateCollection" );
        c.setProperty( coll , "_mongo" , c.getProperty( db , "_mongo" ) );
        c.setProperty( coll , "_db" , OBJECT_TO_JSVAL( db ) );
        c.setProperty( coll , "_shortName" , c.toval( shortName.c_str() ) );

        string name = c.toString( c.getProperty( db , "_name" ) );
        name += "." + shortName;
        c.setProperty( coll , "_fullName" , c.toval( name.c_str() ) );

        if ( haveLocalShardingInfo( name ) ) {
            JS_ReportError( cx , "can't use sharded collection from db.eval" );
            return 0;
        }

        return coll;
    }

    // --------------  DB ---------------


    JSBool db_constructor( JSContext *cx, JSObject *obj, uintN argc, jsval *argv, jsval *rval ) {
        smuassert( cx,  "wrong number of arguments to DB" , argc == 2 );
        assert( JS_SetProperty( cx , obj , "_mongo" , &(argv[0]) ) );
        assert( JS_SetProperty( cx , obj , "_name" , &(argv[1]) ) );

        return JS_TRUE;
    }

    JSBool db_resolve( JSContext *cx, JSObject *obj, jsval id, uintN flags, JSObject **objp ) {
        if ( flags & JSRESOLVE_ASSIGNING )
            return JS_TRUE;

        Convertor c( cx );

        if ( obj == c.getGlobalPrototype( "DB" ) )
            return JS_TRUE;

        string collname = c.toString( id );

        if ( isSpecialName( collname ) )
            return JS_TRUE;

        JSObject * proto = JS_GetPrototype( cx , obj );
        if ( proto && c.hasProperty( proto , collname.c_str() ) )
            return JS_TRUE;

        JSObject * coll = doCreateCollection( cx , obj , collname );
        if ( ! coll )
            return JS_FALSE;
        c.setProperty( obj , collname.c_str() , OBJECT_TO_JSVAL( coll ) );

        *objp = obj;
        return JS_TRUE;
    }

    JSClass db_class = {
        "DB" , JSCLASS_HAS_PRIVATE | JSCLASS_NEW_RESOLVE ,
        JS_PropertyStub, JS_PropertyStub, JS_PropertyStub, JS_PropertyStub,
        JS_EnumerateStub, (JSResolveOp)(&db_resolve) , JS_ConvertStub, JS_FinalizeStub,
        JSCLASS_NO_OPTIONAL_MEMBERS
    };


    // -------------- object id -------------

    JSBool object_id_constructor( JSContext *cx, JSObject *obj, uintN argc, jsval *argv, jsval *rval ) {
        Convertor c( cx );

        OID oid;
        if ( argc == 0 ) {
            oid.init();
        }
        else {
            smuassert( cx ,  "object_id_constructor can't take more than 1 param" , argc == 1 );
            string s = c.toString( argv[0] );

            try {
                Scope::validateObjectIdString( s );
            }
            catch ( const MsgAssertionException &m ) {
                static string error = m.toString();
                JS_ReportError( cx, error.c_str() );
                return JS_FALSE;
            }
            oid.init( s );
        }

        if ( ! JS_InstanceOf( cx , obj , &object_id_class , 0 ) ) {
            obj = JS_NewObject( cx , &object_id_class , 0 , 0 );
            CHECKNEWOBJECT( obj, cx, "object_id_constructor" );
            *rval = OBJECT_TO_JSVAL( obj );
        }

        jsval v = c.toval( oid.str().c_str() );
        assert( JS_SetProperty( cx , obj , "str" , &v  ) );

        return JS_TRUE;
    }

    JSClass object_id_class = {
        "ObjectId" , JSCLASS_HAS_PRIVATE ,
        JS_PropertyStub, JS_PropertyStub, JS_PropertyStub, JS_PropertyStub,
        JS_EnumerateStub, JS_ResolveStub , JS_ConvertStub, JS_FinalizeStub,
        JSCLASS_NO_OPTIONAL_MEMBERS
    };

    JSBool object_id_tostring(JSContext *cx, JSObject *obj, uintN argc, jsval *argv, jsval *rval) {
        Convertor c(cx);
        return (JSBool) (*rval = c.getProperty( obj , "str" ));
    }

    JSFunctionSpec object_id_functions[] = {
        { "toString" , object_id_tostring , 0 , JSPROP_READONLY | JSPROP_PERMANENT, 0 } ,
        { 0 }
    };

    // dbpointer

    JSBool dbpointer_constructor( JSContext *cx, JSObject *obj, uintN argc, jsval *argv, jsval *rval ) {
        Convertor c( cx );

        if ( argc == 2 ) {

            if ( ! JSVAL_IS_OID( argv[1] ) ) {
                JS_ReportError( cx , "2nd arg to DBPointer needs to be oid" );
                return JS_FALSE;
            }

            assert( JS_SetProperty( cx , obj , "ns" , &(argv[0]) ) );
            assert( JS_SetProperty( cx , obj , "id" , &(argv[1]) ) );
            return JS_TRUE;
        }
        else {
            JS_ReportError( cx , "DBPointer needs 2 arguments" );
            return JS_FALSE;
        }
    }

    JSClass dbpointer_class = {
        "DBPointer" , JSCLASS_HAS_PRIVATE ,
        JS_PropertyStub, JS_PropertyStub, JS_PropertyStub, JS_PropertyStub,
        JS_EnumerateStub, JS_ResolveStub , JS_ConvertStub, JS_FinalizeStub,
        JSCLASS_NO_OPTIONAL_MEMBERS
    };

    JSFunctionSpec dbpointer_functions[] = {
        { 0 }
    };


    JSBool dbref_constructor( JSContext *cx, JSObject *obj, uintN argc, jsval *argv, jsval *rval ) {
        Convertor c( cx );

        if ( argc == 2 ) {
            JSObject * o = JS_NewObject( cx , NULL , NULL, NULL );
            CHECKNEWOBJECT( o, cx, "dbref_constructor" );
            assert( JS_SetProperty( cx, o , "$ref" , &argv[ 0 ] ) );
            assert( JS_SetProperty( cx, o , "$id" , &argv[ 1 ] ) );
            BSONObj bo = c.toObject( o );
            assert( JS_SetPrivate( cx , obj , (void*)(new BSONHolder( bo.getOwned() ) ) ) );
            return JS_TRUE;
        }
        else {
            JS_ReportError( cx , "DBRef needs 2 arguments" );
            assert( JS_SetPrivate( cx , obj , (void*)(new BSONHolder( BSONObj().getOwned() ) ) ) );
            return JS_FALSE;
        }
    }

    JSClass dbref_class = bson_class; // name will be fixed later

    // UUID **************************

#if 0
    JSBool uuid_constructor( JSContext *cx, JSObject *obj, uintN argc, jsval *argv, jsval *rval ) {
        Convertor c( cx );

        if( argc == 0 ) {
#if defined(HAVE_UUID)
            //uuids::uuid
#else
#endif
            JS_ReportError( cx , "UUID needs 1 argument -- UUID(hexstr)" );
            return JS_FALSE;
        }
        else if ( argc == 1 ) {

            string encoded = c.toString( argv[ 0 ] );
            if( encoded.size() != 32 ) {
                JS_ReportError( cx, "expect 32 char hex string to UUID()" );
                return JS_FALSE;
            }

            char buf[16];
            for( int i = 0; i < 16; i++ ) {
                buf[i] = fromHex(encoded.c_str() + i * 2);
            }

<<<<<<< HEAD
            if ( ! JS_InstanceOf( cx , obj , &uuid_class , 0 ) ) {
                obj = JS_NewObject( cx , &uuid_class , 0 , 0 );
                CHECKNEWOBJECT( obj, cx, "uuid_constructor" );
                *rval = OBJECT_TO_JSVAL( obj );
            }
=======
zzz
>>>>>>> 6c1b310c

            assert( JS_SetPrivate( cx, obj, new BinDataHolder( buf, 16 ) ) );
            c.setProperty( obj, "len", c.toval( (double)16 ) );
            c.setProperty( obj, "type", c.toval( (double)bdtUUID ) );

            return JS_TRUE;
        }
        else {
            JS_ReportError( cx , "UUID needs 1 argument -- UUID(hexstr)" );
            return JS_FALSE;
        }
    }

    JSBool uuid_tostring(JSContext *cx, JSObject *obj, uintN argc, jsval *argv, jsval *rval) {
        Convertor c(cx);
        void *holder = JS_GetPrivate( cx, obj );
        assert( holder );
        const char *data = ( ( BinDataHolder* )( holder ) )->c_;
        stringstream ss;
        ss << "UUID(\"" << toHex(data, 16);
        ss << "\")";
        string ret = ss.str();
        return *rval = c.toval( ret.c_str() );
    }

    void uuid_finalize( JSContext * cx , JSObject * obj ) {
        Convertor c(cx);
        void *holder = JS_GetPrivate( cx, obj );
        if ( holder ) {
            delete ( BinDataHolder* )holder;
            assert( JS_SetPrivate( cx , obj , 0 ) );
        }
    }

    JSClass uuid_class = {
        "UUID" , JSCLASS_HAS_PRIVATE ,
        JS_PropertyStub, JS_PropertyStub, JS_PropertyStub, JS_PropertyStub,
        JS_EnumerateStub, JS_ResolveStub , JS_ConvertStub, uuid_finalize,
        JSCLASS_NO_OPTIONAL_MEMBERS
    };

    JSFunctionSpec uuid_functions[] = {
        { "toString" , uuid_tostring , 0 , JSPROP_READONLY | JSPROP_PERMANENT, 0 } ,
        { 0 }
    };

<<<<<<< HEAD
    // IpAddr **************************
    JSBool ip_addr_constructor(JSContext *cx, JSObject *obj, uintN argc, jsval *argv, jsval *rval);

    JSBool ip_addr_version_getter(JSContext *cx, JSObject *obj, jsval idval, jsval *vp) {
        Convertor c(cx);
        void *holder = JS_GetPrivate( cx, obj );
        assert( holder );
        const char* data = ( ( BinDataHolder* )( holder ) )->c_;
        int len = (int)c.getNumber( obj, "len" );
        IP_Addr ip(data, len);
        stringstream ss;
        ss << (unsigned int)ip.getVersion();
        string ret = ss.str();
        *vp = c.toval( ret.c_str() );
        return JS_TRUE;
    }

    JSBool ip_addr_mask_getter(JSContext *cx, JSObject *obj, jsval idval, jsval *vp) {
        Convertor c(cx);
        void *holder = JS_GetPrivate( cx, obj );
        assert( holder );
        const char* data = ( ( BinDataHolder* )( holder ) )->c_;
        int len = (int)c.getNumber( obj, "len" );
        IP_Addr ip(data, len);
        stringstream ss;
        ss << (unsigned int)ip.getNetmask();
        string ret = ss.str();
        *vp = c.toval( ret.c_str() );
        return JS_TRUE;
    }

    JSBool ip_addr_mask_setter(JSContext *cx, JSObject *obj, jsval idval, jsval *vp) {
        Convertor c(cx);
        unsigned int mask = (unsigned int)c.toNumber( *vp );
        void *old_holder = JS_GetPrivate( cx, obj );
        assert( old_holder );
        const char* data = ( ( BinDataHolder* )( old_holder ) )->c_;
        int len = (int)c.getNumber( obj, "len" );
        IP_Addr ip(data, len);
        ip.setNetmask(mask);
        data = ip.getBinDataPtr();
        assert( len == ip.getBinDataLength() );
        assert( JS_SetPrivate( cx, obj, new BinDataHolder( data, len ) ) );
        delete ( BinDataHolder* )old_holder;
        return JS_TRUE;
    }

    JSBool ip_addr_broadcast_getter(JSContext *cx, JSObject *obj, jsval idval, jsval *vp) {
        Convertor c(cx);
        void *holder = JS_GetPrivate( cx, obj );
        assert( holder );
        const char* data = ( ( BinDataHolder* )( holder ) )->c_;
        int len = (int)c.getNumber( obj, "len" );
        IP_Addr ip(data, len);
        IP_Addr bc = ip.broadcast();
        std::string bcstr = bc.print();
        jsval bcval = c.toval( bcstr.c_str() );
        return ip_addr_constructor( cx, NULL, 1, &bcval, vp );
    }

    JSBool ip_addr_network_getter(JSContext *cx, JSObject *obj, jsval idval, jsval *vp) {
        Convertor c(cx);
        void *holder = JS_GetPrivate( cx, obj );
        assert( holder );
        const char* data = ( ( BinDataHolder* )( holder ) )->c_;
        int len = (int)c.getNumber( obj, "len" );
        IP_Addr ip(data, len);
        IP_Addr nw = ip.network();
        std::string nwstr = nw.print();
        jsval nwval = c.toval( nwstr.c_str() );
        return ip_addr_constructor( cx, NULL, 1, &nwval, vp );
    }

    JSBool ip_addr_constructor( JSContext *cx, JSObject *obj, uintN argc, jsval *argv, jsval *rval ) {
        Convertor c( cx );

        if ( argc != 1 ) {
            JS_ReportError( cx , "IpAddr needs 1 argument -- IpAddr(ipstr)" );
            return JS_FALSE;
        }

        std::string ip_str = c.toString( argv[ 0 ] );
        IP_Addr ip;

        if ( !ip.parseIPv4(ip_str) ) {

            if ( !ip.parseIPv6(ip_str) ) {
                JS_ReportError( cx, "invalid IP Address string to IpAddr(%s)", ip_str.c_str() );
                return JS_FALSE;
            }
        }

        int len = ip.getBinDataLength();
        const char* data = ip.getBinDataPtr();

        if ( !obj || !JS_InstanceOf( cx , obj , &ip_addr_class , 0 ) ) {
            obj = JS_NewObject( cx , &ip_addr_class , 0 , 0 );
            CHECKNEWOBJECT( obj, cx, "ip_addr_constructor" );
            *rval = OBJECT_TO_JSVAL( obj );
        }

        assert( JS_SetPrivate( cx, obj, new BinDataHolder( data, len ) ) );

        if (JS_FALSE == JS_DefineProperty( cx, obj, "version", c.toval( 0.0 ),
            ip_addr_version_getter, NULL, JSPROP_PERMANENT | JSPROP_SHARED )) {
            JS_ReportError( cx, "IpAddr() failed to define property 'version'" );
            return JS_FALSE;
        }

        if (JS_FALSE == JS_DefineProperty( cx, obj, "mask", c.toval( 0.0 ),
            ip_addr_mask_getter, ip_addr_mask_setter, JSPROP_PERMANENT | JSPROP_SHARED )) {
            JS_ReportError( cx, "IpAddr() failed to define property 'mask'" );
            return JS_FALSE;
        }

        if (JS_FALSE == JS_DefineProperty( cx, obj, "broadcast", c.toval( 0.0 ),
            ip_addr_broadcast_getter, NULL, JSPROP_PERMANENT | JSPROP_SHARED )) {
            JS_ReportError( cx, "IpAddr() failed to define property 'broadcast'" );
            return JS_FALSE;
        }

        if (JS_FALSE == JS_DefineProperty( cx, obj, "network", c.toval( 0.0 ),
            ip_addr_network_getter, NULL, JSPROP_PERMANENT | JSPROP_SHARED )) {
            JS_ReportError( cx, "IpAddr() failed to define property 'network'" );
            return JS_FALSE;
        }

        c.setProperty( obj, "len", c.toval( (double)len ) );
        c.setProperty( obj, "type", c.toval( (double)bdtIpAddr ) );

        return JS_TRUE;
    }

    JSBool ip_addr_tostring(JSContext *cx, JSObject *obj, uintN argc, jsval *argv, jsval *rval) {
        Convertor c(cx);
        void *holder = JS_GetPrivate( cx, obj );
        assert( holder );
        const char* data = ( ( BinDataHolder* )( holder ) )->c_;
        int len = (int)c.getNumber( obj, "len" );
        IP_Addr ip(data, len);
        std::string ret = "IpAddr(\"";
        ret += ip.print();
        ret += "\")";
        return *rval = c.toval( ret.c_str() );
    }

    void ip_addr_finalize( JSContext * cx , JSObject * obj ) {
        Convertor c(cx);
        void *holder = JS_GetPrivate( cx, obj );
        if ( holder ) {
            delete ( BinDataHolder* )holder;
            assert( JS_SetPrivate( cx , obj , 0 ) );
        }
    }

    JSClass ip_addr_class = {
        "IpAddr" , JSCLASS_HAS_PRIVATE ,
        JS_PropertyStub, JS_PropertyStub, JS_PropertyStub, JS_PropertyStub,
        JS_EnumerateStub, JS_ResolveStub , JS_ConvertStub, ip_addr_finalize,
        JSCLASS_NO_OPTIONAL_MEMBERS
    };

    JSFunctionSpec ip_addr_functions[] = {
        { "toString" , ip_addr_tostring , 0 , JSPROP_READONLY | JSPROP_PERMANENT, 0 } ,
        { 0 }
    };

    // MacAddr **************************

    JSBool mac_addr_constructor( JSContext *cx, JSObject *obj, uintN argc, jsval *argv, jsval *rval ) {
        Convertor c( cx );

        if ( argc != 1 ) {
            JS_ReportError( cx , "MacAddr needs 1 argument -- MacAddr(macstr)" );
            return JS_FALSE;
        }

        string mac_str = c.toString( argv[ 0 ] );
        int len;
        const char* data;
        MAC_Addr mac;

        if (mac.parse(mac_str)) {
            len = sizeof(mac);
            data = (const char*)&mac;
        }
        else {
            JS_ReportError( cx, "invalid MAC Address string to MacAddr()" );
            return JS_FALSE;
        }

        if ( ! JS_InstanceOf( cx , obj , &mac_addr_class , 0 ) ) {
            obj = JS_NewObject( cx , &mac_addr_class , 0 , 0 );
            CHECKNEWOBJECT( obj, cx, "mac_addr_constructor" );
            *rval = OBJECT_TO_JSVAL( obj );
        }

        assert( JS_SetPrivate( cx, obj, new BinDataHolder( data, len ) ) );
        c.setProperty( obj, "len", c.toval( (double)len ) );
        c.setProperty( obj, "type", c.toval( (double)bdtMacAddr ) );

        return JS_TRUE;
    }

    JSBool mac_addr_tostring(JSContext *cx, JSObject *obj, uintN argc, jsval *argv, jsval *rval) {
        Convertor c(cx);
        void *holder = JS_GetPrivate( cx, obj );
        assert( holder );
        const char* data = ( ( BinDataHolder* )( holder ) )->c_;
        string ret;
        const MAC_Addr* mac = new ((void*)data) MAC_Addr;
        ret = "MacAddr(\"";
        ret += mac->print();
        ret += "\")";
        return *rval = c.toval( ret.c_str() );
    }

    void mac_addr_finalize( JSContext * cx , JSObject * obj ) {
        Convertor c(cx);
        void *holder = JS_GetPrivate( cx, obj );
        if ( holder ) {
            delete ( BinDataHolder* )holder;
            assert( JS_SetPrivate( cx , obj , 0 ) );
        }
    }

    JSClass mac_addr_class = {
        "MacAddr" , JSCLASS_HAS_PRIVATE ,
        JS_PropertyStub, JS_PropertyStub, JS_PropertyStub, JS_PropertyStub,
        JS_EnumerateStub, JS_ResolveStub , JS_ConvertStub, mac_addr_finalize,
        JSCLASS_NO_OPTIONAL_MEMBERS
    };

    JSFunctionSpec mac_addr_functions[] = {
        { "toString" , mac_addr_tostring , 0 , JSPROP_READONLY | JSPROP_PERMANENT, 0 } ,
        { 0 }
    };
=======
#endif
>>>>>>> 6c1b310c

    // BinData **************************

    JSBool bindata_constructor( JSContext *cx, JSObject *obj, uintN argc, jsval *argv, jsval *rval ) {
        Convertor c( cx );

        if ( argc == 2 ) {

            int type = (int)c.toNumber( argv[ 0 ] );
            if( type < 0 || type > 255 ) {
                JS_ReportError( cx , "invalid BinData subtype -- range is 0..255 see bsonspec.org" );
                return JS_FALSE;
            }
            if( type == bdtIpAddr ) {
                JS_ReportError( cx , "use IpAddr(\"ip addr\") instead" );
                return JS_FALSE;
            }
            if( type == bdtMacAddr ) {
                JS_ReportError( cx , "use MacAddr(\"mac addr\") instead" );
                return JS_FALSE;
            }
            string encoded = c.toString( argv[ 1 ] );
            string decoded;
            try {
                decoded = base64::decode( encoded );
            }
            catch(...) {
                JS_ReportError(cx, "BinData could not decode base64 parameter");
                return JS_FALSE;
            }

            assert( JS_SetPrivate( cx, obj, new BinDataHolder( decoded.data(), decoded.length() ) ) );
            c.setProperty( obj, "len", c.toval( (double)decoded.length() ) );
            c.setProperty( obj, "type", c.toval( (double)type ) );

            return JS_TRUE;
        }
        else {
            JS_ReportError( cx , "BinData needs 2 arguments -- BinData(subtype,data)" );
            return JS_FALSE;
        }
    }

    JSBool bindata_tostring(JSContext *cx, JSObject *obj, uintN argc, jsval *argv, jsval *rval) {
        Convertor c(cx);
        int type = (int)c.getNumber( obj , "type" );
        int len = (int)c.getNumber( obj, "len" );
        void *holder = JS_GetPrivate( cx, obj );
        assert( holder );
        const char *data = ( ( BinDataHolder* )( holder ) )->c_;
        stringstream ss;
        ss << "BinData(" << type << ",\"";
        base64::encode( ss, (const char *)data, len );
        ss << "\")";
        string ret = ss.str();
        return *rval = c.toval( ret.c_str() );
    }

    JSBool bindataBase64(JSContext *cx, JSObject *obj, uintN argc, jsval *argv, jsval *rval) {
        Convertor c(cx);
        int len = (int)c.getNumber( obj, "len" );
        void *holder = JS_GetPrivate( cx, obj );
        assert( holder );
        const char *data = ( ( BinDataHolder* )( holder ) )->c_;
        stringstream ss;
        base64::encode( ss, (const char *)data, len );
        string ret = ss.str();
        return *rval = c.toval( ret.c_str() );
    }

    JSBool bindataAsHex(JSContext *cx, JSObject *obj, uintN argc, jsval *argv, jsval *rval) {
        Convertor c(cx);
        int len = (int)c.getNumber( obj, "len" );
        void *holder = JS_GetPrivate( cx, obj );
        assert( holder );
        const char *data = ( ( BinDataHolder* )( holder ) )->c_;
        stringstream ss;
        ss.setf (ios_base::hex , ios_base::basefield);
        ss.fill ('0');
        ss.setf (ios_base::right , ios_base::adjustfield);
        for( int i = 0; i < len; i++ ) {
            unsigned v = (unsigned char) data[i];
            ss << setw(2) << v;
        }
        string ret = ss.str();
        return *rval = c.toval( ret.c_str() );
    }

    void bindata_finalize( JSContext * cx , JSObject * obj ) {
        Convertor c(cx);
        void *holder = JS_GetPrivate( cx, obj );
        if ( holder ) {
            delete ( BinDataHolder* )holder;
            assert( JS_SetPrivate( cx , obj , 0 ) );
        }
    }

    JSClass bindata_class = {
        "BinData" , JSCLASS_HAS_PRIVATE ,
        JS_PropertyStub, JS_PropertyStub, JS_PropertyStub, JS_PropertyStub,
        JS_EnumerateStub, JS_ResolveStub , JS_ConvertStub, bindata_finalize,
        JSCLASS_NO_OPTIONAL_MEMBERS
    };

    JSFunctionSpec bindata_functions[] = {
        { "toString" , bindata_tostring , 0 , JSPROP_READONLY | JSPROP_PERMANENT, 0 } ,
        { "hex", bindataAsHex, 0, JSPROP_READONLY | JSPROP_PERMANENT, 0 } ,
        { "base64", bindataBase64, 0, JSPROP_READONLY | JSPROP_PERMANENT, 0 } ,
        { 0 }
    };

    // Map

    bool specialMapString( const string& s ) {
        return s == "put" || s == "get" || s == "_get" || s == "values" || s == "_data" || s == "constructor" ;
    }

    JSBool map_constructor( JSContext *cx, JSObject *obj, uintN argc, jsval *argv, jsval *rval ) {
        if ( argc > 0 ) {
            JS_ReportError( cx , "Map takes no arguments" );
            return JS_FALSE;
        }

        JSObject * array = JS_NewObject( cx , 0 , 0 , 0 );
        CHECKNEWOBJECT( array, cx, "map_constructor" );

        jsval a = OBJECT_TO_JSVAL( array );
        JS_SetProperty( cx , obj , "_data" , &a );

        return JS_TRUE;
    }

    JSBool map_prop( JSContext *cx, JSObject *obj, jsval idval, jsval *vp ) {
        Convertor c(cx);
        if ( specialMapString( c.toString( idval ) ) )
            return JS_TRUE;

        log() << "illegal prop access: " << c.toString( idval ) << endl;
        JS_ReportError( cx , "can't use array access with Map" );
        return JS_FALSE;
    }

    JSClass map_class = {
        "Map" , JSCLASS_HAS_PRIVATE ,
        map_prop, JS_PropertyStub, map_prop, map_prop,
        JS_EnumerateStub, JS_ResolveStub , JS_ConvertStub, JS_FinalizeStub,
        JSCLASS_NO_OPTIONAL_MEMBERS
    };

    JSFunctionSpec map_functions[] = {
        { 0 }
    };


    // -----

    JSClass timestamp_class = {
        "Timestamp" , JSCLASS_HAS_PRIVATE ,
        JS_PropertyStub, JS_PropertyStub, JS_PropertyStub, JS_PropertyStub,
        JS_EnumerateStub, JS_ResolveStub , JS_ConvertStub, JS_FinalizeStub,
        JSCLASS_NO_OPTIONAL_MEMBERS
    };

    JSBool timestamp_constructor( JSContext *cx, JSObject *obj, uintN argc, jsval *argv, jsval *rval ) {
        smuassert( cx , "Timestamp needs 0 or 2 args" , argc == 0 || argc == 2 );

        if ( ! JS_InstanceOf( cx , obj , &timestamp_class , 0 ) ) {
            obj = JS_NewObject( cx , &timestamp_class , 0 , 0 );
            CHECKNEWOBJECT( obj, cx, "timestamp_constructor" );
            *rval = OBJECT_TO_JSVAL( obj );
        }

        Convertor c( cx );
        if ( argc == 0 ) {
            c.setProperty( obj, "t", c.toval( 0.0 ) );
            c.setProperty( obj, "i", c.toval( 0.0 ) );
        }
        else {
            c.setProperty( obj, "t", argv[ 0 ] );
            c.setProperty( obj, "i", argv[ 1 ] );
        }

        return JS_TRUE;
    }


    JSClass numberlong_class = {
        "NumberLong" , JSCLASS_HAS_PRIVATE ,
        JS_PropertyStub, JS_PropertyStub, JS_PropertyStub, JS_PropertyStub,
        JS_EnumerateStub, JS_ResolveStub , JS_ConvertStub, JS_FinalizeStub,
        JSCLASS_NO_OPTIONAL_MEMBERS
    };

    JSBool numberlong_constructor( JSContext *cx, JSObject *obj, uintN argc, jsval *argv, jsval *rval ) {
        smuassert( cx , "NumberLong needs 0 or 1 args" , argc == 0 || argc == 1 );

        if ( ! JS_InstanceOf( cx , obj , &numberlong_class , 0 ) ) {
            obj = JS_NewObject( cx , &numberlong_class , 0 , 0 );
            CHECKNEWOBJECT( obj, cx, "numberlong_constructor" );
            *rval = OBJECT_TO_JSVAL( obj );
        }

        Convertor c( cx );
        if ( argc == 0 ) {
            c.setProperty( obj, "floatApprox", c.toval( 0.0 ) );
        }
        else if ( JSVAL_IS_NUMBER( argv[ 0 ] ) ) {
            c.setProperty( obj, "floatApprox", argv[ 0 ] );
        }
        else {
            string num = c.toString( argv[ 0 ] );
            //PRINT(num);
            const char *numStr = num.c_str();
            long long n;
            try {
                n = parseLL( numStr );
                //PRINT(n);
            }
            catch ( const AssertionException & ) {
                smuassert( cx , "could not convert string to long long" , false );
            }
            c.makeLongObj( n, obj );
        }

        return JS_TRUE;
    }

    JSBool numberlong_valueof(JSContext *cx, JSObject *obj, uintN argc, jsval *argv, jsval *rval) {
        Convertor c(cx);
        return *rval = c.toval( double( c.toNumberLongUnsafe( obj ) ) );
    }

    JSBool numberlong_tonumber(JSContext *cx, JSObject *obj, uintN argc, jsval *argv, jsval *rval) {
        return numberlong_valueof( cx, obj, argc, argv, rval );
    }

    JSBool numberlong_tostring(JSContext *cx, JSObject *obj, uintN argc, jsval *argv, jsval *rval) {
        Convertor c(cx);
        stringstream ss;
        long long val = c.toNumberLongUnsafe( obj );
        const long long limit = 2LL << 30;

        if ( val <= -limit || limit <= val )
            ss << "NumberLong(\"" << val << "\")";
        else
            ss << "NumberLong(" << val << ")";

        string ret = ss.str();
        return *rval = c.toval( ret.c_str() );
    }

    JSFunctionSpec numberlong_functions[] = {
        { "valueOf" , numberlong_valueof , 0 , JSPROP_READONLY | JSPROP_PERMANENT, 0 } ,
        { "toNumber" , numberlong_tonumber , 0 , JSPROP_READONLY | JSPROP_PERMANENT, 0 } ,
        { "toString" , numberlong_tostring , 0 , JSPROP_READONLY | JSPROP_PERMANENT, 0 } ,
        { 0 }
    };

    JSClass numberint_class = {
        "NumberInt" , JSCLASS_HAS_PRIVATE ,
        JS_PropertyStub, JS_PropertyStub, JS_PropertyStub, JS_PropertyStub,
        JS_EnumerateStub, JS_ResolveStub , JS_ConvertStub, JS_FinalizeStub,
        JSCLASS_NO_OPTIONAL_MEMBERS
    };

    JSBool numberint_constructor( JSContext *cx, JSObject *obj, uintN argc, jsval *argv, jsval *rval ) {
        smuassert( cx , "NumberInt needs 0 or 1 args" , argc == 0 || argc == 1 );

        if ( ! JS_InstanceOf( cx , obj , &numberint_class , 0 ) ) {
            obj = JS_NewObject( cx , &numberint_class , 0 , 0 );
            CHECKNEWOBJECT( obj, cx, "numberint_constructor" );
            *rval = OBJECT_TO_JSVAL( obj );
        }

        Convertor c( cx );
        if ( argc == 0 ) {
            c.setProperty( obj, "floatApprox", c.toval( 0.0 ) );
        }
        else if ( JSVAL_IS_NUMBER( argv[ 0 ] ) ) {
            c.setProperty( obj, "floatApprox", argv[ 0 ] );
        }
        else {
            string num = c.toString( argv[ 0 ] );
            //PRINT(num);
            const char *numStr = num.c_str();
            int n;
            try {
                n = (int) parseLL( numStr );
                //PRINT(n);
            }
            catch ( const AssertionException & ) {
                smuassert( cx , "could not convert string to integer" , false );
            }
            c.makeIntObj( n, obj );
        }

        return JS_TRUE;
    }

    JSBool numberint_valueof(JSContext *cx, JSObject *obj, uintN argc, jsval *argv, jsval *rval) {
        Convertor c(cx);
        return *rval = c.toval( double( c.toNumberInt( obj ) ) );
    }

    JSBool numberint_tonumber(JSContext *cx, JSObject *obj, uintN argc, jsval *argv, jsval *rval) {
        return numberint_valueof( cx, obj, argc, argv, rval );
    }

    JSBool numberint_tostring(JSContext *cx, JSObject *obj, uintN argc, jsval *argv, jsval *rval) {
        Convertor c(cx);
        int val = c.toNumberInt( obj );
        string ret = str::stream() << "NumberInt(" << val << ")";
        return *rval = c.toval( ret.c_str() );
    }

    JSBool numberint_tojson(JSContext *cx, JSObject *obj, uintN argc, jsval *argv, jsval *rval) {
        Convertor c(cx);
        int val = c.toNumberInt( obj );
        string ret = str::stream() << val;
        return *rval = c.toval( ret.c_str() );
    }


    JSFunctionSpec numberint_functions[] = {
        { "valueOf" , numberint_valueof , 0 , JSPROP_READONLY | JSPROP_PERMANENT, 0 } ,
        { "toNumber" , numberint_tonumber , 0 , JSPROP_READONLY | JSPROP_PERMANENT, 0 } ,
        { "toString" , numberint_tostring , 0 , JSPROP_READONLY | JSPROP_PERMANENT, 0 } ,
        { "tojson" , numberint_tojson , 0 , JSPROP_READONLY | JSPROP_PERMANENT, 0 } ,
        { 0 }
    };

    JSClass minkey_class = {
        "MinKey" , JSCLASS_HAS_PRIVATE ,
        JS_PropertyStub, JS_PropertyStub, JS_PropertyStub, JS_PropertyStub,
        JS_EnumerateStub, JS_ResolveStub , JS_ConvertStub, JS_FinalizeStub,
        JSCLASS_NO_OPTIONAL_MEMBERS
    };

    JSClass maxkey_class = {
        "MaxKey" , JSCLASS_HAS_PRIVATE ,
        JS_PropertyStub, JS_PropertyStub, JS_PropertyStub, JS_PropertyStub,
        JS_EnumerateStub, JS_ResolveStub , JS_ConvertStub, JS_FinalizeStub,
        JSCLASS_NO_OPTIONAL_MEMBERS
    };

    // dbquery

    JSBool dbquery_constructor( JSContext *cx, JSObject *obj, uintN argc, jsval *argv, jsval *rval ) {
        smuassert( cx ,  "DDQuery needs at least 4 args" , argc >= 4 );

        Convertor c(cx);
        c.setProperty( obj , "_mongo" , argv[0] );
        c.setProperty( obj , "_db" , argv[1] );
        c.setProperty( obj , "_collection" , argv[2] );
        c.setProperty( obj , "_ns" , argv[3] );

        if ( argc > 4 && JSVAL_IS_OBJECT( argv[4] ) )
            c.setProperty( obj , "_query" , argv[4] );
        else {
            JSObject * temp = JS_NewObject( cx , 0 , 0 , 0 );
            CHECKNEWOBJECT( temp, cx, "dbquery_constructor" );
            c.setProperty( obj , "_query" , OBJECT_TO_JSVAL( temp ) );
        }

        if ( argc > 5 && JSVAL_IS_OBJECT( argv[5] ) )
            c.setProperty( obj , "_fields" , argv[5] );
        else
            c.setProperty( obj , "_fields" , JSVAL_NULL );


        if ( argc > 6 && JSVAL_IS_NUMBER( argv[6] ) )
            c.setProperty( obj , "_limit" , argv[6] );
        else
            c.setProperty( obj , "_limit" , JSVAL_ZERO );

        if ( argc > 7 && JSVAL_IS_NUMBER( argv[7] ) )
            c.setProperty( obj , "_skip" , argv[7] );
        else
            c.setProperty( obj , "_skip" , JSVAL_ZERO );

        if ( argc > 8 && JSVAL_IS_NUMBER( argv[8] ) )
            c.setProperty( obj , "_batchSize" , argv[8] );
        else
            c.setProperty( obj , "_batchSize" , JSVAL_ZERO );

        if ( argc > 9 && JSVAL_IS_NUMBER( argv[9] ) )
            c.setProperty( obj , "_options" , argv[8] );
        else
            c.setProperty( obj , "_options" , JSVAL_ZERO );


        c.setProperty( obj , "_cursor" , JSVAL_NULL );
        c.setProperty( obj , "_numReturned" , JSVAL_ZERO );
        c.setProperty( obj , "_special" , JSVAL_FALSE );

        return JS_TRUE;
    }

    JSBool dbquery_resolve( JSContext *cx, JSObject *obj, jsval id, uintN flags, JSObject **objp ) {
        if ( flags & JSRESOLVE_ASSIGNING )
            return JS_TRUE;

        if ( ! JSVAL_IS_NUMBER( id ) )
            return JS_TRUE;

        jsval val = JSVAL_VOID;
        assert( JS_CallFunctionName( cx , obj , "arrayAccess" , 1 , &id , &val ) );
        Convertor c(cx);
        c.setProperty( obj , c.toString( id ).c_str() , val );
        *objp = obj;
        return JS_TRUE;
    }

    JSClass dbquery_class = {
        "DBQuery" , JSCLASS_NEW_RESOLVE ,
        JS_PropertyStub, JS_PropertyStub, JS_PropertyStub, JS_PropertyStub,
        JS_EnumerateStub, (JSResolveOp)(&dbquery_resolve) , JS_ConvertStub, JS_FinalizeStub,
        JSCLASS_NO_OPTIONAL_MEMBERS
    };

    // ---- other stuff ----

    void initMongoJS( SMScope * scope , JSContext * cx , JSObject * global , bool local ) {

        assert( JS_InitClass( cx , global , 0 , &mongo_class , local ? mongo_local_constructor : mongo_external_constructor , 0 , 0 , mongo_functions , 0 , 0 ) );

        assert( JS_InitClass( cx , global , 0 , &object_id_class , object_id_constructor , 0 , 0 , object_id_functions , 0 , 0 ) );
        assert( JS_InitClass( cx , global , 0 , &db_class , db_constructor , 2 , 0 , 0 , 0 , 0 ) );
        assert( JS_InitClass( cx , global , 0 , &db_collection_class , db_collection_constructor , 4 , 0 , 0 , 0 , 0 ) );
        assert( JS_InitClass( cx , global , 0 , &internal_cursor_class , internal_cursor_constructor , 0 , 0 , internal_cursor_functions , 0 , 0 ) );
        assert( JS_InitClass( cx , global , 0 , &dbquery_class , dbquery_constructor , 0 , 0 , 0 , 0 , 0 ) );
        assert( JS_InitClass( cx , global , 0 , &dbpointer_class , dbpointer_constructor , 0 , 0 , dbpointer_functions , 0 , 0 ) );
        assert( JS_InitClass( cx , global , 0 , &bindata_class , bindata_constructor , 0 , 0 , bindata_functions , 0 , 0 ) );
<<<<<<< HEAD
        assert( JS_InitClass( cx , global , 0 , &uuid_class , uuid_constructor , 0 , 0 , uuid_functions , 0 , 0 ) );
        assert( JS_InitClass( cx , global , 0 , &ip_addr_class , ip_addr_constructor , 0 , 0 , ip_addr_functions , 0 , 0 ) );
        assert( JS_InitClass( cx , global , 0 , &mac_addr_class , mac_addr_constructor , 0 , 0 , mac_addr_functions , 0 , 0 ) );
=======
//        assert( JS_InitClass( cx , global , 0 , &uuid_class , uuid_constructor , 0 , 0 , uuid_functions , 0 , 0 ) );
>>>>>>> 6c1b310c

        assert( JS_InitClass( cx , global , 0 , &timestamp_class , timestamp_constructor , 0 , 0 , 0 , 0 , 0 ) );
        assert( JS_InitClass( cx , global , 0 , &numberlong_class , numberlong_constructor , 0 , 0 , numberlong_functions , 0 , 0 ) );
        assert( JS_InitClass( cx , global , 0 , &numberint_class , numberint_constructor , 0 , 0 , numberint_functions , 0 , 0 ) );
        assert( JS_InitClass( cx , global , 0 , &minkey_class , 0 , 0 , 0 , 0 , 0 , 0 ) );
        assert( JS_InitClass( cx , global , 0 , &maxkey_class , 0 , 0 , 0 , 0 , 0 , 0 ) );

        assert( JS_InitClass( cx , global , 0 , &map_class , map_constructor , 0 , 0 , map_functions , 0 , 0 ) );

        assert( JS_InitClass( cx , global , 0 , &bson_ro_class , bson_cons , 0 , 0 , bson_functions , 0 , 0 ) );
        assert( JS_InitClass( cx , global , 0 , &bson_class , bson_cons , 0 , 0 , bson_functions , 0 , 0 ) );

        static const char *dbrefName = "DBRef";
        dbref_class.name = dbrefName;
        assert( JS_InitClass( cx , global , 0 , &dbref_class , dbref_constructor , 2 , 0 , bson_functions , 0 , 0 ) );

        scope->execCoreFiles();
    }

    bool appendSpecialDBObject( Convertor * c , BSONObjBuilder& b , const string& name , jsval val , JSObject * o ) {

        if ( JS_InstanceOf( c->_context , o , &object_id_class , 0 ) ) {
            OID oid;
            oid.init( c->getString( o , "str" ) );
            b.append( name , oid );
            return true;
        }

        if ( JS_InstanceOf( c->_context , o , &minkey_class , 0 ) ) {
            b.appendMinKey( name );
            return true;
        }

        if ( JS_InstanceOf( c->_context , o , &maxkey_class , 0 ) ) {
            b.appendMaxKey( name );
            return true;
        }

        if ( JS_InstanceOf( c->_context , o , &timestamp_class , 0 ) ) {
            b.appendTimestamp( name , (unsigned long long)c->getNumber( o , "t" ) , (unsigned int )c->getNumber( o , "i" ) );
            return true;
        }

        if ( JS_InstanceOf( c->_context , o , &numberlong_class , 0 ) ) {
            b.append( name , c->toNumberLongUnsafe( o ) );
            return true;
        }

        if ( JS_InstanceOf( c->_context , o , &numberint_class , 0 ) ) {
            b.append( name , c->toNumberInt( o ) );
            return true;
        }

        if ( JS_InstanceOf( c->_context , o , &dbpointer_class , 0 ) ) {
            b.appendDBRef( name , c->getString( o , "ns" ) , c->toOID( c->getProperty( o , "id" ) ) );
            return true;
        }

        if (  JS_InstanceOf( c->_context , o , &bindata_class , 0 )
           || JS_InstanceOf( c->_context , o , &uuid_class , 0 )
           || JS_InstanceOf( c->_context , o , &ip_addr_class , 0 )
           || JS_InstanceOf( c->_context , o , &mac_addr_class , 0 )
           ) {
            void *holder = JS_GetPrivate( c->_context , o );
            const char *data = ( ( BinDataHolder * )( holder ) )->c_;
            b.appendBinData( name ,
                             (int)(c->getNumber( o , "len" )) ,
                             (BinDataType)((char)(c->getNumber( o , "type" ) ) ) ,
                             data
                           );
            return true;
        }

#if defined( SM16 ) || defined( MOZJS )
#warning dates do not work in your version of spider monkey
        {
            jsdouble d = js_DateGetMsecSinceEpoch( c->_context , o );
            if ( d ) {
                b.appendDate( name , Date_t(d) );
                return true;
            }
        }
#elif defined( XULRUNNER )
        if ( JS_InstanceOf( c->_context , o, globalSMEngine->_dateClass , 0 ) ) {
            jsdouble d = js_DateGetMsecSinceEpoch( c->_context , o );
            b.appendDate( name , Date_t(d) );
            return true;
        }
#else
        if ( JS_InstanceOf( c->_context , o, &js_DateClass , 0 ) ) {
            jsdouble d = js_DateGetMsecSinceEpoch( c->_context , o );
            //TODO: make signed
            b.appendDate( name , Date_t((unsigned long long)d) );
            return true;
        }
#endif


        if ( JS_InstanceOf( c->_context , o , &dbquery_class , 0 ) ||
                JS_InstanceOf( c->_context , o , &mongo_class , 0 ) ||
                JS_InstanceOf( c->_context , o , &db_collection_class , 0 ) ) {
            b.append( name , c->toString( val ) );
            return true;
        }

#if defined( XULRUNNER )
        if ( JS_InstanceOf( c->_context , o , globalSMEngine->_regexClass , 0 ) ) {
            c->appendRegex( b , name , c->toString( val ) );
            return true;
        }
#elif defined( SM18 )
        if ( JS_InstanceOf( c->_context , o , &js_RegExpClass , 0 ) ) {
            c->appendRegex( b , name , c->toString( val ) );
            return true;
        }
#endif

        return false;
    }

    bool isDate( JSContext * cx , JSObject * o ) {
#if defined( SM16 ) || defined( MOZJS ) || defined( XULRUNNER )
        return js_DateGetMsecSinceEpoch( cx , o ) != 0;
#else
        return JS_InstanceOf( cx , o, &js_DateClass, 0 );
#endif
    }

}<|MERGE_RESOLUTION|>--- conflicted
+++ resolved
@@ -617,7 +617,6 @@
 
     // UUID **************************
 
-#if 0
     JSBool uuid_constructor( JSContext *cx, JSObject *obj, uintN argc, jsval *argv, jsval *rval ) {
         Convertor c( cx );
 
@@ -642,15 +641,11 @@
                 buf[i] = fromHex(encoded.c_str() + i * 2);
             }
 
-<<<<<<< HEAD
             if ( ! JS_InstanceOf( cx , obj , &uuid_class , 0 ) ) {
                 obj = JS_NewObject( cx , &uuid_class , 0 , 0 );
                 CHECKNEWOBJECT( obj, cx, "uuid_constructor" );
                 *rval = OBJECT_TO_JSVAL( obj );
             }
-=======
-zzz
->>>>>>> 6c1b310c
 
             assert( JS_SetPrivate( cx, obj, new BinDataHolder( buf, 16 ) ) );
             c.setProperty( obj, "len", c.toval( (double)16 ) );
@@ -697,7 +692,6 @@
         { 0 }
     };
 
-<<<<<<< HEAD
     // IpAddr **************************
     JSBool ip_addr_constructor(JSContext *cx, JSObject *obj, uintN argc, jsval *argv, jsval *rval);
 
@@ -935,9 +929,6 @@
         { "toString" , mac_addr_tostring , 0 , JSPROP_READONLY | JSPROP_PERMANENT, 0 } ,
         { 0 }
     };
-=======
-#endif
->>>>>>> 6c1b310c
 
     // BinData **************************
 
@@ -1371,13 +1362,9 @@
         assert( JS_InitClass( cx , global , 0 , &dbquery_class , dbquery_constructor , 0 , 0 , 0 , 0 , 0 ) );
         assert( JS_InitClass( cx , global , 0 , &dbpointer_class , dbpointer_constructor , 0 , 0 , dbpointer_functions , 0 , 0 ) );
         assert( JS_InitClass( cx , global , 0 , &bindata_class , bindata_constructor , 0 , 0 , bindata_functions , 0 , 0 ) );
-<<<<<<< HEAD
         assert( JS_InitClass( cx , global , 0 , &uuid_class , uuid_constructor , 0 , 0 , uuid_functions , 0 , 0 ) );
         assert( JS_InitClass( cx , global , 0 , &ip_addr_class , ip_addr_constructor , 0 , 0 , ip_addr_functions , 0 , 0 ) );
         assert( JS_InitClass( cx , global , 0 , &mac_addr_class , mac_addr_constructor , 0 , 0 , mac_addr_functions , 0 , 0 ) );
-=======
-//        assert( JS_InitClass( cx , global , 0 , &uuid_class , uuid_constructor , 0 , 0 , uuid_functions , 0 , 0 ) );
->>>>>>> 6c1b310c
 
         assert( JS_InitClass( cx , global , 0 , &timestamp_class , timestamp_constructor , 0 , 0 , 0 , 0 , 0 ) );
         assert( JS_InitClass( cx , global , 0 , &numberlong_class , numberlong_constructor , 0 , 0 , numberlong_functions , 0 , 0 ) );
