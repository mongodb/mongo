--- conflicted
+++ resolved
@@ -24,15 +24,12 @@
 
 #include <limits>
 #include <cmath>
-<<<<<<< HEAD
-#include "../util/ip_addr.h"
-#include "../util/mac_addr.h"
-=======
 #include "bsonelement.h"
 #include "bsonobj.h"
 #include "bsonmisc.h"
-
->>>>>>> 6c1b310c
+#include "../util/ip_addr.h"
+#include "../util/mac_addr.h"
+
 using namespace std;
 
 namespace mongo {
