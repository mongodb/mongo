--- conflicted
+++ resolved
@@ -308,15 +308,9 @@
 commonFiles = Split( "pch.cpp buildinfo.cpp db/common.cpp  db/indexkey.cpp db/jsobj.cpp bson/oid.cpp db/json.cpp db/lasterror.cpp db/nonce.cpp db/queryutil.cpp db/projection.cpp shell/mongo.cpp db/security_key.cpp" )
 commonFiles += [ "util/background.cpp" , "util/mmap.cpp" , "util/sock.cpp" ,  "util/util.cpp" , "util/file_allocator.cpp" , "util/message.cpp" , 
                  "util/assert_util.cpp" , "util/log.cpp" , "util/httpclient.cpp" , "util/md5main.cpp" , "util/base64.cpp", "util/concurrency/vars.cpp", "util/concurrency/task.cpp", "util/debug_util.cpp",
-<<<<<<< HEAD
-                 "util/concurrency/thread_pool.cpp", "util/password.cpp", "util/version.cpp", "util/signal_handlers.cpp", 
-                 "util/histogram.cpp", "util/concurrency/spin_lock.cpp", "util/text.cpp" , "util/stringutils.cpp" , "util/processinfo.cpp" ,
-                 "util/concurrency/synchronization.cpp", "util/ip_addr.cpp" ]
-=======
                  "util/concurrency/thread_pool.cpp", "util/password.cpp", "util/version.cpp", "util/signal_handlers.cpp",  
                  "util/histogram.cpp", "util/concurrency/spin_lock.cpp", "util/text.cpp" , "util/stringutils.cpp" ,
-                 "util/concurrency/synchronization.cpp" ]
->>>>>>> dcd5c777
+                 "util/concurrency/synchronization.cpp", "util/ip_addr.cpp" ]
 commonFiles += Glob( "util/*.c" )
 commonFiles += Split( "client/connpool.cpp client/dbclient.cpp client/dbclient_rs.cpp client/dbclientcursor.cpp client/model.cpp client/syncclusterconnection.cpp client/distlock.cpp s/shardconnection.cpp" )
 
