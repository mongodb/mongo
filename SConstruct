--- conflicted
+++ resolved
@@ -1168,14 +1168,10 @@
 checkErrorCodes()
 
 # main db target
-<<<<<<< HEAD
-mongod = env.Program( "mongod" , commonFiles + coreDbFiles + coreServerFiles + serverOnlyFiles + [ "db/db.cpp" , "util/ntservice.cpp" ] )
-=======
 mongodOnlyFiles = [ "db/db.cpp" ]
 if windows:
     mongodOnlyFiles.append( "util/ntservice.cpp" ) 
 mongod = env.Program( "mongod" , commonFiles + coreDbFiles + coreServerFiles + serverOnlyFiles + mongodOnlyFiles )
->>>>>>> 9fdbbb57
 Default( mongod )
 
 # tools
