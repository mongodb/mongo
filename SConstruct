--- conflicted
+++ resolved
@@ -316,14 +316,9 @@
                  "util/assert_util.cpp" , "util/log.cpp" , "util/ramlog.cpp" , "util/md5main.cpp" , "util/base64.cpp", "util/concurrency/vars.cpp", "util/concurrency/task.cpp", "util/debug_util.cpp",
                  "util/concurrency/thread_pool.cpp", "util/password.cpp", "util/version.cpp", "util/signal_handlers.cpp",  
                  "util/histogram.cpp", "util/concurrency/spin_lock.cpp", "util/text.cpp" , "util/stringutils.cpp" ,
-<<<<<<< HEAD
                  "util/concurrency/synchronization.cpp", "util/ip_addr.cpp" ]
-commonFiles += Glob( "util/*.c" )
-=======
-                 "util/concurrency/synchronization.cpp" ]
 commonFiles += [ "util/net/sock.cpp" , "util/net/httpclient.cpp" , "util/net/message.cpp" , "util/net/message_port.cpp" , "util/net/listen.cpp" ]
 commonFiles += Glob( "util/*.c" ) 
->>>>>>> 6c1b310c
 commonFiles += Split( "client/connpool.cpp client/dbclient.cpp client/dbclient_rs.cpp client/dbclientcursor.cpp client/model.cpp client/syncclusterconnection.cpp client/distlock.cpp s/shardconnection.cpp" )
 
 
@@ -685,11 +680,7 @@
     if has_option( "distcc" ):
         env["CXX"] = "distcc " + env["CXX"]
         
-<<<<<<< HEAD
-=======
     # -Winvalid-pch Warn if a precompiled header (see Precompiled Headers) is found in the search path but can't be used. 
-    env.Append( CPPFLAGS="-fPIC -fno-strict-aliasing -ggdb -pthread -Wall -Wsign-compare -Wno-unknown-pragmas -Winvalid-pch" )
->>>>>>> 6c1b310c
     # env.Append( " -Wconversion" ) TODO: this doesn't really work yet
     cppflags = GetOption("cppflags")
     if cppflags:
