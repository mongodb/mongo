--- conflicted
+++ resolved
@@ -1,156 +1,3 @@
-<<<<<<< HEAD
-// test rollback in replica sets
-
-// try running as :
-// 
-//   mongo --nodb rollback.js | tee out | grep -v ^m31
-//
-
-var debugging = 0;
-
-function pause(s) {
-    print(s);
-    while (debugging) {
-        sleep(3000);
-        print(s);
-    }
-}
-
-function deb(obj) { 
-    if( debugging ) {
-        print("\n\n\n" + obj + "\n\n");
-    }  
-}
-
-w = 0;
-
-function wait(f) {
-    w++;
-    var n = 0;
-    while (!f()) {
-        if( n % 4 == 0 )
-            print("waiting " + w);
-        if (++n == 4) {
-            print("" + f);
-        }
-        sleep(1000);
-    }
-}
-
-doTest = function (signal) {
-
-    var replTest = new ReplSetTest({ name: 'unicomplex', nodes: 3 });
-    var nodes = replTest.nodeList();
-    //print(tojson(nodes));
-
-    var conns = replTest.startSet();
-    var r = replTest.initiate({ "_id": "unicomplex",
-        "members": [
-                             { "_id": 0, "host": nodes[0] },
-                             { "_id": 1, "host": nodes[1] },
-                             { "_id": 2, "host": nodes[2], arbiterOnly: true}]
-    });
-
-    // Make sure we have a master
-    var master = replTest.getMaster();
-    a_conn = conns[0];
-    A = a_conn.getDB("admin");
-    b_conn = conns[1];
-    a_conn.setSlaveOk();
-    b_conn.setSlaveOk();
-    B = b_conn.getDB("admin");
-    assert(master == conns[0], "conns[0] assumed to be master");
-    assert(a_conn == master);
-
-    //deb(master);
-
-    // Make sure we have an arbiter
-    assert.soon(function () {
-        res = conns[2].getDB("admin").runCommand({ replSetGetStatus: 1 });
-        return res.myState == 7;
-    }, "Arbiter failed to initialize.");
-
-    // Wait for initial replication
-    var a = a_conn.getDB("foo");
-    var b = b_conn.getDB("foo");
-
-    /* force the oplog to roll */
-    if (new Date() % 2 == 0) {
-        print("ROLLING OPLOG AS PART OF TEST (we only do this sometimes)");
-        var pass = 1;
-        var first = a.getSisterDB("local").oplog.rs.find().sort({ $natural: 1 }).limit(1)[0];
-        a.roll.insert({ x: 1 });
-        while (1) {
-            for (var i = 0; i < 10000; i++)
-                a.roll.update({}, { $inc: { x: 1} });
-            var op = a.getSisterDB("local").oplog.rs.find().sort({ $natural: 1 }).limit(1)[0];
-            if (tojson(op.h) != tojson(first.h)) {
-                printjson(op);
-                printjson(first);
-                break;
-            }
-            pass++;
-            a.getLastError(2); // unlikely secondary isn't keeping up, but let's avoid possible intermittent issues with that.
-        }
-        print("PASSES FOR OPLOG ROLL: " + pass);
-    }
-    else {
-        print("NO ROLL");
-    }
-
-    a.bar.insert({ q: 1, a: "foo" });
-    a.bar.insert({ q: 2, a: "foo", x: 1 });
-    a.bar.insert({ q: 3, bb: 9, a: "foo" });
-
-    assert(a.bar.count() == 3, "t.count");
-
-    // wait for secondary to get this data
-    wait(function () { return b.bar.count() == 3; });
-
-    A.runCommand({ replSetTest: 1, blind: true });
-    wait(function () { return B.isMaster().ismaster; });
-
-    b.bar.insert({ q: 4 });
-    b.bar.insert({ q: 5 });
-    b.bar.insert({ q: 6 });
-    assert(b.bar.count() == 6, "u.count");
-
-    // a should not have the new data as it was in blind state.
-    B.runCommand({ replSetTest: 1, blind: true });
-    A.runCommand({ replSetTest: 1, blind: false });
-    wait(function () { return !B.isMaster().ismaster; });
-    wait(function () { return A.isMaster().ismaster; });
-
-    assert(a.bar.count() == 3, "t is 3");
-    a.bar.insert({ q: 7 });
-    a.bar.insert({ q: 8 });
-    {
-        assert(a.bar.count() == 5);
-        var x = a.bar.find().toArray();
-        assert(x[0].q == 1, '1');
-        assert(x[1].q == 2, '2');
-        assert(x[2].q == 3, '3');
-        assert(x[3].q == 7, '7');
-        assert(x[4].q == 8, '8');
-    }
-
-    // A is 1 2 3 7 8
-    // B is 1 2 3 4 5 6
-
-    // bring B back online  
-    B.runCommand({ replSetTest: 1, blind: false });
-
-    wait(function () { return B.isMaster().ismaster || B.isMaster().secondary; });
-
-    // everyone is up here...
-    assert(A.isMaster().ismaster || A.isMaster().secondary, "A up");
-    assert(B.isMaster().ismaster || B.isMaster().secondary, "B up");
-
-    friendlyEqual(a.bar.find().sort({ _id: 1 }).toArray(), b.bar.find().sort({ _id: 1 }).toArray(), "server data sets do not match");
-
-    pause("SUCCESS");
-    replTest.stopSet(signal);
-=======
 // test rollback in replica sets
 
 // try running as :
@@ -302,7 +149,6 @@
 
     pause("rollback.js SUCCESS");
     replTest.stopSet(signal);
->>>>>>> fe341ea9
 }
 
 print("rollback.js");
