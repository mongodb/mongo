<<<<<<< HEAD
// test rollback in replica sets

// try running as :
// 
//   mongo --nodb rollback.js | tee out | grep -v ^m31
//

var debugging = 0;

function pause(s) {
    print(s);
    while (debugging) {
        sleep(3000);
        print(s);
    }
}

function deb(obj) { 
    if( debugging ) {
        print("\n\n\n" + obj + "\n\n");
    }  
}

w = 0;

function wait(f) {
    w++;
    var n = 0;
    while (!f()) {
        if (n % 4 == 0)
            print("waiting " + w);
        if (++n == 4) {
            print("" + f);
        }
        sleep(1000);
    }
}

function dbs_match(a, b) {
    print("dbs_match");

    var ac = a.system.namespaces.find().sort({name:1}).toArray();
    var bc = b.system.namespaces.find().sort({name:1}).toArray();
    if (!friendlyEqual(ac, bc)) {
        print("dbs_match: namespaces don't match");
        print("\n\n");
        printjson(ac);
        print("\n\n");
        printjson(bc);
        print("\n\n");
        return false;
    }

    var c = a.getCollectionNames();
    for( var i in c ) {
        print("checking " + c[i]);
        if( !friendlyEqual( a[c[i]].find().sort({_id:1}).toArray(), b[c[i]].find().sort({_id:1}).toArray() ) ) { 
            print("dbs_match: collections don't match " + c[i]);
            return false;
        }
    }
    return true;
}

/* these writes will be initial data and replicate everywhere. */
function doInitialWrites(db) {
    t = db.bar;
    t.insert({ q:0});
    t.insert({ q: 1, a: "foo" });
    t.insert({ q: 2, a: "foo", x: 1 });
    t.insert({ q: 3, bb: 9, a: "foo" });
    t.insert({ q: 40, a: 1 });
    t.insert({ q: 40, a: 2 });
    t.insert({ q: 70, txt: 'willremove' });

    db.createCollection("kap", { capped: true, size: 5000 });
    db.kap.insert({ foo: 1 })

    // going back to empty on capped is a special case and must be tested
    db.createCollection("kap2", { capped: true, size: 5501 });
}

/* these writes on one primary only and will be rolled back. */
function doItemsToRollBack(db) {
    t = db.bar;
    t.insert({ q: 4 });
    t.update({ q: 3 }, { q: 3, rb: true });

    t.remove({ q: 40 }); // multi remove test

    t.update({ q: 2 }, { q: 39, rb: true });

    // rolling back a delete will involve reinserting the item(s)
    t.remove({ q: 1 });

    t.update({ q: 0 }, { $inc: { y: 1} });

    db.kap.insert({ foo: 2 })
    db.kap2.insert({ foo: 2 })

    // create a collection (need to roll back the whole thing)
    db.newcoll.insert({ a: true });

    // create a new empty collection (need to roll back the whole thing)
    db.createCollection("abc");
}

function doWritesToKeep2(db) {
    t = db.bar;
    t.insert({ txt: 'foo' });
    t.remove({ q: 70 });
    t.update({ q: 0 }, { $inc: { y: 33} });
}

function verify(db) {
    print("verify");
    t = db.bar;
    assert(t.find({ q: 1 }).count() == 1);
    assert(t.find({ txt: 'foo' }).count() == 1);
    assert(t.find({ q: 4 }).count() == 0);
}

doTest = function (signal) {

    var replTest = new ReplSetTest({ name: 'unicomplex', nodes: 3 });
    var nodes = replTest.nodeList();
    //print(tojson(nodes));

    var conns = replTest.startSet();
    var r = replTest.initiate({ "_id": "unicomplex",
        "members": [
                             { "_id": 0, "host": nodes[0] },
                             { "_id": 1, "host": nodes[1] },
                             { "_id": 2, "host": nodes[2], arbiterOnly: true}]
    });

    // Make sure we have a master
    var master = replTest.getMaster();
    a_conn = conns[0];
    A = a_conn.getDB("admin");
    b_conn = conns[1];
    a_conn.setSlaveOk();
    b_conn.setSlaveOk();
    B = b_conn.getDB("admin");
    assert(master == conns[0], "conns[0] assumed to be master");
    assert(a_conn == master);

    //deb(master);

    // Make sure we have an arbiter
    assert.soon(function () {
        res = conns[2].getDB("admin").runCommand({ replSetGetStatus: 1 });
        return res.myState == 7;
    }, "Arbiter failed to initialize.");

    // Wait for initial replication
    var a = a_conn.getDB("foo");
    var b = b_conn.getDB("foo");
    doInitialWrites(a);

    // wait for secondary to get this data
    wait(function () { return b.bar.count() == a.bar.count(); });

    A.runCommand({ replSetTest: 1, blind: true });
    wait(function () { return B.isMaster().ismaster; });

    doItemsToRollBack(b);

    // a should not have the new data as it was in blind state.
    B.runCommand({ replSetTest: 1, blind: true });
    A.runCommand({ replSetTest: 1, blind: false });
    wait(function () { return !B.isMaster().ismaster; });
    wait(function () { return A.isMaster().ismaster; });

    assert(a.bar.count() >= 1, "count check");
    doWritesToKeep2(a);

    // A is 1 2 3 7 8
    // B is 1 2 3 4 5 6

    // bring B back online
    // as A is primary, B will roll back and then catch up
    B.runCommand({ replSetTest: 1, blind: false });

    wait(function () { return B.isMaster().ismaster || B.isMaster().secondary; });

    // everyone is up here...
    assert(A.isMaster().ismaster || A.isMaster().secondary, "A up");
    assert(B.isMaster().ismaster || B.isMaster().secondary, "B up");

    verify(a);

    assert( dbs_match(a,b), "server data sets do not match after rollback, something is wrong");

    pause("SUCCESS");
    replTest.stopSet(signal);
=======
// test rollback in replica sets

// try running as :
// 
//   mongo --nodb rollback.js | tee out | grep -v ^m31
//

var debugging = 0;

function pause(s) {
    print(s);
    while (debugging) {
        sleep(3000);
        print(s);
    }
}

function deb(obj) { 
    if( debugging ) {
        print("\n\n\n" + obj + "\n\n");
    }  
}

w = 0;

function wait(f) {
    w++;
    var n = 0;
    while (!f()) {
        if (n % 4 == 0)
            print("rollback2.js waiting " + w);
        if (++n == 4) {
            print("" + f);
        }
        sleep(1000);
    }
}

function dbs_match(a, b) {
    print("dbs_match");

    var ac = a.system.namespaces.find().sort({name:1}).toArray();
    var bc = b.system.namespaces.find().sort({name:1}).toArray();
    if (!friendlyEqual(ac, bc)) {
        print("dbs_match: namespaces don't match");
        print("\n\n");
        printjson(ac);
        print("\n\n");
        printjson(bc);
        print("\n\n");
        return false;
    }

    var c = a.getCollectionNames();
    for( var i in c ) {
        print("checking " + c[i]);
        if( !friendlyEqual( a[c[i]].find().sort({_id:1}).toArray(), b[c[i]].find().sort({_id:1}).toArray() ) ) { 
            print("dbs_match: collections don't match " + c[i]);
            return false;
        }
    }
    return true;
}

/* these writes will be initial data and replicate everywhere. */
function doInitialWrites(db) {
    t = db.bar;
    t.insert({ q:0});
    t.insert({ q: 1, a: "foo" });
    t.insert({ q: 2, a: "foo", x: 1 });
    t.insert({ q: 3, bb: 9, a: "foo" });
    t.insert({ q: 40, a: 1 });
    t.insert({ q: 40, a: 2 });
    t.insert({ q: 70, txt: 'willremove' });

    db.createCollection("kap", { capped: true, size: 5000 });
    db.kap.insert({ foo: 1 })

    // going back to empty on capped is a special case and must be tested
    db.createCollection("kap2", { capped: true, size: 5501 });
}

/* these writes on one primary only and will be rolled back. */
function doItemsToRollBack(db) {
    t = db.bar;
    t.insert({ q: 4 });
    t.update({ q: 3 }, { q: 3, rb: true });

    t.remove({ q: 40 }); // multi remove test

    t.update({ q: 2 }, { q: 39, rb: true });

    // rolling back a delete will involve reinserting the item(s)
    t.remove({ q: 1 });

    t.update({ q: 0 }, { $inc: { y: 1} });

    db.kap.insert({ foo: 2 })
    db.kap2.insert({ foo: 2 })

    // create a collection (need to roll back the whole thing)
    db.newcoll.insert({ a: true });

    // create a new empty collection (need to roll back the whole thing)
    db.createCollection("abc");
}

function doWritesToKeep2(db) {
    t = db.bar;
    t.insert({ txt: 'foo' });
    t.remove({ q: 70 });
    t.update({ q: 0 }, { $inc: { y: 33} });
}

function verify(db) {
    print("verify");
    t = db.bar;
    assert(t.find({ q: 1 }).count() == 1);
    assert(t.find({ txt: 'foo' }).count() == 1);
    assert(t.find({ q: 4 }).count() == 0);
}

doTest = function (signal) {

    var replTest = new ReplSetTest({ name: 'unicomplex', nodes: 3 });
    var nodes = replTest.nodeList();
    //print(tojson(nodes));

    var conns = replTest.startSet();
    var r = replTest.initiate({ "_id": "unicomplex",
        "members": [
                             { "_id": 0, "host": nodes[0] },
                             { "_id": 1, "host": nodes[1] },
                             { "_id": 2, "host": nodes[2], arbiterOnly: true}]
    });

    // Make sure we have a master
    var master = replTest.getMaster();
    a_conn = conns[0];
    A = a_conn.getDB("admin");
    b_conn = conns[1];
    a_conn.setSlaveOk();
    b_conn.setSlaveOk();
    B = b_conn.getDB("admin");
    assert(master == conns[0], "conns[0] assumed to be master");
    assert(a_conn == master);

    //deb(master);

    // Make sure we have an arbiter
    assert.soon(function () {
        res = conns[2].getDB("admin").runCommand({ replSetGetStatus: 1 });
        return res.myState == 7;
    }, "Arbiter failed to initialize.");

    // Wait for initial replication
    var a = a_conn.getDB("foo");
    var b = b_conn.getDB("foo");
    doInitialWrites(a);

    // wait for secondary to get this data
    wait(function () { return b.bar.count() == a.bar.count(); });

    A.runCommand({ replSetTest: 1, blind: true });
    wait(function () { return B.isMaster().ismaster; });

    doItemsToRollBack(b);

    // a should not have the new data as it was in blind state.
    B.runCommand({ replSetTest: 1, blind: true });
    A.runCommand({ replSetTest: 1, blind: false });
    wait(function () { return !B.isMaster().ismaster; });
    wait(function () { return A.isMaster().ismaster; });

    assert(a.bar.count() >= 1, "count check");
    doWritesToKeep2(a);

    // A is 1 2 3 7 8
    // B is 1 2 3 4 5 6

    // bring B back online
    // as A is primary, B will roll back and then catch up
    B.runCommand({ replSetTest: 1, blind: false });

    wait(function () { return B.isMaster().ismaster || B.isMaster().secondary; });

    // everyone is up here...
    assert(A.isMaster().ismaster || A.isMaster().secondary, "A up");
    assert(B.isMaster().ismaster || B.isMaster().secondary, "B up");

    verify(a);

    assert( dbs_match(a,b), "server data sets do not match after rollback, something is wrong");

    pause("rollback2.js SUCCESS");
    replTest.stopSet(signal);
>>>>>>> fe341ea9
}

print("rollback2.js");

doTest( 15 );<|MERGE_RESOLUTION|>--- conflicted
+++ resolved
@@ -1,4 +1,3 @@
-<<<<<<< HEAD
 // test rollback in replica sets
 
 // try running as :
@@ -29,7 +28,7 @@
     var n = 0;
     while (!f()) {
         if (n % 4 == 0)
-            print("waiting " + w);
+            print("rollback2.js waiting " + w);
         if (++n == 4) {
             print("" + f);
         }
@@ -193,206 +192,8 @@
 
     assert( dbs_match(a,b), "server data sets do not match after rollback, something is wrong");
 
-    pause("SUCCESS");
-    replTest.stopSet(signal);
-=======
-// test rollback in replica sets
-
-// try running as :
-// 
-//   mongo --nodb rollback.js | tee out | grep -v ^m31
-//
-
-var debugging = 0;
-
-function pause(s) {
-    print(s);
-    while (debugging) {
-        sleep(3000);
-        print(s);
-    }
-}
-
-function deb(obj) { 
-    if( debugging ) {
-        print("\n\n\n" + obj + "\n\n");
-    }  
-}
-
-w = 0;
-
-function wait(f) {
-    w++;
-    var n = 0;
-    while (!f()) {
-        if (n % 4 == 0)
-            print("rollback2.js waiting " + w);
-        if (++n == 4) {
-            print("" + f);
-        }
-        sleep(1000);
-    }
-}
-
-function dbs_match(a, b) {
-    print("dbs_match");
-
-    var ac = a.system.namespaces.find().sort({name:1}).toArray();
-    var bc = b.system.namespaces.find().sort({name:1}).toArray();
-    if (!friendlyEqual(ac, bc)) {
-        print("dbs_match: namespaces don't match");
-        print("\n\n");
-        printjson(ac);
-        print("\n\n");
-        printjson(bc);
-        print("\n\n");
-        return false;
-    }
-
-    var c = a.getCollectionNames();
-    for( var i in c ) {
-        print("checking " + c[i]);
-        if( !friendlyEqual( a[c[i]].find().sort({_id:1}).toArray(), b[c[i]].find().sort({_id:1}).toArray() ) ) { 
-            print("dbs_match: collections don't match " + c[i]);
-            return false;
-        }
-    }
-    return true;
-}
-
-/* these writes will be initial data and replicate everywhere. */
-function doInitialWrites(db) {
-    t = db.bar;
-    t.insert({ q:0});
-    t.insert({ q: 1, a: "foo" });
-    t.insert({ q: 2, a: "foo", x: 1 });
-    t.insert({ q: 3, bb: 9, a: "foo" });
-    t.insert({ q: 40, a: 1 });
-    t.insert({ q: 40, a: 2 });
-    t.insert({ q: 70, txt: 'willremove' });
-
-    db.createCollection("kap", { capped: true, size: 5000 });
-    db.kap.insert({ foo: 1 })
-
-    // going back to empty on capped is a special case and must be tested
-    db.createCollection("kap2", { capped: true, size: 5501 });
-}
-
-/* these writes on one primary only and will be rolled back. */
-function doItemsToRollBack(db) {
-    t = db.bar;
-    t.insert({ q: 4 });
-    t.update({ q: 3 }, { q: 3, rb: true });
-
-    t.remove({ q: 40 }); // multi remove test
-
-    t.update({ q: 2 }, { q: 39, rb: true });
-
-    // rolling back a delete will involve reinserting the item(s)
-    t.remove({ q: 1 });
-
-    t.update({ q: 0 }, { $inc: { y: 1} });
-
-    db.kap.insert({ foo: 2 })
-    db.kap2.insert({ foo: 2 })
-
-    // create a collection (need to roll back the whole thing)
-    db.newcoll.insert({ a: true });
-
-    // create a new empty collection (need to roll back the whole thing)
-    db.createCollection("abc");
-}
-
-function doWritesToKeep2(db) {
-    t = db.bar;
-    t.insert({ txt: 'foo' });
-    t.remove({ q: 70 });
-    t.update({ q: 0 }, { $inc: { y: 33} });
-}
-
-function verify(db) {
-    print("verify");
-    t = db.bar;
-    assert(t.find({ q: 1 }).count() == 1);
-    assert(t.find({ txt: 'foo' }).count() == 1);
-    assert(t.find({ q: 4 }).count() == 0);
-}
-
-doTest = function (signal) {
-
-    var replTest = new ReplSetTest({ name: 'unicomplex', nodes: 3 });
-    var nodes = replTest.nodeList();
-    //print(tojson(nodes));
-
-    var conns = replTest.startSet();
-    var r = replTest.initiate({ "_id": "unicomplex",
-        "members": [
-                             { "_id": 0, "host": nodes[0] },
-                             { "_id": 1, "host": nodes[1] },
-                             { "_id": 2, "host": nodes[2], arbiterOnly: true}]
-    });
-
-    // Make sure we have a master
-    var master = replTest.getMaster();
-    a_conn = conns[0];
-    A = a_conn.getDB("admin");
-    b_conn = conns[1];
-    a_conn.setSlaveOk();
-    b_conn.setSlaveOk();
-    B = b_conn.getDB("admin");
-    assert(master == conns[0], "conns[0] assumed to be master");
-    assert(a_conn == master);
-
-    //deb(master);
-
-    // Make sure we have an arbiter
-    assert.soon(function () {
-        res = conns[2].getDB("admin").runCommand({ replSetGetStatus: 1 });
-        return res.myState == 7;
-    }, "Arbiter failed to initialize.");
-
-    // Wait for initial replication
-    var a = a_conn.getDB("foo");
-    var b = b_conn.getDB("foo");
-    doInitialWrites(a);
-
-    // wait for secondary to get this data
-    wait(function () { return b.bar.count() == a.bar.count(); });
-
-    A.runCommand({ replSetTest: 1, blind: true });
-    wait(function () { return B.isMaster().ismaster; });
-
-    doItemsToRollBack(b);
-
-    // a should not have the new data as it was in blind state.
-    B.runCommand({ replSetTest: 1, blind: true });
-    A.runCommand({ replSetTest: 1, blind: false });
-    wait(function () { return !B.isMaster().ismaster; });
-    wait(function () { return A.isMaster().ismaster; });
-
-    assert(a.bar.count() >= 1, "count check");
-    doWritesToKeep2(a);
-
-    // A is 1 2 3 7 8
-    // B is 1 2 3 4 5 6
-
-    // bring B back online
-    // as A is primary, B will roll back and then catch up
-    B.runCommand({ replSetTest: 1, blind: false });
-
-    wait(function () { return B.isMaster().ismaster || B.isMaster().secondary; });
-
-    // everyone is up here...
-    assert(A.isMaster().ismaster || A.isMaster().secondary, "A up");
-    assert(B.isMaster().ismaster || B.isMaster().secondary, "B up");
-
-    verify(a);
-
-    assert( dbs_match(a,b), "server data sets do not match after rollback, something is wrong");
-
     pause("rollback2.js SUCCESS");
     replTest.stopSet(signal);
->>>>>>> fe341ea9
 }
 
 print("rollback2.js");
